--- conflicted
+++ resolved
@@ -115,17 +115,6 @@
 				print_n_no_name(element_name, element.getAttribute(text_name))
 
 		name = element.getAttribute('name')
-<<<<<<< HEAD
-		value = element.getAttribute(text_name)
-		if len(value) and len(name) and name != 'noi18n':
-			#prepend 'noi18n' to labels without translation
-			if name == 'version_label':
-				value = 'VERSION.string()'
-				element_strings.append('%s: %s' % (('"%s"' % name).ljust(30), value))
-			else:
-				value = '_("%s")' % value
-				element_strings.append('%s: %s' % (('"%s"' % name).ljust(30), value))
-=======
 		text = element.getAttribute(text_name)
 		i18n = element.getAttribute('comment') # translator comment about widget context
 		if len(text) and len(name) and i18n != 'noi18n':
@@ -136,7 +125,6 @@
 				text = '_("%s")' % text
 			comment = '(%s of widget: %s)' % (text_name, name) + (' %s' % (i18n) if i18n else '')
 			element_strings.append('# %s' %comment + ROWINDENT + '%-30s: (%-10s, %s)' % (('"%s"' % name), ('"%s"') % text_name, text))
->>>>>>> cde96dce
 
 	return sorted(element_strings)
 
