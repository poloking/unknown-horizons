--- conflicted
+++ resolved
@@ -40,17 +40,10 @@
 	s.run(seconds=60)
 	assert farm.get_component(StorageComponent).inventory[RES.FOOD_ID]
 
-<<<<<<< HEAD
-	# The settlement inventory is already full of food (from the ship): dispose of it
-	assert settlement.get_component(StorageComponent).inventory[RES.FOOD_ID] > 0
+	# Depending on auto unloading (which we aren't interested in here),
+	# the settlement inventory may already be full of food: dispose of it
 	settlement.get_component(StorageComponent).inventory.alter(RES.FOOD_ID, -settlement.get_component(StorageComponent).inventory[RES.FOOD_ID])
 	assert settlement.get_component(StorageComponent).inventory[RES.FOOD_ID] == 0
-=======
-	# Depending on auto unloading (which we aren't interested in here),
-	# the settlement inventory may already be full of food: dispose of it
-	settlement.inventory.alter(RES.FOOD_ID, -settlement.inventory[RES.FOOD_ID])
-	assert settlement.inventory[RES.FOOD_ID] == 0
->>>>>>> da32e3c8
 
 	# Build a road, connecting farm and branch office
 	for y in range(23, 30):
