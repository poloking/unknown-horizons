--- conflicted
+++ resolved
@@ -25,19 +25,17 @@
 
 import contextlib
 from collections import deque
+
 import mock
-
 from fife import fife
-<<<<<<< HEAD
 
 import horizons.main
-=======
 from horizons.command.unit import Act
->>>>>>> 50acf45d
 from horizons.constants import GAME_SPEED
 from horizons.gui.mousetools import NavigationTool
 from horizons.scheduler import Scheduler
 from horizons.util.shapes import Point
+
 
 def get_player_ship(session):
 	"""Returns the first ship of a player."""
