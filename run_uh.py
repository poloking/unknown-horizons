--- conflicted
+++ resolved
@@ -103,13 +103,9 @@
 	start_uh_group.add_option("--load-map", dest="load_map", metavar="<save>", \
 				                    help=_("Loads a saved game. <save> is the savegamename."))
 	start_uh_group.add_option("--load-last-quicksave", dest="load_quicksave", action="store_true", \
-<<<<<<< HEAD
-	             help=_("Loads the last quicksave."))
+				                    help=_("Loads the last quicksave."))
 	start_uh_group.add_option("--nature-seed", dest="nature_seed", type="int", \
-	             help=_("Sets the seed used to generate trees, fish, and other natural resources."))
-=======
-				                    help=_("Loads the last quicksave."))
->>>>>>> 497b990b
+				                    help=_("Sets the seed used to generate trees, fish, and other natural resources."))
 	p.add_option_group(start_uh_group)
 
 	ai_group = optparse.OptionGroup(p, _("AI options"))
