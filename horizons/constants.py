# -.- coding: utf-8 -.-
# ###################################################
# Copyright (C) 2008-2016 The Unknown Horizons Team
# team@unknown-horizons.org
# This file is part of Unknown Horizons.
#
# Unknown Horizons is free software; you can redistribute it and/or modify
# it under the terms of the GNU General Public License as published by
# the Free Software Foundation; either version 2 of the License, or
# (at your option) any later version.
#
# This program is distributed in the hope that it will be useful,
# but WITHOUT ANY WARRANTY; without even the implied warranty of
# MERCHANTABILITY or FITNESS FOR A PARTICULAR PURPOSE.  See the
# GNU General Public License for more details.
#
# You should have received a copy of the GNU General Public License
# along with this program; if not, write to the
# Free Software Foundation, Inc.,
# 51 Franklin St, Fifth Floor, Boston, MA  02110-1301  USA
# ###################################################

import ctypes
import os
import os.path
import platform
import subprocess

from horizons.ext.enum import Enum
from horizons.ext.typing import Optional


"""This file keeps track of the constants that are used in Unknown Horizons.
NOTE: Using magic constants in code is generally a bad style, so avoid where
possible and instead import the proper classes of this file.
"""

def get_git_version():
	"""Function gets latest revision of the working copy.
	It only works in git repositories, and is actually a hack.
	"""
	try:
		from run_uh import get_content_dir_parent_path
		uh_path = get_content_dir_parent_path()
	except ImportError:
		return u"<unknown>"

	# Try git describe
	try:
		git = "git"
		if platform.system() == "Windows":
			git = "git.exe"

		# Note that this uses glob patterns, not regular expressions.
		TAG_STRUCTURE = "20[0-9][0-9].[0-9]*"
		describe = [git, "describe", "--tags", "--match", TAG_STRUCTURE]
		return subprocess.check_output(describe, cwd=uh_path)
	except (subprocess.CalledProcessError, RuntimeError):
		pass

	# Read current HEAD out of .git manually
	try:
		git_head_path = os.path.join(uh_path, '.git', 'HEAD')
		if os.path.exists(git_head_path):
			head = open(git_head_path).readline().strip().partition(' ')
			if head[2]:
				head_file = os.path.join(uh_path, '.git', head[2])
			else:
				head_file = git_head_path
			if os.path.exists(head_file):
				return unicode(open(head_file).readline().strip()[0:7])
	except ImportError:
		pass

	# Try gitversion.txt
	try:
		return unicode(open(os.path.join("content", "packages", "gitversion.txt")).read())
	except IOError:
		pass

	return u"<unknown>"


##Versioning
class VERSION:
	RELEASE_NAME    = "Unknown Horizons %s"
	RELEASE_VERSION = get_git_version()
	# change for release:
	IS_DEV_VERSION = True
	#RELEASE_VERSION = u'2013.3'

	REQUIRED_FIFE_MAJOR_VERSION = 0
	REQUIRED_FIFE_MINOR_VERSION = 3
	REQUIRED_FIFE_PATCH_VERSION = 4

	REQUIRED_FIFE_VERSION = (REQUIRED_FIFE_MAJOR_VERSION, REQUIRED_FIFE_MINOR_VERSION, REQUIRED_FIFE_PATCH_VERSION)

	## +=1 this if you changed the savegame "api"
	SAVEGAMEREVISION = 76
	SAVEGAME_LEAST_UPGRADABLE_REVISION = 48

	@staticmethod
	def string():
		return VERSION.RELEASE_NAME % VERSION.RELEASE_VERSION

## WORLD
class UNITS:
	# ./development/print_db_data.py unit
	HUKER_SHIP           = 1000001
	BUILDING_COLLECTOR   = 1000002

	FISHER_BOAT          = 1000004
	PIRATE_SHIP          = 1000005
	TRADER_SHIP          = 1000006
	ANIMAL_COLLECTOR     = 1000007
	STORAGE_COLLECTOR    = 1000008
	FIELD_COLLECTOR      = 1000009
	LUMBERJACK_COLLECTOR = 1000010
	SETTLER_COLLECTOR    = 1000011

	WILD_ANIMAL          = 1000013
	HUNTER_COLLECTOR     = 1000014
	FARM_ANIMAL_COLLECTOR= 1000015
	USABLE_FISHER_BOAT   = 1000016

	FRIGATE              = 1000020

	DISASTER_RECOVERY_COLLECTOR = 1000022

	SWORDSMAN            = 1000023

	# players will be spawned with an instance of this
	PLAYER_SHIP          = HUKER_SHIP

	DIFFERENCE_BUILDING_UNIT_ID = 1000000

class BUILDINGS:
	# ./development/print_db_data.py building
	WAREHOUSE        =  1
	STORAGE          =  2
	RESIDENTIAL      =  3
	MAIN_SQUARE      =  4
	PAVILION         =  5
	SIGNAL_FIRE      =  6
	WEAVER           =  7
	LUMBERJACK       =  8
	HUNTER           =  9
	SETTLER_RUIN     = 10
	FISHER           = 11
	BOAT_BUILDER     = 12
	LOOKOUT          = 13

	TRAIL            = 15

	TREE             = 17
	PASTURE          = 18
	POTATO_FIELD     = 19
	FARM             = 20
	VILLAGE_SCHOOL   = 21
	SUGARCANE_FIELD  = 22
	CLAY_DEPOSIT     = 23
	BRICKYARD        = 24
	CLAY_PIT         = 25
	DISTILLERY       = 26

	MINE             = 28
	SMELTERY         = 29
	TOOLMAKER        = 30
	CHARCOAL_BURNER  = 31
	TAVERN           = 32
	FISH_DEPOSIT     = 33
	MOUNTAIN         = 34
	SALT_PONDS       = 35
	TOBACCO_FIELD    = 36
	TOBACCONIST      = 37
	CATTLE_RUN       = 38
	PIGSTY           = 39
	HERBARY          = 40
	BUTCHERY         = 41
	DOCTOR           = 42
	GRAVEL_PATH      = 43
	WOODEN_TOWER     = 44
	FIRE_STATION     = 45
	CORN_FIELD       = 46
	WINDMILL         = 47
	BAKERY           = 48
	SPICE_FIELD      = 49
	BLENDER          = 50

	BARRACKS         = 53
	STONE_PIT        = 54
	STONEMASON       = 55

	COCOA_FIELD      = 60
	VINEYARD         = 61
	ALVEARIES        = 62
	PASTRY_SHOP      = 63

<<<<<<< HEAD
	VINTNER          = 65
	
	AMBIENT          = 67
=======
	WINERY           = 65

	WEAPONSMITH      = 66
	CANNONFOUNDRY    = 67
>>>>>>> b94fdc26

	BREWERY          = 68
	HOP_FIELD        = 69

	STONE_DEPOSIT    = 70

	BARRIER	         = 71

	EXPAND_RANGE = (WAREHOUSE, STORAGE, LOOKOUT)

	TRANSPARENCY_VALUE = 180

	class ACTION:
		# data for calculating gfx for paths.
		# think: animation contains key, if there is a path at offset value
		# you need to sort this before iterating via sorted, since order is important here.
		action_offset_dict = {
		# Direct connections
		  'a' : ( 0, -1),
		  'b' : (+1,  0),
		  'c' : ( 0, +1),
		  'd' : (-1,  0),
		# Remote connections
		  'e' : (+1, -1),
		  'f' : (+1, +1),
		  'g' : (-1, +1),
		  'h' : (-1, -1),
		}

	class BUILD:
		MAX_BUILDING_SHIP_DISTANCE = 5 # max distance ship-building when building from ship

class RES:
	# ./development/print_db_data.py res
	GOLD             =  1
	LAMB_WOOL        =  2
	TEXTILE          =  3
	BOARDS           =  4
	FOOD             =  5
	TOOLS            =  6
	BRICKS           =  7
	TREES            =  8
	GRASS            =  9
	WOOL             = 10
	FAITH            = 11
	WILDANIMALFOOD   = 12
	DEER_MEAT        = 13
	HAPPINESS        = 14
	POTATOES         = 15
	EDUCATION        = 16
	RAW_SUGAR        = 17
	SUGAR            = 18
	COMMUNITY        = 19
	RAW_CLAY         = 20
	CLAY             = 21
	LIQUOR           = 22
	CHARCOAL         = 23
	RAW_IRON         = 24
	IRON_ORE         = 25
	IRON_INGOTS      = 26
	GET_TOGETHER     = 27
	FISH             = 28
	SALT             = 29
	TOBACCO_PLANTS   = 30
	TOBACCO_LEAVES   = 31
	TOBACCO_PRODUCTS = 32
	CATTLE           = 33
	PIGS             = 34
	CATTLE_SLAUGHTER = 35
	PIGS_SLAUGHTER   = 36
	HERBS            = 37
	MEDICAL_HERBS    = 38
	ACORNS           = 39
	CANNON           = 40
	SWORD            = 41
	GRAIN            = 42
	CORN             = 43
	FLOUR            = 44
	SPICE_PLANTS     = 45
	SPICES           = 46
	CONDIMENTS       = 47
	MARBLE_DEPOSIT   = GOLD # 48
	MARBLE_TOPS      = GOLD # 49
	COAL_DEPOSIT     = GOLD # 50
	STONE_DEPOSIT    = 51
	STONE_TOPS       = 52
	COCOA_BEANS      = 53
	COCOA            = 54
	CONFECTIONERY    = 55
	CANDLES          = 56
	VINES            = 57
	GRAPES           = 58
	ALVEARIES        = 59
	HONEYCOMBS       = 60
	GOLD_DEPOSIT     = GOLD # 61
	GOLD_ORE         = GOLD # 62
	GOLD_INGOTS      = GOLD # 63
	GEM_DEPOSIT      = GOLD # 64
	ROUGH_GEMS       = GOLD # 65
	GEMS             = GOLD # 66
	SILVER_DEPOSIT   = GOLD # 67
	SILVER_ORE       = GOLD # 68
	SILVER_INGOTS    = GOLD # 69
	COFFEE_PLANTS    = GOLD # 70
	COFFEE_BEANS     = GOLD # 71
	COFFEE           = GOLD # 72
	TEA_PLANTS       = GOLD # 73
	TEA_LEAVES       = GOLD # 74
	TEA              = GOLD # 75
	FLOWER_MEADOWS   = GOLD # 76
	BLOSSOMS         = GOLD # 77
	BRINE            = GOLD # 78
	BRINE_DEPOSIT    = GOLD # 79
	WHALES           = GOLD # 80
	AMBERGRIS        = GOLD # 81
	LAMP_OIL         = GOLD # 82
	COTTON_PLANTS    = GOLD # 83
	COTTON           = GOLD # 84
	INDIGO_PLANTS    = GOLD # 85
	INDIGO           = GOLD # 86
	GARMENTS         = GOLD # 87
	PERFUME          = GOLD # 88
	HOP_PLANTS       = 89
	HOPS             = 90
	BEER             = 91
	# 92-99 reserved for services
	REPRESENTATION   = GOLD # 92
	SOCIETY          = GOLD # 93
	FAITH_2          = GOLD # 94
	EDUCATION_2      = GOLD # 95
	HYGIENE          = GOLD # 96
	RECREATION       = GOLD # 97
	BLACKDEATH       = 98
	FIRE             = 99
	# 92-99 reserved for services

class WEAPONS:
	CANNON = RES.CANNON
	SWORD  = RES.SWORD

	DEFAULT_FIGHTING_SHIP_WEAPONS_NUM = 7

class GROUND:
	DEFAULT_LAND = (3, "straight", 45)
	SAND = (6, "straight", 45)
	SHALLOW_WATER = (1, "straight", 45)
	WATER = (0, "straight", 45)

	# sand to shallow water tiles
	COAST_SOUTH = (5, "straight", 45)
	COAST_EAST = (5, "straight", 135)
	COAST_NORTH = (5, "straight", 225)
	COAST_WEST = (5, "straight", 315)
	COAST_SOUTHWEST3 = (5, "curve_in", 135)
	COAST_NORTHWEST3 = (5, "curve_in", 225)
	COAST_NORTHEAST3 = (5, "curve_in", 315)
	COAST_SOUTHEAST3 = (5, "curve_in", 45)
	COAST_NORTHEAST1 = (5, "curve_out", 225)
	COAST_SOUTHEAST1 = (5, "curve_out", 135)
	COAST_SOUTHWEST1 = (5, "curve_out", 45)
	COAST_NORTHWEST1 = (5, "curve_out", 315)

	# grass to sand tiles
	SAND_SOUTH = (4, "straight", 45)
	SAND_EAST =  (4, "straight", 135)
	SAND_NORTH = (4, "straight", 225)
	SAND_WEST =  (4, "straight", 315)
	SAND_SOUTHWEST3 = (4, "curve_in", 135)
	SAND_NORTHWEST3 = (4, "curve_in", 225)
	SAND_NORTHEAST3 = (4, "curve_in", 315)
	SAND_SOUTHEAST3 = (4, "curve_in", 45)
	SAND_NORTHEAST1 = (4, "curve_out", 225)
	SAND_SOUTHEAST1 = (4, "curve_out", 135)
	SAND_SOUTHWEST1 = (4, "curve_out", 45)
	SAND_NORTHWEST1 = (4, "curve_out", 315)

	# shallow water to deep water tiles
	DEEP_WATER_SOUTH = (2, "straight", 45)
	DEEP_WATER_EAST =  (2, "straight", 135)
	DEEP_WATER_NORTH = (2, "straight", 225)
	DEEP_WATER_WEST =  (2, "straight", 315)
	DEEP_WATER_SOUTHWEST3 = (2, "curve_in", 135)
	DEEP_WATER_NORTHWEST3 = (2, "curve_in", 225)
	DEEP_WATER_NORTHEAST3 = (2, "curve_in", 315)
	DEEP_WATER_SOUTHEAST3 = (2, "curve_in", 45)
	DEEP_WATER_NORTHEAST1 = (2, "curve_out", 225)
	DEEP_WATER_SOUTHEAST1 = (2, "curve_out", 135)
	DEEP_WATER_SOUTHWEST1 = (2, "curve_out", 45)
	DEEP_WATER_NORTHWEST1 = (2, "curve_out", 315)

class ACTION_SETS:
	DEFAULT_ANIMATION_LENGTH = 500
	DEFAULT_WEIGHT = 10

class GAME_SPEED:
	TICKS_PER_SECOND = 16
	TICK_RATES = [] # type: List[int]

GAME_SPEED.TICK_RATES = [int(i * GAME_SPEED.TICKS_PER_SECOND) for i in (0.5, 1, 2, 3, 4, 6, 8, 11, 20)]

class COLORS:
	BLACK = 9

class VIEW:
	ZOOM_MAX = 1.5
	ZOOM_MIN = 0.25
	ZOOM_DEFAULT = 1
	ZOOM_LEVELS_FACTOR = 0.875
	CELL_IMAGE_DIMENSIONS = (64, 32)
	ROTATION = 45.0
	TILT = -60
	AUTOSCROLL_WIDTH = 10

## The Production States available in the game sorted by importance from least
## to most important
class PRODUCTION:
	# ./development/print_db_data.py lines
	STATES = Enum('none', 'waiting_for_res', 'inventory_full', 'producing', 'paused', 'done')
	# NOTE: 'done' is only for SingleUseProductions
	# NOTE: 'none' is not used by an actual production, just for a producer
	STATISTICAL_WINDOW = 1000 # How many latest ticks are relevant for keeping track of how busy a production is

class PRODUCTIONLINES:
	HUKER = 15
	# will get added later
	FISHING_BOAT = None # type: ignore
	FRIGATE = 58
	TREES = 256812226
	WOOL = 1654557398
	SWORDSMAN = 1062345232


## GAME-RELATED, BALANCING VALUES
class GAME:
	# seconds: duration of a "month" (running costs and taxes are paid in this interval)
	INGAME_TICK_INTERVAL = 30

	WORLD_WORLDID = 0 # worldid of World object
	# exit after on tick MAX_TICKS (disabled by setting to None)
	MAX_TICKS = None # type: Optional[int]

# Map related constants
class MAP:
	PADDING = 10 # extra usable water around the map edges
	BORDER = 30 # extra unusable water around the padding (to keep the black void at bay)

class GUI:
	CITYINFO_UPDATE_DELAY = 2 # seconds
	DEFAULT_EXCHANGE_AMOUNT = 50  # tons

# Editor
class EDITOR:
	MIN_BRUSH_SIZE = 1
	MAX_BRUSH_SIZE = 3
	DEFAULT_BRUSH_SIZE = 1

# Messagewidget and Logbook
class MESSAGES:
	CUSTOM_MSG_SHOW_DELAY = 6 # delay between messages when passing more than one
	CUSTOM_MSG_VISIBLE_FOR = 90 # after this time the msg gets removed from screen
	LOGBOOK_DEFAULT_DELAY = 1 # delay between condition fulfilled and logbook popping up

# AI values read from the command line; use the values below unless overridden by the CLI or the GUI
class AI:
	HIGHLIGHT_PLANS = False # whether to show the AI players' plans on the map
	HIGHLIGHT_COMBAT = False # whether to show the AI players' combat ranges around each unit
	HUMAN_AI = False # whether the human player is controlled by the AI

class TRADER: # check resource values: ./development/print_db_data.py res
	TILES_PER_TRADER = 100 # create one ship per 100 tiles
	SETTLEMENTS_PER_SHIP = 2 # the settlement : ship ratio
	PRICE_MODIFIER_BUY = 1.0  # buy for x times the resource value
	PRICE_MODIFIER_SELL = 1.0 # sell for x times the resource value
	TRADING_DURATION = 4 # seconds that trader stays at warehouse to simulate (un)loading

	BUSINESS_SENSE = 50 # chance in percent to be sent to a warehouse instead of random spot

	BUY_AMOUNT_MIN = 2  # amount range to buy/sell from settlement per resource
	BUY_AMOUNT_MAX = 10
	SELL_AMOUNT_MIN = 2
	SELL_AMOUNT_MAX = 10

# Taxes and Restrictions
class TIER:
	NATURE = 0
	SAILORS = 0
	PIONEERS = 1
	SETTLERS = 2
	CITIZENS = 3
	MERCHANTS = 4
	ARISTOCRATS = 5

	LOWEST = SAILORS
	HIGHEST = ARISTOCRATS
	CURRENT_MAX = CITIZENS

class SETTLER:
	TAX_SETTINGS_MIN = 0.5
	TAX_SETTINGS_MAX = 1.5
	TAX_SETTINGS_STEP = 0.1

class WILD_ANIMAL:
	HEALTH_INIT_VALUE = 50 # animals start with this value
	HEALTH_INCREASE_ON_FEEDING = 8 # health increases by this value on feeding
	HEALTH_DECREASE_ON_NO_JOB = 20 # health decreases by this value when they have no food
	HEALTH_LEVEL_TO_REPRODUCE = 75 # this level has to be reached for reproducing
	POPULATION_LIMIT = 15 # minimum number of trees per animal to allow reproducing
	FOOD_AVAILABLE_ON_START = 0.5 # probability that a tree has wild animal food in the beginning
	POPULATION_INIT_RATIO = 15 # every N-th tree gets an animal in the beginning

class COLLECTORS:
	DEFAULT_WORK_DURATION = 16 # how many ticks collectors pretend to work at target
	DEFAULT_WAIT_TICKS = 32 # how long collectors wait before again looking for a job
	DEFAULT_STORAGE_SIZE = 8
	STATISTICAL_WINDOW = 1000 # How many latest ticks are relevant for calculating how busy a collector is

class STORAGE:
	DEFAULT_STORAGE_SIZE = 30 # Our usual inventorys are 30 tons big

	# Distributing overall delimiter, if one slot is "full" with respect to
	# this value, you can't load further in any of the slots even if empty.
	SHIP_TOTAL_STORAGE = 120
	SHIP_TOTAL_SLOTS_NUMBER = 4

## ENGINE
class LAYERS:
	WATER = 0
	GROUND = 1
	FIELDS = 2
	OBJECTS = 3

	NUM = 4 # number of layers

## PATHS
# workaround, so it can be used to create paths within PATHS
if 'UH_USER_DIR' in os.environ:
	# Prefer the value from the environment. Used to override user dir when
	# running GUI tests.
	_user_dir = unicode(os.environ['UH_USER_DIR'], encoding='utf-8')
elif platform.system() != "Windows":
	_user_dir = os.path.join(os.path.expanduser('~'), '.unknown-horizons')
else:
	import ctypes.wintypes
	buf = ctypes.create_unicode_buffer(ctypes.wintypes.MAX_PATH)
	# get the My Documents folder into buf.value
	ctypes.windll.shell32.SHGetFolderPathW(0, 5, 0, 0, buf)
	my_games = os.path.join(buf.value, 'My Games')
	if not os.path.exists(my_games):
		os.makedirs(my_games)
	_user_dir = os.path.join(my_games, 'unknown-horizons')


class GFX:
	BUILDING_OUTLINE_THRESHOLD = 96
	BUILDING_OUTLINE_WIDTH = 2

	UNIT_OUTLINE_THRESHOLD = 96
	UNIT_OUTLINE_WIDTH = 2

	SHIP_OUTLINE_THRESHOLD = 96
	SHIP_OUTLINE_WIDTH = 2

	# this is modified by the game starting process.
	USE_ATLASES = False

class PATHS:
	# paths in user dir
	USER_DIR = _user_dir
	LOG_DIR = os.path.join(USER_DIR, "log")
	USER_MAPS_DIR = os.path.join(USER_DIR, "maps")
	USER_CONFIG_FILE = os.path.join(USER_DIR, "settings.xml")
	SCREENSHOT_DIR = os.path.join(USER_DIR, "screenshots")
	DEFAULT_WINDOW_ICON_PATH = os.path.join("content", "gui", "images", "logos", "uh_32.png")
	MAC_WINDOW_ICON_PATH = os.path.join("content", "gui", "icons", "Icon.icns")
	ATLAS_METADATA_PATH = os.path.join(USER_DIR, "atlas-metadata.cache")

	# paths relative to uh dir
	ACTION_SETS_DIRECTORY = os.path.join("content", "gfx")
	TILE_SETS_DIRECTORY = os.path.join("content", "gfx", "base")
	SAVEGAME_TEMPLATE = os.path.join("content", "savegame_template.sql")

	ATLAS_FILES_DIR = os.path.join("content", "gfx", "atlas")
	ATLAS_DB_PATH = os.path.join("content", "atlas.sql")
	ACTION_SETS_JSON_FILE = os.path.join("content", "actionsets.json")
	TILE_SETS_JSON_FILE = os.path.join("content", "tilesets.json")

	SETTINGS_TEMPLATE_FILE = os.path.join("content", "settings-template.xml")
	CONFIG_TEMPLATE_FILE = os.path.join("content", "settings-template.xml")


	DB_FILES = tuple(os.path.join("content", i) for i in
	                 ("game.sql", "balance.sql", "names.sql"))

	ATLAS_SOURCE_DIRECTORIES = tuple(os.path.join("content/gfx", d)
	                                 for d in (
	                                 "/base",
	                                 "/buildings",
	                                 "/misc",
	                                 "/terrain",
	                                 "/units",
	                                ))

	#voice paths
	VOICE_DIR = os.path.join("content", "audio", "voice")
	UH_LOGO_FILE = os.path.join("content", "gfx", "uh.png")

class SETTINGS:
	UH_MODULE = "unknownhorizons"
	FIFE_MODULE = "FIFE"
	KEY_MODULE = "keys"
	META_MODULE = "meta"

class PLAYER:
	STATS_UPDATE_FREQUENCY = GAME_SPEED.TICKS_PER_SECOND

## SINGLEPLAYER
class SINGLEPLAYER:
	FREEZE_PROTECTION = True
	SEED = None # type: int

## MULTIPLAYER
class MULTIPLAYER:
	MAX_PLAYER_COUNT = 8

class NETWORK:
	SERVER_ADDRESS = "master.unknown-horizons.org"
	# change port to 2022 for development server updated after UH commits
	SERVER_PORT = 2002
	CLIENT_ADDRESS = None # type: Optional[str]
	UPDATE_FILE_URL = "http://updates.unknown-horizons.org/current_version.php"


## TRANSLATIONS
class _LanguageNameDict(dict):
	def __getitem__(self, key):
		return self.get(key, [key])[0]

	def get_english(self, key):
		return self.get(key, [key])[1]

	def get_by_value(self, value, english=False):
		for code, (own, eng) in self.iteritems():
			if english and eng == value:
				return code
			elif not english and own == value:
				return code
		return "" # meaning default key


LANGUAGENAMES = _LanguageNameDict({
	""      : (u'System default', u''),
	"af"    : (u'Afrikaans', u'Afrikaans'),
	"bg"    : (u'Български', u'Bulgarian'),
	"ca"    : (u'Català', u'Catalan'),
	'ca@valencia' : (u'Català de València', u'Catalan (Valencia)'),
	"cs"    : (u'Čeština', u'Czech'),
	"da"    : (u'Danske', u'Danish'),
	"de"    : (u'Deutsch', u'German'),
	"en"    : (u'English', u'English'),
	"eo"    : (u'Esperanto', u'Esperanto'),
	"es"    : (u'Español', u'Spanish'),
	"et"    : (u'Eesti', u'Estonian'),
	"el"    : (u'Ελληνικά', u'Greek'),
	"fi"    : (u'Suomi', u'Finnish'),
	"fr"    : (u'Français', u'French'),
	"frp"   : (u'Francoprovençâl', u'Franco-Provencal'),
	"ga"    : (u'Gaeilge', u'Irish'),
	"gl"    : (u'Galego', u'Galician'),
	"hi"    : (u'मानक हिन्दी', u'Hindi'),
	"hr"    : (u'Hrvatski', u'Croatian'),
	"hu"    : (u'Magyar', u'Hungarian'),
	"id"    : (u'Bahasa Indonesia', u'Indonesian'),
	"it"    : (u'Italiano', u'Italian'),
	"ja"    : (u'日本語', u'Japanese'),
	"ko"    : (u'한국말/조선말', u'Korean'),
	"lt"    : (u'Lietuvių', u'Lithuanian'),
	"lv"    : (u'Latviešu', u'Latvian'),
	"ml"    : (u'മലയാളം', u'Malayalam'),
	"nb"    : (u'Bokmål', u'Norwegian'),
	"nl"    : (u'Nederlands', u'Dutch'),
	"pl"    : (u'Polski', u'Polish'),
	"pt_BR" : (u'Português Br.', u'Brazilian Portuguese'),
	"pt"    : (u'Português', u'Portuguese'),
	"ro"    : (u'Română', u'Romanian'),
	"ru"    : (u'Русский', u'Russian'),
	"sk"    : (u'Slovenský', u'Slovak'),
	"sl"    : (u'Slovenski', u'Slovenian'),
	"sr"    : (u'Cрпски', u'Serbian'),
	"sv"    : (u'Svenska', u'Swedish'),
	"th"    : (u'ภาษาไทย', u'Thai'),
	"tr"    : (u'Türkçe', u'Turkish'),
	"uk"    : (u'Українська', u'Ukrainian'),
	"vi"    : (u'Tiếng Việt', u'Vietnamese'),
	"zh_CN" : (u'简化字', u'Simplified Chinese'),
	"zh_TW" : (u'繁體字', u'Traditional Chinese'),
	"zu"    : (u'IsiZulu', u'Zulu'),
})

FONTDEFS = {
	# "af"
	"bg"    : 'libertine',
	# "ca"
	"ca@valencia" : 'libertine',
	"cs"    : 'libertine',
	"da"    : 'libertine',
	"de"    : 'libertine',
	"en"    : 'libertine',
	"es"    : 'libertine',
	"et"    : 'libertine',
	"el"    : 'libertine',
	"fi"    : 'libertine',
	"fr"    : 'libertine',
	"ga"    : 'libertine',
	"gl"    : 'libertine',
	# "hi"
	"hr"    : 'libertine',
	"hu"    : 'libertine',
	"id"    : 'libertine',
	"it"    : 'libertine',
	# "ja"
	"lt"    : 'libertine',
	"lv"    : 'libertine',
	# "ko"
	"nb"    : 'libertine',
	"nl"    : 'libertine',
	"pl"    : 'libertine',
	"pt_BR" : 'libertine',
	"pt"    : 'libertine',
	"ro"    : 'libertine',
	"ru"    : 'libertine',
	"sk"    : 'libertine',
	"sl"    : 'libertine',
	"sr"    : 'libertine',
	"sv"    : 'libertine',
	# "th"
	"tr"    : 'libertine',
	"uk"    : 'libertine',
	# "vi"
	# "zh_CN"
	"zu"    : 'libertine',
}

class HOTKEYS:
	DISPLAY_KEY = {
		'MINUS': '-',
		'PLUS': '+',
		'COMMA': ',',
		'PERIOD': '.',
		'EXCLAIM': '!',
		'AT': '@',
		'HASH': '#',
		'DOLLAR': '$',
	# XXX Fife does not recognize percent key?
	#	'PERCENT': '%',
		'CARET': '^',
		'AMPERSAND': '&',
		'ASTERISK': '*',
		'LEFTPAREN': '(',
		'RIGHTPAREN': ')',
		'UNDERSCORE': '_',
		'LEFTBRACKET': '[',
		'RIGHTBRACKET': ']',
		'SLASH': '/',
		'COLON': ':',
		'SEMICOLON': ';',
		'LESS': '<',
		'EQUALS': '=',
		'GREATER': '>',
		'QUESTION': '?',
		'BACKSLASH': '\\',
		'BACKQUOTE': '`',
		'QUOTE': "'",
		'QUOTEDBL': '"',
		'ESCAPE': 'Esc',
		'DELETE': 'Del',
		'INSERT': 'Ins',
		'PAGE_UP': 'PgUp',
		'PAGE_DOWN': 'PgDn',
		'PRINT_SCREEN': 'PrtSc',
	}<|MERGE_RESOLUTION|>--- conflicted
+++ resolved
@@ -195,17 +195,13 @@
 	VINEYARD         = 61
 	ALVEARIES        = 62
 	PASTRY_SHOP      = 63
-
-<<<<<<< HEAD
-	VINTNER          = 65
 	
-	AMBIENT          = 67
-=======
+	AMBIENT          = 64
+	
 	WINERY           = 65
 
 	WEAPONSMITH      = 66
 	CANNONFOUNDRY    = 67
->>>>>>> b94fdc26
 
 	BREWERY          = 68
 	HOP_FIELD        = 69
