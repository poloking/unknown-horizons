# -.- coding: utf-8 -.-
# ###################################################
# Copyright (C) 2011 The Unknown Horizons Team
# team@unknown-horizons.org
# This file is part of Unknown Horizons.
#
# Unknown Horizons is free software; you can redistribute it and/or modify
# it under the terms of the GNU General Public License as published by
# the Free Software Foundation; either version 2 of the License, or
# (at your option) any later version.
#
# This program is distributed in the hope that it will be useful,
# but WITHOUT ANY WARRANTY; without even the implied warranty of
# MERCHANTABILITY or FITNESS FOR A PARTICULAR PURPOSE.  See the
# GNU General Public License for more details.
#
# You should have received a copy of the GNU General Public License
# along with this program; if not, write to the
# Free Software Foundation, Inc.,
# 51 Franklin St, Fifth Floor, Boston, MA  02110-1301  USA
# ###################################################

import platform
import os.path
import re
import locale

from ext.enum import Enum

"""This file keeps track of the constants that are used in Unknown Horizons.
NOTE: Using magic constants in code is generally a bad style, so avoid where
possible and instead import the proper classes of this file.
"""

##Versioning
class VERSION:
	def _set_version():
		"""Function gets latest revision of the working copy.
		It only works in git repositories, and is acctually a hack.
		"""
		try:
			from run_uh import find_uh_position
		except ImportError:
			return u"<unknown>"

		uh_path = find_uh_position()
		git_head_path = os.path.join(uh_path, '.git', 'HEAD')
		if os.path.exists(git_head_path):
			head = open(git_head_path).readline().strip().partition(' ')
			if head[2]:
				head_file = os.path.join(uh_path, '.git', head[2])
			else:
				head_file = git_head_path
			if os.path.exists(head_file):
				return unicode(open(head_file).readline().strip()[0:7])
		return u"<unknown>"

	RELEASE_NAME    = "Unknown Horizons Version %s"
	RELEASE_VERSION = _set_version()

	# change to sth like this for release
	# RELEASE_NAME = _("Unknown Horizons Alpha %s")
	# RELEASE_VERSION = u'2011.2'

	## +=1 this if you changed the savegame "api"
<<<<<<< HEAD
	SAVEGAMEREVISION= 37
=======
	SAVEGAMEREVISION= 17
>>>>>>> bfac290c

	@staticmethod
	def string():
		return VERSION.RELEASE_NAME % VERSION.RELEASE_VERSION

## WORLD
class UNITS:
	# ./development/print_db_data.py unit
	PLAYER_SHIP_CLASS          = 1000001
	BUILDING_COLLECTOR_CLASS   = 1000002
	FISHER_BOAT                = 1000004
	PIRATE_SHIP_CLASS          = 1000005
	TRADER_SHIP_CLASS          = 1000006
	WILD_ANIMAL_CLASS          = 1000013
<<<<<<< HEAD
	USABLE_FISHER_BOAT         = 1000016
=======
	FRIGATE                    = 1000020
>>>>>>> bfac290c

	DIFFERENCE_BUILDING_UNIT_ID = 1000000

class WEAPONS:
	CANNON = 40
	DAGGER = 41

class BUILDINGS:
	# ./development/print_db_data.py building
	BRANCH_OFFICE_CLASS = 1
	STORAGE_CLASS = 2
	RESIDENTIAL_CLASS = 3
	MAIN_SQUARE_CLASS = 4
	PAVILION_CLASS = 5
	SIGNAL_FIRE_CLASS = 6
	WEAVER_CLASS = 7
	LUMBERJACK_CLASS = 8
	HUNTER_CLASS = 9
	SETTLER_RUIN_CLASS = 10
	FISHERMAN_CLASS = 11
	BOATBUILDER_CLASS = 12
	TRAIL_CLASS = 15
	TREE_CLASS = 17
	PASTURE_CLASS = 18
	POTATO_FIELD_CLASS = 19
	FARM_CLASS = 20
	VILLAGE_SCHOOL_CLASS = 21
	SUGARCANE_FIELD_CLASS = 22
	CLAY_DEPOSIT_CLASS = 23
	BRICKYARD_CLASS = 24
	CLAY_PIT_CLASS = 25
	DISTILLERY_CLASS = 26
	IRON_MINE_CLASS = 28
	SMELTERY_CLASS = 29
	TOOLMAKER_CLASS = 30
	CHARCOAL_BURNER_CLASS = 31
	TAVERN_CLASS = 32
	FISH_DEPOSIT_CLASS = 33
	MOUNTAIN_CLASS = 34

	TRANSPARENCY_VALUE = 180

	class ACTION:
		# data for calculating gfx for paths.
		# think: animation contains key, if there is a path at offset value
		# you need to sort this before iterating via sorted, since order is important here
		action_offset_dict = {
		'a' : (0, -1),
		'b' : (1, 0),
		'c' : (0, 1),
		'd' : (-1, 0)
		}

	class BUILD:
		MAX_BUILDING_SHIP_DISTANCE = 5 # max distance ship-building when building from ship

class RES:
	# ./development/print_db_data.py res
	GOLD_ID = 1
	LAMB_WOOL_ID = 2
	TEXTILE_ID = 3
	BOARDS_ID = 4
	FOOD_ID = 5
	TOOLS_ID = 6
	BRICKS_ID = 7
	WOOD_ID = 8
	WOOL_ID = 10
	FAITH_ID = 11
	WILDANIMALFOOD_ID = 12
	DEER_MEAT_ID = 13
	HAPPINESS_ID = 14
	POTATOES_ID = 15
	EDUCATION_ID = 16
	RAW_SUGAR_ID = 17
	SUGAR_ID = 18
	COMMUNITY_ID = 19
	RAW_CLAY_ID = 20
	CLAY_ID = 21
	LIQUOR_ID = 22
	RAW_IRON_ID = 24
	GET_TOGETHER_ID = 27
	FISH_ID = 28

class GROUND:
	DEFAULT_LAND = 1
	SAND = 2
	SHALLOW_WATER = 3
	WATER = 4

	# sand to shallow water tiles
	COAST_SOUTH = 49
	COAST_EAST = 50
	COAST_NORTH = 51
	COAST_WEST = 52
	COAST_SOUTHWEST3 = 60
	COAST_NORTHWEST3 = 59
	COAST_NORTHEAST3 = 58
	COAST_SOUTHEAST3 = 57
	COAST_NORTHEAST1 = 65
	COAST_SOUTHEAST1 = 66
	COAST_SOUTHWEST1 = 67
	COAST_NORTHWEST1 = 68

	# grass to sand tiles
	SAND_SOUTH = 9
	SAND_EAST = 10
	SAND_NORTH = 11
	SAND_WEST = 12
	SAND_SOUTHWEST3 = 20
	SAND_NORTHWEST3 = 19
	SAND_NORTHEAST3 = 18
	SAND_SOUTHEAST3 = 17
	SAND_NORTHEAST1 = 25
	SAND_SOUTHEAST1 = 26
	SAND_SOUTHWEST1 = 27
	SAND_NORTHWEST1 = 28

	# shallow water to deep water tiles
	DEEP_WATER_SOUTH = 89
	DEEP_WATER_EAST = 90
	DEEP_WATER_NORTH = 91
	DEEP_WATER_WEST = 92
	DEEP_WATER_SOUTHWEST3 = 100
	DEEP_WATER_NORTHWEST3 = 99
	DEEP_WATER_NORTHEAST3 = 98
	DEEP_WATER_SOUTHEAST3 = 97
	DEEP_WATER_NORTHEAST1 = 105
	DEEP_WATER_SOUTHEAST1 = 106
	DEEP_WATER_SOUTHWEST1 = 107
	DEEP_WATER_NORTHWEST1 = 108

class GAME_SPEED:
	TICKS_PER_SECOND = 16
	TICK_RATES = [16, 32, 48, 64, 80, 96, 112, 128, 144, 160, 176]

class VIEW:
	ZOOM_MAX = 1
	ZOOM_MIN = 0.25
	ZOOM_LEVELS_FACTOR = 0.875
	CELL_IMAGE_DIMENSIONS = (64, 32)
	ROTATION = 45.0
	TILT = -60
	ZOOM = 1

## The Production States available in the game sorted by importance from least
## to most important
class PRODUCTION:
	# ./development/print_db_data.py lines
	STATES = Enum('none', 'waiting_for_res', 'inventory_full', 'producing', 'paused', 'done')
	# NOTE: 'done' is only for SingleUseProductions
	# NOTE: 'none' is not used by an actual production, just for a producer
	STATISTICAL_WINDOW = 1000 # How many latest ticks are relevant for keeping track of how busy a production is

class PRODUCTIONLINES:
	FISHING_BOAT = 15

## GAME-RELATED, BALANCING VALUES
class GAME:
	INGAME_TICK_INTERVAL = 30 # seconds. duration of a "month" (running costs and taxes are
	# payed in this interval).

	WORLD_WORLDID = 0 # worldid of World object
	MAX_TICKS = None # exit after on tick MAX_TICKS (disabled by setting to None)

# Messagewidget and Logbook
class MESSAGES:
	CUSTOM_MSG_SHOW_DELAY = 6 # delay between messages when passing more than one
	CUSTOM_MSG_VISIBLE_FOR = 90 # after this time the msg gets removed from screen
	LOGBOOK_DEFAULT_DELAY = 4 # delay between condition fulfilled and logbook popping up

# AI
class AI:
	HIGHLIGHT_PLANS = False
	AI_PLAYERS = 1
	HUMAN_AI = False

class TRADER: # check resource values: ./development/print_db_data.py res
	PRICE_MODIFIER_BUY = 0.9  # buy for x times the resource value
	PRICE_MODIFIER_SELL = 1.5 # sell for x times the resource value
	TRADING_DURATION = 4 # seconds that trader stays at branch office to simulate (un)loading

	BUSINESS_SENSE = 50 # chance in percent to be sent to a branch office instead of random spot

	BUY_AMOUNT = (2, 8)  # amount range to buy/sell from settlement per resource
	SELL_AMOUNT = (2, 8) # => randomly picks an amount in this range for each trade

# Taxes and Restrictions
class SETTLER:
	SAILOR_LEVEL = 0
	PIONEER_LEVEL = 1
	SETTLER_LEVEL = 2
	CURRENT_MAX_INCR = 2 # counting starts at 0!
	TAX_SETTINGS_MIN = 0.5
	TAX_SETTINGS_MAX = 1.5
	TAX_SETTINGS_STEP = 0.1

class WILD_ANIMAL:
	HEALTH_INIT_VALUE = 50 # animals start with this value
	HEALTH_INCREASE_ON_FEEDING = 8 # health increases by this value on feeding
	HEALTH_DECREASE_ON_NO_JOB = 20 # health decreases by this value when they have no food
	HEALTH_LEVEL_TO_REPRODUCE = 75 # this level has to be reached for reproducing
	POPULATION_LIMIT = 15 # minimum number of trees per animal to allow reproducing
	FOOD_AVAILABLE_ON_START = 0.5 # probability that a tree has wild animal food in the beginning
	POPUlATION_INIT_RATIO = 15 # every N-th tree gets an animal in the beginning

class COLLECTORS:
	DEFAULT_WORK_DURATION = 16 # how many ticks collectors pretend to work at target
	DEFAULT_WAIT_TICKS = 32 # how long collectors wait before again looking for a job
	STATISTICAL_WINDOW = 1000 # How many latest ticks are relevant for calculating how busy a collector is

class STORAGE:
	DEFAULT_STORAGE_SIZE = 30 # Our usual inventorys are 30 tons big

	# Distributing overall delimiter, if one slot is "full" with respect to
	# this value, you can't load further in any of the slots even if empty.
	SHIP_TOTAL_STORAGE = 120
	SHIP_TOTAL_SLOTS_NUMBER = 4

## ENGINE
class LAYERS:
	WATER = 0
	GROUND = 1
	FIELDS = 2
	OBJECTS = 3

	NUM = 4 # number of layers

## PATHS
# workaround, so it can be used to create paths withing PATHS

if platform.system() != "Windows":
	_user_dir = os.path.join(os.path.expanduser('~'), '.unknown-horizons')
else:
	_user_dir = os.path.join(os.environ['APPDATA'], "unknown-horizons")
_user_dir = unicode(_user_dir, locale.getpreferredencoding()) # this makes umlaut-paths work on win

class PATHS:
	# paths in user dir
	USER_DIR = _user_dir
	LOG_DIR = os.path.join(_user_dir, "log")
	USER_CONFIG_FILE = os.path.join(_user_dir, "settings.xml")
	SCREENSHOT_DIR = os.path.join(_user_dir, "screenshots")

	# paths relative to uh dir
	ACTION_SETS_DIRECTORY = os.path.join("content", "gfx")
	TILE_SETS_DIRECTORY = os.path.join("content", "gfx", "base")
	SAVEGAME_TEMPLATE = os.path.join("content", "savegame_template.sqlite")

<<<<<<< HEAD
## SINGLEPLAYER
class SINGLEPLAYER:
	SEED = None
=======
	DB_FILES = tuple(os.path.join("content", i) for i in \
	                 ("game.sql", "settler.sql", "balance.sql") )
>>>>>>> bfac290c

## MULTIPLAYER
class MULTIPLAYER:
	MAX_PLAYER_COUNT = 8

class NETWORK:
	SERVER_ADDRESS = "master.unknown-horizons.org"
	SERVER_PORT = 2001
	CLIENT_ADDRESS = None

## TRANSLATIONS
class _LanguageNameDict(dict):
	def __getitem__(self, key):
		return self.get(key, key)

LANGUAGENAMES = _LanguageNameDict({
	"bg"    : u'Български',
	"ca"    : u'Català',
  'ca@valencia' : u'Català de València',
	"cs"    : u'Čeština',
	"da"    : u'Danske',
	"de"    : u'Deutsch',
	"en"    : u'English',
	"es"    : u'Español',
	"et"    : u'Eesti',
	"fi"    : u'Suomi',
	"fr"    : u'Français',
	"hu"    : u'Magyar',
	"it"    : u'Italiano',
	"lt"    : u'Lietuvių',
	"nb"    : u'Norw. Bokmål',
	"nl"    : u'Nederlands',
	"pl"    : u'Polski',
	"pt_BR" : u'Português Br.',
	"pt"    : u'Português',
	"ru"    : u'Русский',
	"sl"    : u'Slovenski',
	"sv"    : u'Svenska',
	})

AUTO_CONTINUE_CAMPAIGN=True<|MERGE_RESOLUTION|>--- conflicted
+++ resolved
@@ -63,11 +63,7 @@
 	# RELEASE_VERSION = u'2011.2'
 
 	## +=1 this if you changed the savegame "api"
-<<<<<<< HEAD
-	SAVEGAMEREVISION= 37
-=======
-	SAVEGAMEREVISION= 17
->>>>>>> bfac290c
+	SAVEGAMEREVISION= 38
 
 	@staticmethod
 	def string():
@@ -82,11 +78,8 @@
 	PIRATE_SHIP_CLASS          = 1000005
 	TRADER_SHIP_CLASS          = 1000006
 	WILD_ANIMAL_CLASS          = 1000013
-<<<<<<< HEAD
 	USABLE_FISHER_BOAT         = 1000016
-=======
 	FRIGATE                    = 1000020
->>>>>>> bfac290c
 
 	DIFFERENCE_BUILDING_UNIT_ID = 1000000
 
@@ -335,14 +328,14 @@
 	TILE_SETS_DIRECTORY = os.path.join("content", "gfx", "base")
 	SAVEGAME_TEMPLATE = os.path.join("content", "savegame_template.sqlite")
 
-<<<<<<< HEAD
+	DB_FILES = tuple(os.path.join("content", i) for i in \
+	                 ("game.sql", "settler.sql", "balance.sql") )
+
 ## SINGLEPLAYER
 class SINGLEPLAYER:
 	SEED = None
-=======
 	DB_FILES = tuple(os.path.join("content", i) for i in \
 	                 ("game.sql", "settler.sql", "balance.sql") )
->>>>>>> bfac290c
 
 ## MULTIPLAYER
 class MULTIPLAYER:
