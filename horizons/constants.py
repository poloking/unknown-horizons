# ###################################################
# Copyright (C) 2008-2017 The Unknown Horizons Team
# team@unknown-horizons.org
# This file is part of Unknown Horizons.
#
# Unknown Horizons is free software; you can redistribute it and/or modify
# it under the terms of the GNU General Public License as published by
# the Free Software Foundation; either version 2 of the License, or
# (at your option) any later version.
#
# This program is distributed in the hope that it will be useful,
# but WITHOUT ANY WARRANTY; without even the implied warranty of
# MERCHANTABILITY or FITNESS FOR A PARTICULAR PURPOSE.  See the
# GNU General Public License for more details.
#
# You should have received a copy of the GNU General Public License
# along with this program; if not, write to the
# Free Software Foundation, Inc.,
# 51 Franklin St, Fifth Floor, Boston, MA  02110-1301  USA
# ###################################################

import ctypes
import os
import os.path
import platform
import subprocess
from pathlib import Path
from typing import List, Optional

from horizons.ext.enum import Enum
from horizons.util.platform import get_user_game_directory


"""This file keeps track of the constants that are used in Unknown Horizons.
NOTE: Using magic constants in code is generally a bad style, so avoid where
possible and instead import the proper classes of this file.
"""


def get_git_version():
	"""Function gets latest revision of the working copy.
	It only works in git repositories, and is actually a hack.
	"""
	try:
		from run_uh import get_content_dir_parent_path
		uh_path = get_content_dir_parent_path()
	except ImportError:
		return "<unknown>"

	# Try git describe
	try:
		git = "git"
		if platform.system() == "Windows":
			git = "git.exe"

		# Note that this uses glob patterns, not regular expressions.
		# TAG_STRUCTURE = "20[0-9][0-9].[0-9]*"
		# describe = [git, "describe", "--tags", TAG_STRUCTURE]
		describe = [git, "describe", "--tags"]
		git_string = subprocess.check_output(describe, cwd=uh_path, universal_newlines=True).rstrip('\n')
		return git_string
	except (subprocess.CalledProcessError, RuntimeError):
		pass

	# Read current HEAD out of .git manually
	try:
		git_head_path = Path(uh_path, '.git', 'HEAD')
		if git_head_path.exists():
			with git_head_path.open() as f:
				head = f.readline().strip().partition(' ')
			if head[2]:
				head_file = Path(uh_path, '.git', head[2])
			else:
				head_file = git_head_path

			if head_file.exists():
				with head_file.open() as f:
					return str(f.readline().strip()[0:7])
	except ImportError:
		pass

	# Try gitversion.txt
	try:
		with open(os.path.join("content", "packages", "gitversion.txt")) as f:
			return f.read()
	except IOError:
		pass

	return "<unknown>"


##Versioning
class VERSION:
	RELEASE_NAME    = "Unknown Horizons %s"
	RELEASE_VERSION = get_git_version()
	# change for release:
	IS_DEV_VERSION = True
	#RELEASE_VERSION = u'2017.2'

	REQUIRED_FIFE_MAJOR_VERSION = 0
	REQUIRED_FIFE_MINOR_VERSION = 4
	REQUIRED_FIFE_PATCH_VERSION = 0

	REQUIRED_FIFE_VERSION = (REQUIRED_FIFE_MAJOR_VERSION, REQUIRED_FIFE_MINOR_VERSION, REQUIRED_FIFE_PATCH_VERSION)

	## +=1 this if you changed the savegame "api"
	SAVEGAMEREVISION = 76
	SAVEGAME_LEAST_UPGRADABLE_REVISION = 76

	@staticmethod
	def string():
		return VERSION.RELEASE_NAME % VERSION.RELEASE_VERSION


## WORLD
class UNITS:
	# ./development/print_db_data.py unit
	HUKER_SHIP           = 1000001
	BUILDING_COLLECTOR   = 1000002

	FISHER_BOAT          = 1000004
	PIRATE_SHIP          = 1000005
	TRADER_SHIP          = 1000006
	ANIMAL_COLLECTOR     = 1000007
	STORAGE_COLLECTOR    = 1000008
	FIELD_COLLECTOR      = 1000009
	LUMBERJACK_COLLECTOR = 1000010
	SETTLER_COLLECTOR    = 1000011

	WILD_ANIMAL          = 1000013
	HUNTER_COLLECTOR     = 1000014
	FARM_ANIMAL_COLLECTOR = 1000015
	USABLE_FISHER_BOAT   = 1000016

	FRIGATE              = 1000020

	DISASTER_RECOVERY_COLLECTOR = 1000022

	SWORDSMAN            = 1000023

	# players will be spawned with an instance of this
	PLAYER_SHIP          = HUKER_SHIP

	DIFFERENCE_BUILDING_UNIT_ID = 1000000


class BUILDINGS:
	# ./development/print_db_data.py building
	WAREHOUSE        =  1
	STORAGE          =  2
	RESIDENTIAL      =  3
	MAIN_SQUARE      =  4
	PAVILION         =  5
	SIGNAL_FIRE      =  6
	WEAVER           =  7
	LUMBERJACK       =  8
	HUNTER           =  9
	SETTLER_RUIN     = 10
	FISHER           = 11
	BOAT_BUILDER     = 12
	LOOKOUT          = 13

	BRIDGE           = 14
	TRAIL            = 15

	TREE             = 17
	PASTURE          = 18
	POTATO_FIELD     = 19
	FARM             = 20
	VILLAGE_SCHOOL   = 21
	SUGARCANE_FIELD  = 22
	CLAY_DEPOSIT     = 23
	BRICKYARD        = 24
	CLAY_PIT         = 25
	DISTILLERY       = 26

	MINE             = 28
	SMELTERY         = 29
	TOOLMAKER        = 30
	CHARCOAL_BURNER  = 31
	TAVERN           = 32
	FISH_DEPOSIT     = 33
	MOUNTAIN         = 34
	SALT_PONDS       = 35
	TOBACCO_FIELD    = 36
	TOBACCONIST      = 37
	CATTLE_RUN       = 38
	PIGSTY           = 39
	HERBARY          = 40
	BUTCHERY         = 41
	DOCTOR           = 42
	GRAVEL_PATH      = 43
	WOODEN_TOWER     = 44
	FIRE_STATION     = 45
	CORN_FIELD       = 46
	WINDMILL         = 47
	BAKERY           = 48
	SPICE_FIELD      = 49
	BLENDER          = 50

	BARRACKS         = 53
	STONE_PIT        = 54
	STONEMASON       = 55

	COCOA_FIELD      = 60
	VINEYARD         = 61
	ALVEARIES        = 62
	PASTRY_SHOP      = 63

	WINERY           = 65

	WEAPONSMITH      = 66
	CANNON_FOUNDRY   = 67

	BREWERY          = 68
	HOP_FIELD        = 69

	STONE_DEPOSIT    = 70

	BARRIER          = 71

<<<<<<< HEAD
	COTTON_FIELD     = 72
	COFFEE_FIELD     = 73
	TEA_PLANTATION   = 74
	FLOWER_MEADOWS   = 75
	INDIGO_FIELD     = 76

	PERFUMERY        = 77
	LIGHTHOUSE       = 78

	ROASTERY         = 79
	WHALE_PROCESSING = 80
	GOLDSMITH        = 81
	TAILOR           = 82
	UNIVERSITY       = 83
	CATHEDRAL        = 84
	TEA_GARDEN       = 85

	SALINE           = 86
	PUBLIC_BATH      = 87

	STORE            = 88

	TEA_PLANTATION   = 89
	BRINE_DEPOSIT    = 90
	GOLD_DEPOSIT     = 91
	GEM_DEPOSIT      = 92

=======
	SALINE           = 86
	PUBLIC_BATH      = 87

>>>>>>> 8836e476
	EXPAND_RANGE = (WAREHOUSE, STORAGE, LOOKOUT)

	TRANSPARENCY_VALUE = 180

	class ACTION:
		# data for calculating gfx for paths.
		# think: animation contains key, if there is a path at offset value
		# you need to sort this before iterating via sorted, since order is important here.
		action_offset_dict = {
		# Direct connections
		  'a' : ( 0, -1),
		  'b' : (+1,  0),
		  'c' : ( 0, +1),
		  'd' : (-1,  0),
		# Remote connections
		  'e' : (+1, -1),
		  'f' : (+1, +1),
		  'g' : (-1, +1),
		  'h' : (-1, -1),
		}

	class BUILD:
		MAX_BUILDING_SHIP_DISTANCE = 5 # max distance ship-building when building from ship


class RES:
	# ./development/print_db_data.py res
	GOLD             =  1
	LAMB_WOOL        =  2
	TEXTILE          =  3
	BOARDS           =  4
	FOOD             =  5
	TOOLS            =  6
	BRICKS           =  7
	TREES            =  8
	GRASS            =  9
	WOOL             = 10
	FAITH            = 11
	WILDANIMALFOOD   = 12
	DEER_MEAT        = 13
	HAPPINESS        = 14
	POTATOES         = 15
	EDUCATION        = 16
	RAW_SUGAR        = 17
	SUGAR            = 18
	COMMUNITY        = 19
	RAW_CLAY         = 20
	CLAY             = 21
	LIQUOR           = 22
	CHARCOAL         = 23
	RAW_IRON         = 24
	IRON_ORE         = 25
	IRON_INGOTS      = 26
	GET_TOGETHER     = 27
	FISH             = 28
	SALT             = 29
	TOBACCO_PLANTS   = 30
	TOBACCO_LEAVES   = 31
	TOBACCO_PRODUCTS = 32
	CATTLE           = 33
	PIGS             = 34
	CATTLE_SLAUGHTER = 35
	PIGS_SLAUGHTER   = 36
	HERBS            = 37
	MEDICAL_HERBS    = 38
	ACORNS           = 39
	CANNON           = 40
	SWORD            = 41
	GRAIN            = 42
	CORN             = 43
	FLOUR            = 44
	SPICE_PLANTS     = 45
	SPICES           = 46
	CONDIMENTS       = 47
	MARBLE_DEPOSIT   = 48
	MARBLE_TOPS      = 49
	COAL_DEPOSIT     = 50
	STONE_DEPOSIT    = 51
	STONE_TOPS       = 52
	COCOA_BEANS      = 53
	COCOA            = 54
	CONFECTIONERY    = 55
	CANDLES          = 56
	VINES            = 57
	GRAPES           = 58
	ALVEARIES        = 59
	HONEYCOMBS       = 60
	GOLD_DEPOSIT     = GOLD # 61
	GOLD_ORE         = GOLD # 62
	GOLD_INGOTS      = GOLD # 63
	GEM_DEPOSIT      = GOLD # 64
	ROUGH_GEMS       = GOLD # 65
	GEMS             = GOLD # 66
	COFFEE_PLANTS    = GOLD # 67
	COFFEE_BEANS     = GOLD # 68
	COFFEE           = GOLD # 69
	TEA_PLANTS       = GOLD # 70
	TEA_LEAVES       = GOLD # 71
	TEA              = GOLD # 72
	FLOWER_MEADOWS   = GOLD # 73
	BLOSSOMS         = GOLD # 74
	BRINE            = GOLD # 75
	BRINE_DEPOSIT    = GOLD # 76
	WHALES           = GOLD # 77
	AMBERGRIS        = GOLD # 78
	LAMP_OIL         = GOLD # 79
	COTTON_PLANTS    = GOLD # 80
	COTTON           = GOLD # 81
	INDIGO_PLANTS    = GOLD # 82
	INDIGO           = GOLD # 83
	GARMENTS         = GOLD # 84
	PERFUME          = GOLD # 85
	JEWELRY          = GOLD # 86
	HOP_PLANTS       = GOLD # 87
	HOPS             = GOLD # 88
	BEER             = 91
	# 92-99 reserved for services
	REPRESENTATION   = GOLD # 92
	SOCIETY          = GOLD # 93
	FAITH_2          = GOLD # 94
	EDUCATION_2      = GOLD # 95
<<<<<<< HEAD

	HYGIENE          = GOLD # 96
=======
	HYGIENE          = 96
>>>>>>> 8836e476
	RECREATION       = GOLD # 97

	GOLD_DEPOSIT     = 61
	GOLD_ORE         = 62
	GOLD_INGOTS      = 63
	GEM_DEPOSIT      = 64
	ROUGH_GEMS       = 65
	GEMS             = 66
	COFFEE_PLANTS    = 67
	COFFEE_BEANS     = 68
	COFFEE           = 69
	TEA_PLANTS       = 70
	TEA_LEAVES       = 71
	TEA              = 72
	FLOWER_MEADOWS   = 73
	BLOSSOMS         = 74
	BRINE            = 75
	BRINE_DEPOSIT    = 76
	WHALES           = 77
	AMBERGRIS        = 78
	LAMP_OIL         = 79
	COTTON_PLANTS    = 80
	COTTON           = 81
	INDIGO_PLANTS    = 82
	INDIGO           = 83
	GARMENTS         = 84
	PERFUME          = 85
	JEWELRY          = 86
	HOP_PLANTS       = 87
	HOPS             = 88
	# 89
	# 90
	# 91
	# 92-99 reserved for services
#	FAITH_2          = 92
#	EDUCATION_2      = 93
	REPRESENTATION   = 94
	SOCIETY          = 95
	HYGIENE          = 96
	RECREATION       = 97
	BLACKDEATH       = 98
	FIRE             = 99


class WEAPONS:
	CANNON = RES.CANNON
	SWORD  = RES.SWORD

	DEFAULT_FIGHTING_SHIP_WEAPONS_NUM = 7


class GROUND:
	DEFAULT_LAND = (3, "straight", 45)
	SAND = (6, "straight", 45)
	SHALLOW_WATER = (1, "straight", 45)
	WATER = (0, "straight", 45)

	# sand to shallow water tiles
	COAST_SOUTH = (5, "straight", 45)
	COAST_EAST = (5, "straight", 135)
	COAST_NORTH = (5, "straight", 225)
	COAST_WEST = (5, "straight", 315)
	COAST_SOUTHWEST3 = (5, "curve_in", 135)
	COAST_NORTHWEST3 = (5, "curve_in", 225)
	COAST_NORTHEAST3 = (5, "curve_in", 315)
	COAST_SOUTHEAST3 = (5, "curve_in", 45)
	COAST_NORTHEAST1 = (5, "curve_out", 225)
	COAST_SOUTHEAST1 = (5, "curve_out", 135)
	COAST_SOUTHWEST1 = (5, "curve_out", 45)
	COAST_NORTHWEST1 = (5, "curve_out", 315)

	# grass to sand tiles
	SAND_SOUTH = (4, "straight", 45)
	SAND_EAST =  (4, "straight", 135)
	SAND_NORTH = (4, "straight", 225)
	SAND_WEST =  (4, "straight", 315)
	SAND_SOUTHWEST3 = (4, "curve_in", 135)
	SAND_NORTHWEST3 = (4, "curve_in", 225)
	SAND_NORTHEAST3 = (4, "curve_in", 315)
	SAND_SOUTHEAST3 = (4, "curve_in", 45)
	SAND_NORTHEAST1 = (4, "curve_out", 225)
	SAND_SOUTHEAST1 = (4, "curve_out", 135)
	SAND_SOUTHWEST1 = (4, "curve_out", 45)
	SAND_NORTHWEST1 = (4, "curve_out", 315)

	# shallow water to deep water tiles
	DEEP_WATER_SOUTH = (2, "straight", 45)
	DEEP_WATER_EAST =  (2, "straight", 135)
	DEEP_WATER_NORTH = (2, "straight", 225)
	DEEP_WATER_WEST =  (2, "straight", 315)
	DEEP_WATER_SOUTHWEST3 = (2, "curve_in", 135)
	DEEP_WATER_NORTHWEST3 = (2, "curve_in", 225)
	DEEP_WATER_NORTHEAST3 = (2, "curve_in", 315)
	DEEP_WATER_SOUTHEAST3 = (2, "curve_in", 45)
	DEEP_WATER_NORTHEAST1 = (2, "curve_out", 225)
	DEEP_WATER_SOUTHEAST1 = (2, "curve_out", 135)
	DEEP_WATER_SOUTHWEST1 = (2, "curve_out", 45)
	DEEP_WATER_NORTHWEST1 = (2, "curve_out", 315)


class ACTION_SETS:
	DEFAULT_ANIMATION_LENGTH = 500
	DEFAULT_WEIGHT = 10


class GAME_SPEED:
	TICKS_PER_SECOND = 16
	TICK_RATES = [] # type: List[int]


GAME_SPEED.TICK_RATES = [int(i * GAME_SPEED.TICKS_PER_SECOND) for i in (0.5, 1, 2, 3, 4, 6, 8, 11, 20)]


class COLORS:
	BLACK = 9


class VIEW:
	ZOOM_MAX = 1.5
	ZOOM_MIN = 0.25
	ZOOM_DEFAULT = 1
	ZOOM_LEVELS_FACTOR = 0.875
	CELL_IMAGE_DIMENSIONS = (64, 32)
	ROTATION = 45.0
	TILT = -60
	AUTOSCROLL_WIDTH = 10


## The Production States available in the game sorted by importance from least
## to most important
class PRODUCTION:
	# ./development/print_db_data.py lines
	STATES = Enum('none', 'waiting_for_res', 'inventory_full', 'producing', 'paused', 'done')
	# NOTE: 'done' is only for SingleUseProductions
	# NOTE: 'none' is not used by an actual production, just for a producer
	STATISTICAL_WINDOW = 1000 # How many latest ticks are relevant for keeping track of how busy a production is


class PRODUCTIONLINES:
	HUKER = 15
	# will get added later
	FISHING_BOAT = None # type: ignore
	FRIGATE = 58
	TREES = 256812226
	WOOL = 1654557398
	SWORDSMAN = 1062345232


## GAME-RELATED, BALANCING VALUES
class GAME:
	# seconds: duration of a "month" (running costs and taxes are paid in this interval)
	INGAME_TICK_INTERVAL = 30

	WORLD_WORLDID = 0 # worldid of World object
	# exit after on tick MAX_TICKS (disabled by setting to None)
	MAX_TICKS = None # type: Optional[int]


# Map related constants
class MAP:
	PADDING = 10 # extra usable water around the map edges
	BORDER = 30 # extra unusable water around the padding (to keep the black void at bay)


class GUI:
	CITYINFO_UPDATE_DELAY = 2 # seconds
	DEFAULT_EXCHANGE_AMOUNT = 50  # tons


# Editor
class EDITOR:
	MIN_BRUSH_SIZE = 1
	MAX_BRUSH_SIZE = 3
	DEFAULT_BRUSH_SIZE = 1


# Messagewidget and Logbook
class MESSAGES:
	CUSTOM_MSG_SHOW_DELAY = 6 # delay between messages when passing more than one
	CUSTOM_MSG_VISIBLE_FOR = 90 # after this time the msg gets removed from screen
	LOGBOOK_DEFAULT_DELAY = 1 # delay between condition fulfilled and logbook popping up


# AI values read from the command line; use the values below unless overridden by the CLI or the GUI
class AI:
	HIGHLIGHT_PLANS = False # whether to show the AI players' plans on the map
	HIGHLIGHT_COMBAT = False # whether to show the AI players' combat ranges around each unit
	HUMAN_AI = False # whether the human player is controlled by the AI


class TRADER: # check resource values: ./development/print_db_data.py res
	TILES_PER_TRADER = 100 # create one ship per 100 tiles
	SETTLEMENTS_PER_SHIP = 2 # the settlement : ship ratio
	PRICE_MODIFIER_BUY = 1.0  # buy for x times the resource value
	PRICE_MODIFIER_SELL = 1.0 # sell for x times the resource value
	TRADING_DURATION = 4 # seconds that trader stays at warehouse to simulate (un)loading

	BUSINESS_SENSE = 50 # chance in percent to be sent to a warehouse instead of random spot

	BUY_AMOUNT_MIN = 2  # amount range to buy/sell from settlement per resource
	BUY_AMOUNT_MAX = 10
	SELL_AMOUNT_MIN = 2
	SELL_AMOUNT_MAX = 10


# Taxes and Restrictions
class TIER:
	NATURE = 0
	SAILORS = 0
	PIONEERS = 1
	SETTLERS = 2
	CITIZENS = 3
	MERCHANTS = 4
	ARISTOCRATS = 5

	LOWEST = SAILORS
	HIGHEST = ARISTOCRATS
<<<<<<< HEAD
	CURRENT_MAX = ARISTOCRATS
=======
	CURRENT_MAX = MERCHANTS

>>>>>>> 8836e476

class SETTLER:
	TAX_SETTINGS_MIN = 0.5
	TAX_SETTINGS_MAX = 1.5
	TAX_SETTINGS_STEP = 0.1


class WILD_ANIMAL:
	HEALTH_INIT_VALUE = 50 # animals start with this value
	HEALTH_INCREASE_ON_FEEDING = 8 # health increases by this value on feeding
	HEALTH_DECREASE_ON_NO_JOB = 20 # health decreases by this value when they have no food
	HEALTH_LEVEL_TO_REPRODUCE = 75 # this level has to be reached for reproducing
	POPULATION_LIMIT = 15 # minimum number of trees per animal to allow reproducing
	FOOD_AVAILABLE_ON_START = 0.5 # probability that a tree has wild animal food in the beginning
	POPULATION_INIT_RATIO = 15 # every N-th tree gets an animal in the beginning


class COLLECTORS:
	DEFAULT_WORK_DURATION = 16 # how many ticks collectors pretend to work at target
	DEFAULT_WAIT_TICKS = 32 # how long collectors wait before again looking for a job
	DEFAULT_STORAGE_SIZE = 8
	STATISTICAL_WINDOW = 1000 # How many latest ticks are relevant for calculating how busy a collector is


class STORAGE:
	DEFAULT_STORAGE_SIZE = 30 # Our usual inventorys are 30 tons big

	# Distributing overall delimiter, if one slot is "full" with respect to
	# this value, you can't load further in any of the slots even if empty.
	SHIP_TOTAL_STORAGE = 120
	SHIP_TOTAL_SLOTS_NUMBER = 4


## ENGINE
class LAYERS:
	WATER = 0
	GROUND = 1
	FIELDS = 2
	OBJECTS = 3

	NUM = 4 # number of layers

## PATHS
# workaround, so it can be used to create paths within PATHS


if 'UH_USER_DIR' in os.environ:
	# Prefer the value from the environment. Used to override user dir when
	# running GUI tests.
	_user_dir = os.environ['UH_USER_DIR']
else:
	_user_dir = str(get_user_game_directory())
	if not os.path.exists(_user_dir):
		os.makedirs(_user_dir)


class GFX:
	BUILDING_OUTLINE_THRESHOLD = 96
	BUILDING_OUTLINE_WIDTH = 2

	UNIT_OUTLINE_THRESHOLD = 96
	UNIT_OUTLINE_WIDTH = 2

	SHIP_OUTLINE_THRESHOLD = 96
	SHIP_OUTLINE_WIDTH = 2

	# this is modified by the game starting process.
	USE_ATLASES = False


class PATHS:
	# paths in user dir
	USER_DIR = _user_dir
	LOG_DIR = os.path.join(USER_DIR, "log")
	USER_MAPS_DIR = os.path.join(USER_DIR, "maps")
	USER_CONFIG_FILE = os.path.join(USER_DIR, "settings.xml")
	SCREENSHOT_DIR = os.path.join(USER_DIR, "screenshots")
	DEFAULT_WINDOW_ICON_PATH = os.path.join("content", "gui", "images", "logos", "uh_32.png")
	MAC_WINDOW_ICON_PATH = os.path.join("content", "gui", "icons", "Icon.icns")
	ATLAS_METADATA_PATH = os.path.join(USER_DIR, "atlas-metadata.cache")

	# paths relative to uh dir
	ACTION_SETS_DIRECTORY = os.path.join("content", "gfx")
	TILE_SETS_DIRECTORY = os.path.join("content", "gfx", "base")
	SAVEGAME_TEMPLATE = os.path.join("content", "savegame_template.sql")

	ATLAS_FILES_DIR = os.path.join("content", "gfx", "atlas")
	ATLAS_DB_PATH = os.path.join("content", "atlas.sql")
	ACTION_SETS_JSON_FILE = os.path.join("content", "actionsets.json")
	TILE_SETS_JSON_FILE = os.path.join("content", "tilesets.json")

	SETTINGS_TEMPLATE_FILE = os.path.join("content", "settings-template.xml")
	CONFIG_TEMPLATE_FILE = os.path.join("content", "settings-template.xml")

	DB_FILES = tuple(os.path.join("content", i) for i in
	                 ("game.sql", "balance.sql", "names.sql"))

	ATLAS_SOURCE_DIRECTORIES = tuple(os.path.join("content/gfx", d)
	                                 for d in (
	                                 "/base",
	                                 "/buildings",
	                                 "/misc",
	                                 "/terrain",
	                                 "/units",
	                                ))

	#voice paths
	VOICE_DIR = os.path.join("content", "audio", "voice")
	UH_LOGO_FILE = os.path.join("content", "gfx", "uh.png")


class SETTINGS:
	UH_MODULE = "unknownhorizons"
	FIFE_MODULE = "FIFE"
	KEY_MODULE = "keys"
	META_MODULE = "meta"


class PLAYER:
	STATS_UPDATE_FREQUENCY = GAME_SPEED.TICKS_PER_SECOND


## SINGLEPLAYER
class SINGLEPLAYER:
	FREEZE_PROTECTION = True
	SEED = None # type: int


## MULTIPLAYER
class MULTIPLAYER:
	MAX_PLAYER_COUNT = 8


class NETWORK:
	SERVER_ADDRESS = "master.unknown-horizons.org"
	# change port to 2022 for development server updated after UH commits
	SERVER_PORT = 2002
	CLIENT_ADDRESS = None # type: Optional[str]
	UPDATE_FILE_URL = "http://unknown-horizons.org/current-version.json"


## TRANSLATIONS
class _LanguageNameDict(dict):
	def __getitem__(self, key):
		return self.get(key, [key])[0]

	def get_english(self, key):
		return self.get(key, [key])[1]

	def get_by_value(self, value, english=False):
		for code, (own, eng) in self.items():
			if english and eng == value:
				return code
			elif not english and own == value:
				return code
		return "" # meaning default key


LANGUAGENAMES = _LanguageNameDict({
	""      : ('System default', ''),
	"af"    : ('Afrikaans', 'Afrikaans'),
	"ar"    : ('اَللُّغَةُ اَلْعَرَبِيَّة', 'Arabic'),
	"bg"    : ('Български', 'Bulgarian'),
	"ca"    : ('Català', 'Catalan'),
	'ca@valencia' : ('Català de València', 'Catalan (Valencia)'),
	"cs"    : ('Čeština', 'Czech'),
	"da"    : ('Danske', 'Danish'),
	"de"    : ('Deutsch', 'German'),
	"en"    : ('English', 'English'),
	"eo"    : ('Esperanto', 'Esperanto'),
	"es"    : ('Español', 'Spanish'),
	"et"    : ('Eesti', 'Estonian'),
	"el"    : ('Ελληνικά', 'Greek'),
	"fi"    : ('Suomi', 'Finnish'),
	"fr"    : ('Français', 'French'),
	"frp"   : ('Francoprovençâl', 'Franco-Provencal'),
	"ga"    : ('Gaeilge', 'Irish'),
	"gl"    : ('Galego', 'Galician'),
	"hi"    : ('मानक हिन्दी', 'Hindi'),
	"hr"    : ('Hrvatski', 'Croatian'),
	"hu"    : ('Magyar', 'Hungarian'),
	"id"    : ('Bahasa Indonesia', 'Indonesian'),
	"it"    : ('Italiano', 'Italian'),
	"ja"    : ('日本語', 'Japanese'),
	"ko"    : ('한국말/조선말', 'Korean'),
	"lt"    : ('Lietuvių', 'Lithuanian'),
	"lv"    : ('Latviešu', 'Latvian'),
	"ml"    : ('മലയാളം', 'Malayalam'),
	"nb"    : ('Bokmål', 'Norwegian'),
	"nl"    : ('Nederlands', 'Dutch'),
	"pl"    : ('Polski', 'Polish'),
	"pt_BR" : ('Português Br.', 'Brazilian Portuguese'),
	"pt"    : ('Português', 'Portuguese'),
	"ro"    : ('Română', 'Romanian'),
	"ru"    : ('Русский', 'Russian'),
	"sk"    : ('Slovenský', 'Slovak'),
	"sl"    : ('Slovenski', 'Slovenian'),
	"sr"    : ('Cрпски', 'Serbian'),
	"sv"    : ('Svenska', 'Swedish'),
	"th"    : ('ภาษาไทย', 'Thai'),
	"tr"    : ('Türkçe', 'Turkish'),
	"uk"    : ('Українська', 'Ukrainian'),
	"vi"    : ('Tiếng Việt', 'Vietnamese'),
	"zh_CN" : ('简化字', 'Simplified Chinese'),
	"zh_TW" : ('繁體字', 'Traditional Chinese'),
	"zu"    : ('IsiZulu', 'Zulu'),
})

FONTDEFS = {
	# "af"
	# "ar"
	"bg"    : 'libertine',
	# "ca"
	"ca@valencia" : 'libertine',
	"cs"    : 'libertine',
	"da"    : 'libertine',
	"de"    : 'libertine',
	"en"    : 'libertine',
	"es"    : 'libertine',
	"et"    : 'libertine',
	"el"    : 'libertine',
	"fi"    : 'libertine',
	"fr"    : 'libertine',
	# "frp"
	"ga"    : 'libertine',
	"gl"    : 'libertine',
	# "hi"
	"hr"    : 'libertine',
	"hu"    : 'libertine',
	"id"    : 'libertine',
	"it"    : 'libertine',
	# "ja"
	# "ko"
	"lt"    : 'libertine',
	"lv"    : 'libertine',
	# "ml"
	"nb"    : 'libertine',
	"nl"    : 'libertine',
	"pl"    : 'libertine',
	"pt_BR" : 'libertine',
	"pt"    : 'libertine',
	"ro"    : 'libertine',
	"ru"    : 'libertine',
	"sk"    : 'libertine',
	"sl"    : 'libertine',
	"sr"    : 'libertine',
	"sv"    : 'libertine',
	# "th"
	"tr"    : 'libertine',
	"uk"    : 'libertine',
	# "vi"
	# "zh_CN"
	# "zh_TW"
	"zu"    : 'libertine',
}


class HOTKEYS:
	DISPLAY_KEY = {
		'MINUS': '-',
		'PLUS': '+',
		'COMMA': ',',
		'PERIOD': '.',
		'EXCLAIM': '!',
		'AT': '@',
		'HASH': '#',
		'DOLLAR': '$',
	# XXX Fife does not recognize percent key?
	#	'PERCENT': '%',
		'CARET': '^',
		'AMPERSAND': '&',
		'ASTERISK': '*',
		'LEFTPAREN': '(',
		'RIGHTPAREN': ')',
		'UNDERSCORE': '_',
		'LEFTBRACKET': '[',
		'RIGHTBRACKET': ']',
		'SLASH': '/',
		'COLON': ':',
		'SEMICOLON': ';',
		'LESS': '<',
		'EQUALS': '=',
		'GREATER': '>',
		'QUESTION': '?',
		'BACKSLASH': '\\',
		'BACKQUOTE': '`',
		'QUOTE': "'",
		'QUOTEDBL': '"',
		'ESCAPE': 'Esc',
		'DELETE': 'Del',
		'INSERT': 'Ins',
		'PAGE_UP': 'PgUp',
		'PAGE_DOWN': 'PgDn',
		'PRINT_SCREEN': 'PrtSc',
	}<|MERGE_RESOLUTION|>--- conflicted
+++ resolved
@@ -219,7 +219,6 @@
 
 	BARRIER          = 71
 
-<<<<<<< HEAD
 	COTTON_FIELD     = 72
 	COFFEE_FIELD     = 73
 	TEA_PLANTATION   = 74
@@ -247,11 +246,6 @@
 	GOLD_DEPOSIT     = 91
 	GEM_DEPOSIT      = 92
 
-=======
-	SALINE           = 86
-	PUBLIC_BATH      = 87
-
->>>>>>> 8836e476
 	EXPAND_RANGE = (WAREHOUSE, STORAGE, LOOKOUT)
 
 	TRANSPARENCY_VALUE = 180
@@ -373,12 +367,7 @@
 	SOCIETY          = GOLD # 93
 	FAITH_2          = GOLD # 94
 	EDUCATION_2      = GOLD # 95
-<<<<<<< HEAD
-
-	HYGIENE          = GOLD # 96
-=======
 	HYGIENE          = 96
->>>>>>> 8836e476
 	RECREATION       = GOLD # 97
 
 	GOLD_DEPOSIT     = 61
@@ -596,12 +585,7 @@
 
 	LOWEST = SAILORS
 	HIGHEST = ARISTOCRATS
-<<<<<<< HEAD
-	CURRENT_MAX = ARISTOCRATS
-=======
 	CURRENT_MAX = MERCHANTS
-
->>>>>>> 8836e476
 
 class SETTLER:
 	TAX_SETTINGS_MIN = 0.5
