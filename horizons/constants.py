--- conflicted
+++ resolved
@@ -72,12 +72,8 @@
 	REQUIRED_FIFE_VERSION = (REQUIRED_FIFE_MAJOR_VERSION, REQUIRED_FIFE_MINOR_VERSION, REQUIRED_FIFE_PATCH_VERSION)
 
 	## +=1 this if you changed the savegame "api"
-<<<<<<< HEAD
 	SAVEGAMEREVISION = 75
-=======
-	SAVEGAMEREVISION = 74
 	SAVEGAME_LEAST_UPGRADABLE_REVISION = 48
->>>>>>> b59acefe
 
 	@staticmethod
 	def string():
