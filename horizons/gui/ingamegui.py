# ###################################################
# Copyright (C) 2010 The Unknown Horizons Team
# team@unknown-horizons.org
# This file is part of Unknown Horizons.
#
# Unknown Horizons is free software; you can redistribute it and/or modify
# it under the terms of the GNU General Public License as published by
# the Free Software Foundation; either version 2 of the License, or
# (at your option) any later version.
#
# This program is distributed in the hope that it will be useful,
# but WITHOUT ANY WARRANTY; without even the implied warranty of
# MERCHANTABILITY or FITNESS FOR A PARTICULAR PURPOSE.  See the
# GNU General Public License for more details.
#
# You should have received a copy of the GNU General Public License
# along with this program; if not, write to the
# Free Software Foundation, Inc.,
# 51 Franklin St, Fifth Floor, Boston, MA  02110-1301  USA
# ###################################################

from fife.extensions import pychan

import horizons.main
from horizons.entities import Entities

from horizons.util import livingProperty, LivingObject, PychanChildFinder, Rect, Point
from horizons.util.python import Callback
from horizons.gui.mousetools import BuildingTool, SelectionTool
from horizons.gui.tabs import TabWidget, BuildTab, DiplomacyTab
from horizons.gui.widgets.messagewidget import MessageWidget
from horizons.gui.widgets.minimap import Minimap
from horizons.gui.widgets.logbook import LogBook
from horizons.gui.widgets.choose_next_scenario import ScenarioChooser
from horizons.util.gui import LazyWidgetsDict
from horizons.constants import RES
from horizons.command.uioptions import RenameObject
from horizons.command.misc import Chat

class IngameGui(LivingObject):
	"""Class handling all the ingame gui events.
	Assumes that only 1 instance is used (class variables)"""

	gui = livingProperty()
	tabwidgets = livingProperty()
	message_widget = livingProperty()
	minimap = livingProperty()

	styles = {
		'city_info' : 'city_info',
		'change_name' : 'book',
		'chat' : 'book',
		'status'            : 'resource_bar',
		'status_gold'       : 'resource_bar',
		'status_extra'      : 'resource_bar',
		'status_extra_gold' : 'resource_bar',
	  }

	def __init__(self, session, gui):
		super(IngameGui, self).__init__()
		self.session = session
		self.main_gui = gui
		self.widgets = {}
		self.tabwidgets = {}
		self.settlement = None
		self.resource_source = None
		self.resources_needed, self.resources_usable = {}, {}
		self._old_menu = None

		self.widgets = LazyWidgetsDict(self.styles, center_widgets=False)

		cityinfo = self.widgets['city_info']
		cityinfo.child_finder = PychanChildFinder(cityinfo)
		cityinfo.position_technique = "center-10:top+5"

		self.logbook = LogBook()
		self.logbook.add_pause_request_listener(Callback(self.session.speed_pause))
		self.logbook.add_unpause_request_listener(Callback(self.session.speed_unpause))
		self.scenario_chooser = ScenarioChooser(self.session)

		# self.widgets['minimap'] is the guichan gui around the actual minimap,
		# which is saved in self.minimap

		minimap = self.widgets['minimap']
		minimap.position_technique = "right-20:top+4"
		minimap.show()

		minimap_rect = Rect.init_from_topleft_and_size(minimap.position[0]+77, 55, 120, 120)

		self.minimap = Minimap(minimap_rect, self.session, \
		                       self.session.view.renderer['GenericRenderer'])
		minimap.mapEvents({
			'zoomIn' : self.session.view.zoom_in,
			'zoomOut' : self.session.view.zoom_out,
			'rotateRight' : Callback.ChainedCallbacks(self.session.view.rotate_right, self.minimap.rotate_right),
			'rotateLeft' : Callback.ChainedCallbacks(self.session.view.rotate_left, self.minimap.rotate_left),
			'speedUp' : self.session.speed_up,
			'speedDown' : self.session.speed_down
		})

		minimap_overlay = minimap.findChild(name='minimap_overlay_image')

		self.minimap.use_overlay_icon(minimap_overlay)

		self.widgets['menu_panel'].position_technique = "right+15:top+153"
		self.widgets['menu_panel'].show()
		self.widgets['menu_panel'].mapEvents({
			'destroy_tool' : self.session.destroy_tool,
			'build' : self.show_build_menu,
			'helpLink' : self.main_gui.on_help,
<<<<<<< HEAD
			'gameMenuButton' : self.main_gui.show_pause,
			'logbook' : self.logbook.toggle_visibility,
			'diplomacyButton' : self.show_diplomacy_menu
=======
			'gameMenuButton' : self.main_gui.toggle_pause,
			'logbook' : self.logbook.toggle_visibility
>>>>>>> cd684910
		})

		self.widgets['tooltip'].hide()

		self.widgets['status'].child_finder = PychanChildFinder(self.widgets['status'])
		self.widgets['status_extra'].child_finder = PychanChildFinder(self.widgets['status_extra'])

		self.message_widget = MessageWidget(self.session, \
		                                    cityinfo.position[0] + cityinfo.size[0], 5)
		self.widgets['status_gold'].show()
		self.widgets['status_gold'].child_finder = PychanChildFinder(self.widgets['status_gold'])
		self.widgets['status_extra_gold'].child_finder = PychanChildFinder(self.widgets['status_extra_gold'])

		# map button names to build functions calls with the building id
		self.callbacks_build = {}
		for id,button_name,settler_level in horizons.main.db.get_building_id_buttonname_settlerlvl():
			if not settler_level in self.callbacks_build:
				self.callbacks_build[settler_level] = {}
			self.callbacks_build[settler_level][button_name] = Callback(self._build, id)

		self.__toggle_ingame_pause_shown = None

	def end(self):
		self.widgets['menu_panel'].mapEvents({
			'destroy_tool' : None,
			'build' : None,
			'helpLink' : None,
			'gameMenuButton' : None
		})

		self.widgets['minimap'].mapEvents({
			'zoomIn' : None,
			'zoomOut' : None,
			'rotateRight' : None,
			'rotateLeft' : None
		})

		for w in self.widgets.itervalues():
			if w.parent is None:
				w.hide()
		self.message_widget = None
		self.tabwidgets = None
		self.minimap = None
		self.hide_menu()
		super(IngameGui, self).end()

	def update_gold(self):
		first = str(self.session.world.player.inventory[RES.GOLD_ID])
		lines = []
		show = False
		if self.resource_source is not None and self.resources_needed.get(RES.GOLD_ID, 0) != 0:
			show = True
			lines.append('- ' + str(self.resources_needed[RES.GOLD_ID]))
		self.status_set('gold', first)
		self.status_set_extra('gold',lines)
		self.set_status_position('gold')
		if show:
			self.widgets['status_extra_gold'].show()
		else:
			self.widgets['status_extra_gold'].hide()

	def status_set(self, label, value):
		"""Sets a value on the status bar (available res of the settlement).
		@param label: str containing the name of the label to be set.
		@param value: value the Label is to be set to.
		"""
		if isinstance(value,list):
			value = value[0]
		gui = self.widgets['status_gold'] if label == 'gold' else self.widgets['status']
		foundlabel = gui.child_finder(label + '_1')
		foundlabel._setText(unicode(value))
		foundlabel.resizeToContent()
		gui.resizeToContent()

	def status_set_extra(self,label,value):
		"""Sets a value on the extra status bar. (below normal status bar, needed res for build)
		@param label: str containing the name of the label to be set.
		@param value: value the Label is to be set to.
		"""
		bg_icon_gold = "content/gui/images/background/widgets/res_mon_extra_bg.png"
		bg_icon_res = "content/gui/images/background/widgets/res_extra_bg.png"
		if not hasattr(self, "bg_icon_pos"):
			self.bg_icon_pos = {'gold':(14,83), 'food':(0,6), 'tools':(52,6), 'boards':(104,6), 'bricks':(156,6), 'textiles':(207,6)}
			self.bgs_shown = {}
		bg_icon = pychan.widgets.Icon(image=bg_icon_gold if label == 'gold' else bg_icon_res, \
		                              position=self.bg_icon_pos[label], name='bg_icon_' + label)

		if not value:
			foundlabel = (self.widgets['status_extra_gold'] if label == 'gold' else self.widgets['status_extra']).child_finder(label + '_' + str(2))
			foundlabel.text = u''
			foundlabel.resizeToContent()
			if label in self.bgs_shown:
				(self.widgets['status_extra_gold'] if label == 'gold' else self.widgets['status_extra']).removeChild(self.bgs_shown[label])
				del self.bgs_shown[label]
			self.widgets['status_extra_gold'].resizeToContent() if label == 'gold' else self.widgets['status_extra'].resizeToContent()
			return
		if isinstance(value, str):
			value = [value]
		#for i in xrange(len(value), 3):
		#	value.append("")

		if (self.widgets['status_extra_gold'] if label == 'gold' else self.widgets['status_extra']).findChild(name='bg_icon_' + label) is None:
			(self.widgets['status_extra_gold'] if label == 'gold' else self.widgets['status_extra']).insertChild(bg_icon, 0)
			self.bgs_shown[label] = bg_icon

		for i in xrange(0,len(value)):
			foundlabel = (self.widgets['status_extra_gold'] if label == 'gold' else self.widgets['status_extra']).child_finder(name=label + '_' + str(i+2))
			foundlabel._setText(unicode(value[i]))
			foundlabel.resizeToContent()
		if label == 'gold':
			self.widgets['status_extra_gold'].resizeToContent()
		else:
			self.widgets['status_extra'].resizeToContent()

	def cityinfo_set(self, settlement):
		"""Sets the city name at top center

		Show/Hide is handled automatically
		To hide cityname, set name to ''
		@param settlement: Settlement class providing the information needed
		"""
		if settlement is self.settlement:
			return
		if self.settlement is not None:
			self.settlement.remove_change_listener(self.update_settlement)
		self.settlement = settlement
		if settlement is None:
			self.widgets['city_info'].hide()
		else:
			self.widgets['city_info'].show()
			self.update_settlement()
			settlement.add_change_listener(self.update_settlement)

	def resourceinfo_set(self, source, res_needed = None, res_usable = None, res_from_ship = False):
		city = source if not res_from_ship else None
		self.cityinfo_set(city)
		if source is not self.resource_source:
			if self.resource_source is not None:
				self.resource_source.remove_change_listener(self.update_resource_source)
			if source is None or self.session.world.player != source.owner:
				self.widgets['status'].hide()
				self.widgets['status_extra'].hide()
				self.resource_source = None
				self.update_gold()
		if source is not None and self.session.world.player == source.owner:
			if source is not self.resource_source:
				source.add_change_listener(self.update_resource_source)
			self.resource_source = source
			self.resources_needed = {} if not res_needed else res_needed
			self.resources_usable = {} if not res_usable else res_usable
			self.update_resource_source()
			self.widgets['status'].show()

	def update_settlement(self):
		cityinfo = self.widgets['city_info']
		cityinfo.mapEvents({
			'city_name': Callback(self.show_change_name_dialog, self.settlement)
			})
		foundlabel = cityinfo.child_finder('city_name')
		foundlabel._setText(unicode(self.settlement.name))
		foundlabel.resizeToContent()
		foundlabel = self.widgets['city_info'].child_finder('city_inhabitants')
		foundlabel.text = unicode(' '+str(self.settlement.inhabitants))
		foundlabel.resizeToContent()
		self.widgets['city_info'].resizeToContent()

	def update_resource_source(self):
		"""Sets the values for resource status bar as well as the building costs"""
		self.update_gold()
		for res_id, res_name in {3 : 'textiles', 4 : 'boards', 5 : 'food', 6 : 'tools', 7 : 'bricks'}.iteritems():
			first = str(self.resource_source.inventory[res_id])
			lines = []
			show = False
			if self.resources_needed.get(res_id, 0) != 0:
				show = True
				lines.append('- ' + str(self.resources_needed[res_id]))
			self.status_set(res_name, first)
			self.status_set_extra(res_name,lines)
			self.set_status_position(res_name)
			if show:
				self.widgets['status_extra'].show()

	def ship_build(self, ship):
		"""Calls the Games build_object class."""
		self._build(1, ship)

	def minimap_to_front(self):
		self.widgets['minimap'].hide()
		self.widgets['minimap'].show()
		self.widgets['menu_panel'].hide()
		self.widgets['menu_panel'].show()

	def show_diplomacy_menu(self):
		# check if the menu is already shown
		if hasattr(self.get_cur_menu(), 'name') and self.get_cur_menu().name == "diplomacy_widget":
			self.hide_menu()
			return
		players = self.session.world.players
		local_player = self.session.world.player
		dtabs = []
		for player in players:
			if player is not local_player:
				dtabs.append(DiplomacyTab(player))
		tab = TabWidget(self, tabs=dtabs, name="diplomacy_widget")
		self.show_menu(tab)


	def show_build_menu(self):
		# check if build menu is already shown
		if hasattr(self.get_cur_menu(), 'name') and self.get_cur_menu().name == "build_menu_tab_widget":
			self.hide_menu()
			return

		self.session.cursor = SelectionTool(self.session) # set cursor for build menu
		self.deselect_all()
		btabs = [BuildTab(index, self.callbacks_build[index]) for index in \
		         range(0, self.session.world.player.settler_level+1)]
		tab = TabWidget(self, tabs=btabs, name="build_menu_tab_widget", \
								    active_tab=BuildTab.last_active_build_tab)
		self.show_menu(tab)

	def deselect_all(self):
		for instance in self.session.selected_instances:
			instance.deselect()
		self.session.selected_instances.clear()

	def _build(self, building_id, unit = None):
		"""Calls the games buildingtool class for the building_id.
		@param building_id: int with the building id that is to be built.
		@param unit: weakref to the unit, that builds (e.g. ship for branch office)"""
		self.hide_menu()
		self.deselect_all()
		cls = Entities.buildings[building_id]
		if hasattr(cls, 'show_build_menu'):
			cls.show_build_menu()
		self.session.cursor = BuildingTool(self.session, cls, None if unit is None else unit())

	def _get_menu_object(self, menu):
		"""Returns pychan object if menu is a string, else returns menu
		@param menu: str with the guiname or pychan object.
		"""
		if isinstance(menu, str):
			menu = self.widgets[menu]
		return menu

	def get_cur_menu(self):
		"""Returns menu that is currently displayed"""
		return self._old_menu

	def show_menu(self, menu):
		"""Shows a menu
		@param menu: str with the guiname or pychan object.
		"""
		if self._old_menu is not None:
			self._old_menu.hide()

		self._old_menu = self._get_menu_object(menu)
		if self._old_menu is not None:
			self._old_menu.show()
			self.minimap_to_front()

	def hide_menu(self):
		self.show_menu(None)

	def toggle_menu(self, menu):
		"""Shows a menu or hides it if it is already displayed.
		@param menu: parameter supported by show_menu().
		"""
		if self.get_cur_menu() == self._get_menu_object(menu):
			self.hide_menu()
		else:
			self.show_menu(menu)

	def build_load_tab(self, num):
		"""Loads a subcontainer into the build menu and changes the tabs background.
		@param num: number representing the tab to load.
		"""
		tab1 = self.widgets['build'].findChild(name=('tab'+str(self.active_build)))
		tab2 = self.widgets['build'].findChild(name=('tab'+str(num)))
		activetabimg, nonactiveimg= tab1._getImage(), tab2._getImage()
		tab1._setImage(nonactiveimg)
		tab2._setImage(activetabimg)
		contentarea = self.widgets['build'].findChild(name='content')
		contentarea.removeChild(self.widgets['build_tab'+str(self.active_build)])
		contentarea.addChild(self.widgets['build_tab'+str(num)])
		contentarea.adaptLayout()
		self.active_build = num

	def set_status_position(self, resource_name):
		icon_name = resource_name + '_icon'
		for i in xrange(1, 3):
			lbl_name = resource_name + '_' + str(i)
			# tools_1 = inventory amount, tools_2 = cost of to-be-built building
			if resource_name == 'gold':
				self._set_label_position('status_gold', lbl_name, icon_name, 33, 31 + i*20)
			else:
				self._set_label_position('status', lbl_name, icon_name, 24, 31 + i*20)

	def _set_label_position(self, widget, lbl_name, icon_name, xoffset, yoffset):
		icon  = self.widgets[widget].child_finder(icon_name)
		label = self.widgets[widget].child_finder(lbl_name)
		label.position = (icon.position[0] - label.size[0]/2 + xoffset, yoffset)

	def save(self, db):
		self.message_widget.save(db)
		self.logbook.save(db)

	def load(self, db):
		self.message_widget.load(db)
		self.logbook.load(db)

		self.minimap.draw() # update minimap to new world

	def show_change_name_dialog(self, instance):
		"""Shows a dialog where the user can change the name of a NamedObject.
		The game gets paused while the dialog is executed."""
		self.session.speed_pause()
		events = {
			'okButton': Callback(self.change_name, instance),
			'cancelButton': self._hide_change_name_dialog
		}
		self.main_gui.on_escape = self._hide_change_name_dialog
		changename = self.widgets['change_name']
		newname = changename.findChild(name='new_name')
		changename.mapEvents(events)
		newname.capture(Callback(self.change_name, instance))
		changename.show()
		newname.requestFocus()

	def _hide_change_name_dialog(self):
		"""Escapes the change_name dialog"""
		self.session.speed_unpause()
		self.main_gui.on_escape = self.main_gui.toggle_pause
		self.widgets['change_name'].hide()

	def change_name(self, instance):
		"""Applies the change_name dialogs input and hides it"""
		new_name = self.widgets['change_name'].collectData('new_name')
		self.widgets['change_name'].findChild(name='new_name').text = u''
		if not (len(new_name) == 0 or new_name.isspace()):
			RenameObject(instance, new_name).execute(self.session)
		self._hide_change_name_dialog()

	def toggle_ingame_pause(self):
		"""
		Called when the hotkey for pause is pressed.
		Displays pause notification and does the actual (un)pausing.
		"""
		if not self.__toggle_ingame_pause_shown:
			self.session.speed_pause()
			self.main_gui.on_escape = self.toggle_ingame_pause

			message = _("Hit P to continue the game or click below!")
			popup = self.main_gui.build_popup(_("Game paused"), message)
			popup.mapEvents({'okButton': self.toggle_ingame_pause})
			popup.show()
			# remember reference to popup for hiding
			self.__toggle_ingame_pause_shown = popup
		else:
			self.main_gui.on_escape = self.main_gui.toggle_pause
			self.session.speed_unpause()

			self.__toggle_ingame_pause_shown.hide()
			self.__toggle_ingame_pause_shown = None

	def on_escape(self):
		if self.logbook.is_visible():
			self.logbook.hide()
		else:
			return False
		return True

	def display_game_speed(self, text):
		"""
		@param text: unicode string to display as speed value
		"""
		wdg = self.widgets['minimap'].findChild(name="speed_text")
		wdg.text = text
		wdg.resizeToContent()
		self.widgets['minimap'].show()

	def _player_settler_level_change_listener(self):
		"""Gets called when the player changes"""
		menu = self.get_cur_menu()
		if hasattr(menu, "name"):
			if menu.name == "build_menu_tab_widget":
				# player changed and build menu is currently displayed
				self.show_build_menu()

	def show_chat_dialog(self):
		"""Show a dialog where the user can enter a chat message"""
		events = {
			'okButton': self._do_chat,
			'cancelButton': self._hide_chat_dialog
		}
		self.main_gui.on_escape = self._hide_chat_dialog

		self.widgets['chat'].mapEvents(events)
		self.widgets['chat'].findChild(name='msg').capture( self._do_chat )
		self.widgets['chat'].show()
		self.widgets['chat'].findChild(name="msg").requestFocus()

	def _hide_chat_dialog(self):
		"""Escapes the chat dialog"""
		self.main_gui.on_escape = self.main_gui.toggle_pause
		self.widgets['chat'].hide()

	def _do_chat(self):
		"""Actually initiates chatting and hides the dialog"""
		msg = self.widgets['chat'].findChild(name='msg').text
		Chat(msg).execute(self.session)
		self.widgets['chat'].findChild(name='msg').text = u''
		self._hide_chat_dialog()<|MERGE_RESOLUTION|>--- conflicted
+++ resolved
@@ -108,14 +108,8 @@
 			'destroy_tool' : self.session.destroy_tool,
 			'build' : self.show_build_menu,
 			'helpLink' : self.main_gui.on_help,
-<<<<<<< HEAD
-			'gameMenuButton' : self.main_gui.show_pause,
-			'logbook' : self.logbook.toggle_visibility,
-			'diplomacyButton' : self.show_diplomacy_menu
-=======
 			'gameMenuButton' : self.main_gui.toggle_pause,
 			'logbook' : self.logbook.toggle_visibility
->>>>>>> cd684910
 		})
 
 		self.widgets['tooltip'].hide()
