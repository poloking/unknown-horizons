# ###################################################
# Copyright (C) 2008-2014 The Unknown Horizons Team
# team@unknown-horizons.org
# This file is part of Unknown Horizons.
#
# Unknown Horizons is free software; you can redistribute it and/or modify
# it under the terms of the GNU General Public License as published by
# the Free Software Foundation; either version 2 of the License, or
# (at your option) any later version.
#
# This program is distributed in the hope that it will be useful,
# but WITHOUT ANY WARRANTY; without even the implied warranty of
# MERCHANTABILITY or FITNESS FOR A PARTICULAR PURPOSE.  See the
# GNU General Public License for more details.
#
# You should have received a copy of the GNU General Public License
# along with this program; if not, write to the
# Free Software Foundation, Inc.,
# 51 Franklin St, Fifth Floor, Boston, MA  02110-1301  USA
# ###################################################

from fife import fife

import horizons.globals
from horizons.command.game import SpeedDownCommand, SpeedUpCommand, TogglePauseCommand
from horizons.component.selectablecomponent import SelectableComponent
from horizons.constants import BUILDINGS, GAME_SPEED, HOTKEYS, VERSION, LAYERS, VIEW
from horizons.entities import Entities
from horizons.gui import mousetools
from horizons.gui.keylisteners import IngameKeyListener, KeyConfig
from horizons.gui.modules import PauseMenu, HelpDialog, SelectSavegameDialog, ResearchDialog
from horizons.gui.modules.ingame import ChatDialog, ChangeNameDialog, CityInfo
from horizons.gui.tabs import TabWidget, BuildTab, DiplomacyTab, SelectMultiTab
from horizons.gui.tabs import resolve_tab
from horizons.gui.tabs.tabinterface import TabInterface
from horizons.gui.util import load_uh_widget
from horizons.gui.widgets.logbook import LogBook
from horizons.gui.widgets.messagewidget import MessageWidget
from horizons.gui.widgets.minimap import Minimap
from horizons.gui.widgets.playersoverview import PlayersOverview
from horizons.gui.widgets.playerssettlements import PlayersSettlements
from horizons.gui.widgets.playersships import PlayersShips
from horizons.gui.widgets.resourceoverviewbar import ResourceOverviewBar
from horizons.gui.windows import WindowManager
from horizons.messaging import (TabWidgetChanged, SpeedChanged, NewDisaster, MineEmpty,
                                NewSettlement, PlayerLevelUpgrade, ZoomChanged)
from horizons.util.lastactiveplayersettlementmanager import LastActivePlayerSettlementManager
from horizons.util.living import livingProperty, LivingObject
from horizons.util.python.callback import Callback
from horizons.util.worldobject import WorldObject
from horizons.world.managers.productionfinishediconmanager import ProductionFinishedIconManager
from horizons.world.managers.statusiconmanager import StatusIconManager


class IngameGui(LivingObject):
	"""Class handling all the ingame gui events.
	Assumes that only 1 instance is used (class variables)"""

	message_widget = livingProperty()
	minimap = livingProperty()
	keylistener = livingProperty()

	def __init__(self, session):
		super(IngameGui, self).__init__()
		self.session = session
		assert isinstance(self.session, horizons.session.Session)
		self.settlement = None
		self._old_menu = None

		self.cursor = None
		self.coordinates_tooltip = None

		self.keylistener = IngameKeyListener(self.session)

		self.cityinfo = CityInfo(self)
		LastActivePlayerSettlementManager.create_instance(self.session)

		self.message_widget = MessageWidget(self.session)

		# Windows
		self.windows = WindowManager()
		self.open_popup = self.windows.open_popup
		self.open_error_popup = self.windows.open_error_popup

		self.logbook = LogBook(self.session, self.windows)
		self.players_overview = PlayersOverview(self.session)
		self.players_settlements = PlayersSettlements(self.session)
		self.players_ships = PlayersShips(self.session)

		self.chat_dialog = ChatDialog(self.windows, self.session)
		self.change_name_dialog = ChangeNameDialog(self.windows, self.session)
		self.pausemenu = PauseMenu(self.session, self, self.windows, in_editor_mode=False)
<<<<<<< HEAD
		self.help_dialog = HelpDialog(self.windows, session=self.session)
		self.research_dialog = ResearchDialog(self.windows, session=self.session)
=======
		self.help_dialog = HelpDialog(self.windows)
>>>>>>> b59acefe

		# Icon manager
		self.status_icon_manager = StatusIconManager(
			renderer=self.session.view.renderer['GenericRenderer'],
			layer=self.session.view.layers[LAYERS.OBJECTS]
		)
		self.production_finished_icon_manager = ProductionFinishedIconManager(
			renderer=self.session.view.renderer['GenericRenderer'],
			layer=self.session.view.layers[LAYERS.OBJECTS]
		)

		# 'minimap' is the guichan gui around the actual minimap, which is saved
		# in self.minimap
		self.mainhud = load_uh_widget('minimap.xml')
		self.mainhud.position_technique = "right:top"

		icon = self.mainhud.findChild(name="minimap")
		self.minimap = Minimap(icon,
		                       targetrenderer=horizons.globals.fife.targetrenderer,
		                       imagemanager=horizons.globals.fife.imagemanager,
		                       session=self.session,
		                       view=self.session.view)

		def speed_up():
			SpeedUpCommand().execute(self.session)

		def speed_down():
			SpeedDownCommand().execute(self.session)

		self.mainhud.mapEvents({
			'zoomIn' : self.session.view.zoom_in,
			'zoomOut' : self.session.view.zoom_out,
			'rotateRight' : Callback.ChainedCallbacks(self.session.view.rotate_right, self.minimap.rotate_right),
			'rotateLeft' : Callback.ChainedCallbacks(self.session.view.rotate_left, self.minimap.rotate_left),
			'speedUp' : speed_up,
			'speedDown' : speed_down,
			'destroy_tool' : self.toggle_destroy_tool,
			'build' : self.show_build_menu,
			'diplomacyButton' : self.show_diplomacy_menu,
			'gameMenuButton' : self.toggle_pause,
			'logbook' : lambda: self.windows.toggle(self.logbook)
		})
		self.mainhud.show()

		hotkey_replacements = {
			'rotateRight': 'ROTATE_RIGHT',
			'rotateLeft': 'ROTATE_LEFT',
			'speedUp': 'SPEED_UP',
			'speedDown': 'SPEED_DOWN',
			'destroy_tool': 'DESTROY_TOOL',
			'build': 'BUILD_TOOL',
			'gameMenuButton': 'ESCAPE',
			'logbook': 'LOGBOOK',
		}
		for (widgetname, action) in hotkey_replacements.iteritems():
			widget = self.mainhud.findChild(name=widgetname)
			keys = horizons.globals.fife.get_keys_for_action(action)
			# No `.upper()` here: "Pause" looks better than "PAUSE".
			keyname = HOTKEYS.DISPLAY_KEY.get(keys[0], keys[0].capitalize())
			widget.helptext = widget.helptext.format(key=keyname)

		self.resource_overview = ResourceOverviewBar(self.session)

		# Register for messages
		SpeedChanged.subscribe(self._on_speed_changed)
		NewDisaster.subscribe(self._on_new_disaster)
		NewSettlement.subscribe(self._on_new_settlement)
		PlayerLevelUpgrade.subscribe(self._on_player_level_upgrade)
		MineEmpty.subscribe(self._on_mine_empty)
		ZoomChanged.subscribe(self._update_zoom)

		self._display_speed(self.session.timer.ticks_per_second)

	def end(self):
		# unsubscribe early, to avoid messages coming in while we're shutting down
		SpeedChanged.unsubscribe(self._on_speed_changed)
		NewDisaster.unsubscribe(self._on_new_disaster)
		NewSettlement.unsubscribe(self._on_new_settlement)
		PlayerLevelUpgrade.unsubscribe(self._on_player_level_upgrade)
		MineEmpty.unsubscribe(self._on_mine_empty)
		ZoomChanged.unsubscribe(self._update_zoom)

		self.mainhud.mapEvents({
			'zoomIn' : None,
			'zoomOut' : None,
			'rotateRight' : None,
			'rotateLeft': None,

			'destroy_tool' : None,
			'build' : None,
			'diplomacyButton' : None,
			'gameMenuButton' : None
		})
		self.mainhud.hide()
		self.mainhud = None

		self.windows.close_all()
		self.message_widget = None
		self.minimap = None
		self.resource_overview.end()
		self.resource_overview = None
		self.keylistener = None
		self.cityinfo.end()
		self.cityinfo = None
		self.hide_menu()

		if self.cursor:
			self.cursor.remove()
			self.cursor.end()
			self.cursor = None

		LastActivePlayerSettlementManager().remove()
		LastActivePlayerSettlementManager.destroy_instance()

		self.production_finished_icon_manager.end()
		self.production_finished_icon_manager = None
		self.status_icon_manager.end()
		self.status_icon_manager = None

		super(IngameGui, self).end()

	def show_select_savegame(self, mode):
		window = SelectSavegameDialog(mode, self.windows)
		return self.windows.open(window)

	def toggle_pause(self):
		self.windows.toggle(self.pausemenu)

	def toggle_help(self):
		self.windows.toggle(self.help_dialog)

	def toggle_research(self):
		self.windows.toggle(self.research_dialog)

	def minimap_to_front(self):
		"""Make sure the full right top gui is visible and not covered by some dialog"""
		self.mainhud.hide()
		self.mainhud.show()

	def show_diplomacy_menu(self):
		# check if the menu is already shown
		if getattr(self.get_cur_menu(), 'name', None) == "diplomacy_widget":
			self.hide_menu()
			return

		if not DiplomacyTab.is_useable(self.session.world):
			self.windows.open_popup(_("No diplomacy possible"),
			                        _("Cannot do diplomacy as there are no other players."))
			return

		tab = DiplomacyTab(self, self.session.world)
		self.show_menu(tab)

	def show_multi_select_tab(self, instances):
		tab = TabWidget(self, tabs=[SelectMultiTab(instances)], name='select_multi')
		self.show_menu(tab)

	def show_build_menu(self, update=False):
		"""
		@param update: set when build possibilities change (e.g. after inhabitant tier upgrade)
		"""
		# check if build menu is already shown
		if hasattr(self.get_cur_menu(), 'name') and self.get_cur_menu().name == "build_menu_tab_widget":
			self.hide_menu()

			if not update: # this was only a toggle call, don't reshow
				return

		self.set_cursor() # set default cursor for build menu
		self.deselect_all()

		if not any( settlement.owner.is_local_player for settlement in self.session.world.settlements):
			# player has not built any settlements yet. Accessing the build menu at such a point
			# indicates a mistake in the mental model of the user. Display a hint.
			tab = TabWidget(self, tabs=[ TabInterface(widget="buildtab_no_settlement.xml") ])
		else:
			btabs = BuildTab.create_tabs(self.session, self._build)
			tab = TabWidget(self, tabs=btabs, name="build_menu_tab_widget",
											active_tab=BuildTab.last_active_build_tab)
		self.show_menu(tab)

	def deselect_all(self):
		for instance in self.session.selected_instances:
			instance.get_component(SelectableComponent).deselect()
		self.session.selected_instances.clear()

	def _build(self, building_id, unit=None):
		"""Calls the games buildingtool class for the building_id.
		@param building_id: int with the building id that is to be built.
		@param unit: weakref to the unit, that builds (e.g. ship for warehouse)"""
		self.hide_menu()
		self.deselect_all()
		cls = Entities.buildings[building_id]
		if hasattr(cls, 'show_build_menu'):
			cls.show_build_menu()
		self.set_cursor('building', cls, None if unit is None else unit())

	def toggle_road_tool(self):
		if not isinstance(self.cursor, mousetools.BuildingTool) or self.cursor._class.id != BUILDINGS.TRAIL:
			self._build(BUILDINGS.TRAIL)
		else:
			self.set_cursor()

	def get_cur_menu(self):
		"""Returns menu that is currently displayed"""
		return self._old_menu

	def show_menu(self, menu):
		"""Shows a menu
		@param menu: str with the guiname or pychan object.
		"""
		if self._old_menu is not None:
			if hasattr(self._old_menu, "remove_remove_listener"):
				self._old_menu.remove_remove_listener( Callback(self.show_menu, None) )
			self._old_menu.hide()

		self._old_menu = menu
		if self._old_menu is not None:
			if hasattr(self._old_menu, "add_remove_listener"):
				self._old_menu.add_remove_listener( Callback(self.show_menu, None) )
			self._old_menu.show()
			self.minimap_to_front()

		TabWidgetChanged.broadcast(self)

	def hide_menu(self):
		self.show_menu(None)

	def save(self, db):
		self.message_widget.save(db)
		self.logbook.save(db)
		self.resource_overview.save(db)
		LastActivePlayerSettlementManager().save(db)
		self.save_selection(db)

	def save_selection(self, db):
		# Store instances that are selected right now.
		for instance in self.session.selected_instances:
			db("INSERT INTO selected (`group`, id) VALUES (NULL, ?)", instance.worldid)

		# If a single instance is selected, also store the currently displayed tab.
		# (Else, upon restoring, we display a multi-selection tab.)
		tabname = None
		if len(self.session.selected_instances) == 1:
			tabclass = self.get_cur_menu().current_tab
			tabname = tabclass.__class__.__name__
		db("INSERT INTO metadata (name, value) VALUES (?, ?)", 'selected_tab', tabname)

		# Store user defined unit selection groups (Ctrl+number)
		for (number, group) in enumerate(self.session.selection_groups):
			for instance in group:
				db("INSERT INTO selected (`group`, id) VALUES (?, ?)", number, instance.worldid)

	def load(self, db):
		self.message_widget.load(db)
		self.logbook.load(db)
		self.resource_overview.load(db)

		if self.session.is_game_loaded():
			LastActivePlayerSettlementManager().load(db)
			cur_settlement = LastActivePlayerSettlementManager().get_current_settlement()
			self.cityinfo.set_settlement(cur_settlement)

		self.minimap.draw() # update minimap to new world

		self.current_cursor = 'default'
		self.cursor = mousetools.SelectionTool(self.session)
		# Set cursor correctly, menus might need to be opened.
		# Open menus later; they may need unit data not yet inited
		self.cursor.apply_select()

		self.load_selection(db)

		if not self.session.is_game_loaded():
			# Fire a message for new world creation
			self.message_widget.add('NEW_WORLD')

		# Show message when the relationship between players changed
		def notify_change(caller, old_state, new_state, a, b):
			player1 = u"%s" % a.name
			player2 = u"%s" % b.name

			data = {'player1' : player1, 'player2' : player2}

			string_id = 'DIPLOMACY_STATUS_{old}_{new}'.format(old=old_state.upper(),
			                                                  new=new_state.upper())
			self.message_widget.add(string_id=string_id, message_dict=data)

		self.session.world.diplomacy.add_diplomacy_status_changed_listener(notify_change)

	def load_selection(self, db):
		# Re-select old selected instance
		for (instance_id, ) in db("SELECT id FROM selected WHERE `group` IS NULL"):
			obj = WorldObject.get_object_by_id(instance_id)
			self.session.selected_instances.add(obj)
			obj.get_component(SelectableComponent).select()

		# Re-show old tab (if there was one) or multiselection
		if len(self.session.selected_instances) == 1:
			tabname = db("SELECT value FROM metadata WHERE name = ?",
			             'selected_tab')[0][0]
			# This can still be None due to old savegames not storing the information
			tabclass = None if tabname is None else resolve_tab(tabname)
			obj.get_component(SelectableComponent).show_menu(jump_to_tabclass=tabclass)
		elif self.session.selected_instances:
			self.show_multi_select_tab(self.session.selected_instances)

		# Load user defined unit selection groups (Ctrl+number)
		for (num, group) in enumerate(self.session.selection_groups):
			for (instance_id, ) in db("SELECT id FROM selected WHERE `group` = ?", num):
				obj = WorldObject.get_object_by_id(instance_id)
				group.add(obj)

	def show_change_name_dialog(self, instance):
		"""Shows a dialog where the user can change the name of an object."""
		self.windows.open(self.change_name_dialog, instance=instance)

	def on_escape(self):
		if self.windows.visible:
			self.windows.on_escape()
		elif hasattr(self.cursor, 'on_escape'):
			self.cursor.on_escape()
		else:
			self.toggle_pause()

		return True

	def on_return(self):
		if self.windows.visible:
			self.windows.on_return()

		return True

	def _on_speed_changed(self, message):
		self._display_speed(message.new)

	def _display_speed(self, tps):
		text = u''
		up_icon = self.mainhud.findChild(name='speedUp')
		down_icon = self.mainhud.findChild(name='speedDown')
		if tps == 0: # pause
			text = u'0x'
			up_icon.set_inactive()
			down_icon.set_inactive()
		else:
			if tps != GAME_SPEED.TICKS_PER_SECOND:
				text = u"%1gx" % (tps * 1.0/GAME_SPEED.TICKS_PER_SECOND)
				#%1g: displays 0.5x, but 2x instead of 2.0x
			index = GAME_SPEED.TICK_RATES.index(tps)
			if index + 1 >= len(GAME_SPEED.TICK_RATES):
				up_icon.set_inactive()
			else:
				up_icon.set_active()
			if index > 0:
				down_icon.set_active()
			else:
				down_icon.set_inactive()

		wdg = self.mainhud.findChild(name="speed_text")
		wdg.text = text
		wdg.resizeToContent()
		self.mainhud.show()

	def on_key_press(self, action, evt):
		"""Handle a key press in-game.

		Returns True if the key was acted upon.
		"""
		_Actions = KeyConfig._Actions
		keyval = evt.getKey().getValue()

		if action == _Actions.ESCAPE:
			return self.on_escape()		
		elif keyval == fife.Key.ENTER:
			return self.on_return()

		if action == _Actions.GRID:
			gridrenderer = self.session.view.renderer['GridRenderer']
			gridrenderer.setEnabled( not gridrenderer.isEnabled() )
		elif action == _Actions.COORD_TOOLTIP:
			self.coordinates_tooltip.toggle()
		elif action == _Actions.DESTROY_TOOL:
			self.toggle_destroy_tool()
		elif action == _Actions.REMOVE_SELECTED:
			message = _(u"Are you sure you want to delete these objects?")
			if self.windows.open_popup(_(u"Delete"), message, show_cancel_button=True):
				self.session.remove_selected()
			else:
				self.deselect_all()
		elif action == _Actions.ROAD_TOOL:
			self.toggle_road_tool()
		elif action == _Actions.SPEED_UP:
			SpeedUpCommand().execute(self.session)
		elif action == _Actions.SPEED_DOWN:
			SpeedDownCommand().execute(self.session)
		elif action == _Actions.ZOOM_IN:
			self.session.view.zoom_in()
		elif action == _Actions.ZOOM_OUT:
			self.session.view.zoom_out()
		elif action == _Actions.PAUSE:
			TogglePauseCommand().execute(self.session)
		elif action == _Actions.PLAYERS_OVERVIEW:
			self.logbook.toggle_stats_visibility(widget='players')
		elif action == _Actions.SETTLEMENTS_OVERVIEW:
			self.logbook.toggle_stats_visibility(widget='settlements')
		elif action == _Actions.SHIPS_OVERVIEW:
			self.logbook.toggle_stats_visibility(widget='ships')
		elif action == _Actions.LOGBOOK:
			self.windows.toggle(self.logbook)
		elif action == _Actions.DEBUG and VERSION.IS_DEV_VERSION:
			import pdb; pdb.set_trace()
		elif action == _Actions.BUILD_TOOL:
			self.show_build_menu()
		elif action == _Actions.ROTATE_RIGHT:
			if hasattr(self.cursor, "rotate_right"):
				# used in e.g. build preview to rotate building instead of map
				self.cursor.rotate_right()
			else:
				self.session.view.rotate_right()
				self.minimap.rotate_right()
		elif action == _Actions.ROTATE_LEFT:
			if hasattr(self.cursor, "rotate_left"):
				self.cursor.rotate_left()
			else:
				self.session.view.rotate_left()
				self.minimap.rotate_left()
		elif action == _Actions.CHAT:
			self.windows.open(self.chat_dialog)
		elif action == _Actions.TRANSLUCENCY:
			self.session.world.toggle_translucency()
		elif action == _Actions.TILE_OWNER_HIGHLIGHT:
			self.session.world.toggle_owner_highlight()
		elif fife.Key.NUM_0 <= keyval <= fife.Key.NUM_9:
			num = int(keyval - fife.Key.NUM_0)
			self.handle_selection_group(num, evt.isControlPressed())
		elif action == _Actions.QUICKSAVE:
			self.session.quicksave()
		# Quickload is only handled by the MainListener.
		elif action == _Actions.PIPETTE:
			# Mode that allows copying buildings.
			self.toggle_cursor('pipette')
		elif action == _Actions.HEALTH_BAR:
			# Show health bar of every instance with a health component.
			self.session.world.toggle_health_for_all_health_instances()
		elif action == _Actions.SHOW_SELECTED:
			if self.session.selected_instances:
				# Scroll to first one, we can never guarantee to display all selected units.
				instance = iter(self.session.selected_instances).next()
				self.session.view.center( * instance.position.center.to_tuple())
				for instance in self.session.selected_instances:
					if hasattr(instance, "path") and instance.owner.is_local_player:
						self.minimap.show_unit_path(instance)
		elif action == _Actions.HELP:
			self.toggle_help()
		elif action == _Actions.RESEARCH:
			self.toggle_research()
		else:
			return False

		return True

	def handle_selection_group(self, num, ctrl_pressed):
		"""Select existing or assign new unit selection group.

		Ctrl+number creates or overwrites the group of number `num`
		with the currently selected units.
		Pressing the associated key selects a group and centers the
		camera around these units.
		"""
		if ctrl_pressed:
			# Only consider units owned by the player.
			units = set(u for u in self.session.selected_instances
			            if u.owner.is_local_player)
			self.session.selection_groups[num] = units
			# Drop units of the new group from all other groups.
			for group in self.session.selection_groups:
				current_group = self.session.selection_groups[num]
				if group != current_group:
					group -= current_group
		else:
			# We need to make sure to have a cursor capable of selection
			# for apply_select() to work.
			# This handles deselection implicitly in the destructor.
			self.set_cursor('selection')
			# Apply new selection.
			for instance in self.session.selection_groups[num]:
				instance.get_component(SelectableComponent).select(reset_cam=True)
			# Assign copy since it will be randomly changed in selection code.
			# The unit group itself should only be changed on Ctrl events.
			self.session.selected_instances = self.session.selection_groups[num].copy()
			# Show correct tabs depending on what's selected.
			if self.session.selected_instances:
				self.cursor.apply_select()
			else:
				# Nothing is selected here. Hide the menu since apply_select
				# doesn't handle that case.
				self.show_menu(None)

	def toggle_cursor(self, which):
		"""Alternate between the cursor *which* and the default cursor."""
		if which == self.current_cursor:
			self.set_cursor()
		else:
			self.set_cursor(which)

	def set_cursor(self, which='default', *args, **kwargs):
		"""Sets the mousetool (i.e. cursor).
		This is done here for encapsulation and control over destructors.
		Further arguments are passed to the mouse tool constructor."""
		self.cursor.remove()
		self.current_cursor = which
		klass = {
			'default'        : mousetools.SelectionTool,
			'selection'      : mousetools.SelectionTool,
			'tearing'        : mousetools.TearingTool,
			'pipette'        : mousetools.PipetteTool,
			'attacking'      : mousetools.AttackingTool,
			'building'       : mousetools.BuildingTool,
		}[which]
		self.cursor = klass(self.session, *args, **kwargs)

	def toggle_destroy_tool(self):
		"""Initiate the destroy tool"""
		self.toggle_cursor('tearing')

	def _update_zoom(self, message):
		"""Enable/disable zoom buttons"""
		in_icon = self.mainhud.findChild(name='zoomIn')
		out_icon = self.mainhud.findChild(name='zoomOut')
		if message.zoom == VIEW.ZOOM_MIN:
			out_icon.set_inactive()
		else:
			out_icon.set_active()
		if message.zoom == VIEW.ZOOM_MAX:
			in_icon.set_inactive()
		else:
			in_icon.set_active()

	def _on_new_disaster(self, message):
		"""Called when a building is 'infected' with a disaster."""
		if message.building.owner.is_local_player and len(message.disaster._affected_buildings) == 1:
			pos = message.building.position.center
			self.message_widget.add(point=pos, string_id=message.disaster_class.NOTIFICATION_TYPE)

	def _on_new_settlement(self, message):
		player = message.settlement.owner
		self.message_widget.add(
			string_id='NEW_SETTLEMENT',
			point=message.warehouse_position,
			message_dict={'player': player.name},
			play_sound=player.is_local_player
		)

	def _on_player_level_upgrade(self, message):
		"""Called when a player's population reaches a new level."""
		if not message.sender.is_local_player:
			return

		# show notification
		self.message_widget.add(
			point=message.building.position.center,
			string_id='SETTLER_LEVEL_UP',
			message_dict={'level': message.level + 1}
		)

		# update build menu to show new buildings
		menu = self.get_cur_menu()
		if hasattr(menu, "name") and menu.name == "build_menu_tab_widget":
			self.show_build_menu(update=True)

	def _on_mine_empty(self, message):
		self.message_widget.add(point=message.mine.position.center, string_id='MINE_EMPTY')<|MERGE_RESOLUTION|>--- conflicted
+++ resolved
@@ -90,12 +90,8 @@
 		self.chat_dialog = ChatDialog(self.windows, self.session)
 		self.change_name_dialog = ChangeNameDialog(self.windows, self.session)
 		self.pausemenu = PauseMenu(self.session, self, self.windows, in_editor_mode=False)
-<<<<<<< HEAD
-		self.help_dialog = HelpDialog(self.windows, session=self.session)
 		self.research_dialog = ResearchDialog(self.windows, session=self.session)
-=======
 		self.help_dialog = HelpDialog(self.windows)
->>>>>>> b59acefe
 
 		# Icon manager
 		self.status_icon_manager = StatusIconManager(
