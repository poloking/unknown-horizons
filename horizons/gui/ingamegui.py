# ###################################################
# Copyright (C) 2008-2016 The Unknown Horizons Team
# team@unknown-horizons.org
# This file is part of Unknown Horizons.
#
# Unknown Horizons is free software; you can redistribute it and/or modify
# it under the terms of the GNU General Public License as published by
# the Free Software Foundation; either version 2 of the License, or
# (at your option) any later version.
#
# This program is distributed in the hope that it will be useful,
# but WITHOUT ANY WARRANTY; without even the implied warranty of
# MERCHANTABILITY or FITNESS FOR A PARTICULAR PURPOSE.  See the
# GNU General Public License for more details.
#
# You should have received a copy of the GNU General Public License
# along with this program; if not, write to the
# Free Software Foundation, Inc.,
# 51 Franklin St, Fifth Floor, Boston, MA  02110-1301  USA
# ###################################################

from fife import fife

import horizons.globals
from horizons.command.game import SpeedDownCommand, SpeedUpCommand, TogglePauseCommand
from horizons.component.selectablecomponent import SelectableComponent
from horizons.component.ambientsoundcomponent import AmbientSoundComponent
from horizons.constants import BUILDINGS, GAME_SPEED, HOTKEYS, VERSION, LAYERS, VIEW
from horizons.entities import Entities
from horizons.gui import mousetools
from horizons.gui.keylisteners import IngameKeyListener, KeyConfig
from horizons.gui.modules import PauseMenu, HelpDialog, SelectSavegameDialog
from horizons.gui.modules.ingame import ChatDialog, ChangeNameDialog, CityInfo
from horizons.gui.tabs import TabWidget, BuildTab, DiplomacyTab, SelectMultiTab
from horizons.gui.tabs import resolve_tab
from horizons.gui.tabs.tabinterface import TabInterface
from horizons.gui.util import load_uh_widget
from horizons.gui.widgets.logbook import LogBook
from horizons.gui.widgets.messagewidget import MessageWidget
from horizons.gui.widgets.minimap import Minimap
from horizons.gui.widgets.playersoverview import PlayersOverview
from horizons.gui.widgets.playerssettlements import PlayersSettlements
from horizons.gui.widgets.playersships import PlayersShips
from horizons.gui.widgets.resourceoverviewbar import ResourceOverviewBar
from horizons.gui.windows import WindowManager
from horizons.messaging import (TabWidgetChanged, SpeedChanged, NewDisaster, MineEmpty,
                                NewSettlement, PlayerLevelUpgrade, ZoomChanged, GuiAction, GuiHover, GuiCancelAction)
<<<<<<< HEAD
from horizons.component.ambientsoundcomponent import AmbientSoundComponent
=======
>>>>>>> 6114924d
from horizons.util.lastactiveplayersettlementmanager import LastActivePlayerSettlementManager
from horizons.util.living import livingProperty, LivingObject
from horizons.util.python.callback import Callback
from horizons.util.worldobject import WorldObject
from horizons.world.managers.productionfinishediconmanager import ProductionFinishedIconManager
from horizons.world.managers.statusiconmanager import StatusIconManager


class IngameGui(LivingObject):
	"""Class handling all the ingame gui events.
	Assumes that only 1 instance is used (class variables)"""

	message_widget = livingProperty()
	minimap = livingProperty()
	keylistener = livingProperty()

	def __init__(self, session):
		super(IngameGui, self).__init__()
		self.session = session
		assert isinstance(self.session, horizons.session.Session)
		self.settlement = None
		self._old_menu = None

		self.cursor = None
		self.coordinates_tooltip = None

		self.keylistener = IngameKeyListener(self.session)

		self.cityinfo = CityInfo(self)
		LastActivePlayerSettlementManager.create_instance(self.session)

		self.message_widget = MessageWidget(self.session)

		# Windows
		self.windows = WindowManager()
		self.open_popup = self.windows.open_popup
		self.open_error_popup = self.windows.open_error_popup

		self.logbook = LogBook(self.session, self.windows)
		self.players_overview = PlayersOverview(self.session)
		self.players_settlements = PlayersSettlements(self.session)
		self.players_ships = PlayersShips(self.session)

		self.chat_dialog = ChatDialog(self.windows, self.session)
		self.change_name_dialog = ChangeNameDialog(self.windows, self.session)
		self.pausemenu = PauseMenu(self.session, self, self.windows, in_editor_mode=False)
		self.help_dialog = HelpDialog(self.windows)

		# Icon manager
		self.status_icon_manager = StatusIconManager(
			renderer=self.session.view.renderer['GenericRenderer'],
			layer=self.session.view.layers[LAYERS.OBJECTS]
		)
		self.production_finished_icon_manager = ProductionFinishedIconManager(
			renderer=self.session.view.renderer['GenericRenderer'],
			layer=self.session.view.layers[LAYERS.OBJECTS]
		)

		# 'minimap' is the guichan gui around the actual minimap, which is saved
		# in self.minimap
		self.mainhud = load_uh_widget('minimap.xml')
		self.mainhud.position_technique = "right:top"

		icon = self.mainhud.findChild(name="minimap")
		self.minimap = Minimap(icon,
		                       targetrenderer=horizons.globals.fife.targetrenderer,
		                       imagemanager=horizons.globals.fife.imagemanager,
		                       session=self.session,
		                       view=self.session.view)

		def speed_up():
			SpeedUpCommand().execute(self.session)

		def speed_down():
			SpeedDownCommand().execute(self.session)

		self.mainhud.mapEvents({
			'zoomIn' : self.session.view.zoom_in,
			'zoomOut' : self.session.view.zoom_out,
			'rotateRight' : Callback.ChainedCallbacks(self.session.view.rotate_right, self.minimap.rotate_right),
			'rotateLeft' : Callback.ChainedCallbacks(self.session.view.rotate_left, self.minimap.rotate_left),
			'speedUp' : speed_up,
			'speedDown' : speed_down,
			'destroy_tool' : self.toggle_destroy_tool,
			'build' : self.show_build_menu,
			'diplomacyButton' : self.show_diplomacy_menu,
			'gameMenuButton' : self.toggle_pause,
			'logbook' : lambda: self.windows.toggle(self.logbook)
		})
		self.mainhud.show()
		GuiAction.subscribe(self._on_gui_click_action)
		GuiHover.subscribe(self._on_gui_hover_action)
		GuiCancelAction.subscribe(self._on_gui_cancel_action)

		hotkey_replacements = {
			'rotateRight': 'ROTATE_RIGHT',
			'rotateLeft': 'ROTATE_LEFT',
			'speedUp': 'SPEED_UP',
			'speedDown': 'SPEED_DOWN',
			'destroy_tool': 'DESTROY_TOOL',
			'build': 'BUILD_TOOL',
			'gameMenuButton': 'ESCAPE',
			'logbook': 'LOGBOOK',
		}
		for (widgetname, action) in hotkey_replacements.iteritems():
			widget = self.mainhud.findChild(name=widgetname)
			keys = horizons.globals.fife.get_keys_for_action(action)
			# No `.upper()` here: "Pause" looks better than "PAUSE".
			keyname = HOTKEYS.DISPLAY_KEY.get(keys[0], keys[0].capitalize())
			widget.helptext = widget.helptext.format(key=keyname)

		self.resource_overview = ResourceOverviewBar(self.session)

		# Register for messages
		SpeedChanged.subscribe(self._on_speed_changed)
		NewDisaster.subscribe(self._on_new_disaster)
		NewSettlement.subscribe(self._on_new_settlement)
		PlayerLevelUpgrade.subscribe(self._on_player_level_upgrade)
		MineEmpty.subscribe(self._on_mine_empty)
		ZoomChanged.subscribe(self._update_zoom)

		self._display_speed(self.session.timer.ticks_per_second)

	def end(self):
		# unsubscribe early, to avoid messages coming in while we're shutting down
		SpeedChanged.unsubscribe(self._on_speed_changed)
		NewDisaster.unsubscribe(self._on_new_disaster)
		NewSettlement.unsubscribe(self._on_new_settlement)
		PlayerLevelUpgrade.unsubscribe(self._on_player_level_upgrade)
		MineEmpty.unsubscribe(self._on_mine_empty)
		ZoomChanged.unsubscribe(self._update_zoom)

		self.mainhud.mapEvents({
			'zoomIn' : None,
			'zoomOut' : None,
			'rotateRight' : None,
			'rotateLeft': None,

			'destroy_tool' : None,
			'build' : None,
			'diplomacyButton' : None,
			'gameMenuButton' : None
		})
		self.mainhud.hide()
		self.mainhud = None

		self.windows.close_all()
		self.message_widget = None
		self.minimap = None
		self.resource_overview.end()
		self.resource_overview = None
		self.keylistener = None
		self.cityinfo.end()
		self.cityinfo = None
		self.hide_menu()

		if self.cursor:
			self.cursor.remove()
			self.cursor.end()
			self.cursor = None

		LastActivePlayerSettlementManager().remove()
		LastActivePlayerSettlementManager.destroy_instance()

		self.production_finished_icon_manager.end()
		self.production_finished_icon_manager = None
		self.status_icon_manager.end()
		self.status_icon_manager = None

		super(IngameGui, self).end()

	def show_select_savegame(self, mode):
		window = SelectSavegameDialog(mode, self.windows)
		return self.windows.open(window)

	def toggle_pause(self):
		self.windows.toggle(self.pausemenu)

	def toggle_help(self):
		self.windows.toggle(self.help_dialog)

	def minimap_to_front(self):
		"""Make sure the full right top gui is visible and not covered by some dialog"""
		self.mainhud.hide()
		self.mainhud.show()

	def show_diplomacy_menu(self):
		# check if the menu is already shown
		if getattr(self.get_cur_menu(), 'name', None) == "diplomacy_widget":
			self.hide_menu()
			return

		if not DiplomacyTab.is_useable(self.session.world):
			self.windows.open_popup(_("No diplomacy possible"),
			                        _("Cannot do diplomacy as there are no other players."))
			return

		tab = DiplomacyTab(self, self.session.world)
		self.show_menu(tab)

	def show_multi_select_tab(self, instances):
		tab = TabWidget(self, tabs=[SelectMultiTab(instances)], name='select_multi')
		self.show_menu(tab)

	def show_build_menu(self, update=False):
		"""
		@param update: set when build possibilities change (e.g. after inhabitant tier upgrade)
		"""
		# check if build menu is already shown
		if hasattr(self.get_cur_menu(), 'name') and self.get_cur_menu().name == "build_menu_tab_widget":
			self.hide_menu()

			if not update: # this was only a toggle call, don't reshow
				return

		self.set_cursor() # set default cursor for build menu
		self.deselect_all()

		if not any( settlement.owner.is_local_player for settlement in self.session.world.settlements):
			# player has not built any settlements yet. Accessing the build menu at such a point
			# indicates a mistake in the mental model of the user. Display a hint.
			tab = TabWidget(self, tabs=[ TabInterface(widget="buildtab_no_settlement.xml") ])
		else:
			btabs = BuildTab.create_tabs(self.session, self._build)
			tab = TabWidget(self, tabs=btabs, name="build_menu_tab_widget",
											active_tab=BuildTab.last_active_build_tab)
		self.show_menu(tab)

	def deselect_all(self):
		for instance in self.session.selected_instances:
			instance.get_component(SelectableComponent).deselect()
		self.session.selected_instances.clear()

	def _build(self, building_id, unit=None):
		"""Calls the games buildingtool class for the building_id.
		@param building_id: int with the building id that is to be built.
		@param unit: weakref to the unit, that builds (e.g. ship for warehouse)"""
		self.hide_menu()
		self.deselect_all()
		cls = Entities.buildings[building_id]
		if hasattr(cls, 'show_build_menu'):
			cls.show_build_menu()
		self.set_cursor('building', cls, None if unit is None else unit())

	def toggle_road_tool(self):
		if not isinstance(self.cursor, mousetools.BuildingTool) or self.cursor._class.id != BUILDINGS.TRAIL:
			self._build(BUILDINGS.TRAIL)
		else:
			self.set_cursor()

	def get_cur_menu(self):
		"""Returns menu that is currently displayed"""
		return self._old_menu

	def show_menu(self, menu):
		"""Shows a menu
		@param menu: str with the guiname or pychan object.
		"""
		if self._old_menu is not None:
			if hasattr(self._old_menu, "remove_remove_listener"):
				self._old_menu.remove_remove_listener( Callback(self.show_menu, None) )
			self._old_menu.hide()

		self._old_menu = menu
		if self._old_menu is not None:
			if hasattr(self._old_menu, "add_remove_listener"):
				self._old_menu.add_remove_listener( Callback(self.show_menu, None) )
			self._old_menu.show()
			self.minimap_to_front()

		TabWidgetChanged.broadcast(self)

	def hide_menu(self):
		self.show_menu(None)

	def save(self, db):
		self.message_widget.save(db)
		self.logbook.save(db)
		self.resource_overview.save(db)
		LastActivePlayerSettlementManager().save(db)
		self.save_selection(db)

	def save_selection(self, db):
		# Store instances that are selected right now.
		for instance in self.session.selected_instances:
			db("INSERT INTO selected (`group`, id) VALUES (NULL, ?)", instance.worldid)

		# If a single instance is selected, also store the currently displayed tab.
		# (Else, upon restoring, we display a multi-selection tab.)
		tabname = None
		if len(self.session.selected_instances) == 1:
			tabclass = self.get_cur_menu().current_tab
			tabname = tabclass.__class__.__name__
		db("INSERT INTO metadata (name, value) VALUES (?, ?)", 'selected_tab', tabname)

		# Store user defined unit selection groups (Ctrl+number)
		for (number, group) in enumerate(self.session.selection_groups):
			for instance in group:
				db("INSERT INTO selected (`group`, id) VALUES (?, ?)", number, instance.worldid)

	def load(self, db):
		self.message_widget.load(db)
		self.logbook.load(db)
		self.resource_overview.load(db)

		if self.session.is_game_loaded():
			LastActivePlayerSettlementManager().load(db)
			cur_settlement = LastActivePlayerSettlementManager().get_current_settlement()
			self.cityinfo.set_settlement(cur_settlement)

		self.minimap.draw() # update minimap to new world

		self.current_cursor = 'default'
		self.cursor = mousetools.SelectionTool(self.session)
		# Set cursor correctly, menus might need to be opened.
		# Open menus later; they may need unit data not yet inited
		self.cursor.apply_select()

		self.load_selection(db)

		if not self.session.is_game_loaded():
			# Fire a message for new world creation
			self.message_widget.add('NEW_WORLD')

		# Show message when the relationship between players changed
		def notify_change(caller, old_state, new_state, a, b):
			player1 = u"%s" % a.name
			player2 = u"%s" % b.name

			data = {'player1' : player1, 'player2' : player2}

			string_id = 'DIPLOMACY_STATUS_{old}_{new}'.format(old=old_state.upper(),
			                                                  new=new_state.upper())
			self.message_widget.add(string_id=string_id, message_dict=data)

		self.session.world.diplomacy.add_diplomacy_status_changed_listener(notify_change)

	def load_selection(self, db):
		# Re-select old selected instance
		for (instance_id, ) in db("SELECT id FROM selected WHERE `group` IS NULL"):
			obj = WorldObject.get_object_by_id(instance_id)
			self.session.selected_instances.add(obj)
			obj.get_component(SelectableComponent).select()

		# Re-show old tab (if there was one) or multiselection
		if len(self.session.selected_instances) == 1:
			tabname = db("SELECT value FROM metadata WHERE name = ?",
			             'selected_tab')[0][0]
			# This can still be None due to old savegames not storing the information
			tabclass = None if tabname is None else resolve_tab(tabname)
			obj.get_component(SelectableComponent).show_menu(jump_to_tabclass=tabclass)
		elif self.session.selected_instances:
			self.show_multi_select_tab(self.session.selected_instances)

		# Load user defined unit selection groups (Ctrl+number)
		for (num, group) in enumerate(self.session.selection_groups):
			for (instance_id, ) in db("SELECT id FROM selected WHERE `group` = ?", num):
				obj = WorldObject.get_object_by_id(instance_id)
				group.add(obj)

	def show_change_name_dialog(self, instance):
		"""Shows a dialog where the user can change the name of an object."""
		self.windows.open(self.change_name_dialog, instance=instance)

	def on_escape(self):
		if self.windows.visible:
			self.windows.on_escape()
		elif hasattr(self.cursor, 'on_escape'):
			self.cursor.on_escape()
		else:
			self.toggle_pause()

		return True

	def on_return(self):
		if self.windows.visible:
			self.windows.on_return()

		return True

	def _on_speed_changed(self, message):
		self._display_speed(message.new)

	def _display_speed(self, tps):
		text = u''
		up_icon = self.mainhud.findChild(name='speedUp')
		down_icon = self.mainhud.findChild(name='speedDown')
		if tps == 0: # pause
			text = u'0x'
			up_icon.set_inactive()
			down_icon.set_inactive()
		else:
			if tps != GAME_SPEED.TICKS_PER_SECOND:
				text = u"%1gx" % (tps * 1.0/GAME_SPEED.TICKS_PER_SECOND)
				#%1g: displays 0.5x, but 2x instead of 2.0x
			index = GAME_SPEED.TICK_RATES.index(tps)
			if index + 1 >= len(GAME_SPEED.TICK_RATES):
				up_icon.set_inactive()
			else:
				up_icon.set_active()
			if index > 0:
				down_icon.set_active()
			else:
				down_icon.set_inactive()

		wdg = self.mainhud.findChild(name="speed_text")
		wdg.text = text
		wdg.resizeToContent()
		self.mainhud.show()

	def on_key_press(self, action, evt):
		"""Handle a key press in-game.

		Returns True if the key was acted upon.
		"""
		_Actions = KeyConfig._Actions
		keyval = evt.getKey().getValue()

		if action == _Actions.ESCAPE:
			return self.on_escape()		
		elif keyval == fife.Key.ENTER:
			return self.on_return()

		if action == _Actions.GRID:
			gridrenderer = self.session.view.renderer['GridRenderer']
			gridrenderer.setEnabled( not gridrenderer.isEnabled() )
		elif action == _Actions.COORD_TOOLTIP:
			self.coordinates_tooltip.toggle()
		elif action == _Actions.DESTROY_TOOL:
			self.toggle_destroy_tool()
		elif action == _Actions.REMOVE_SELECTED:
			message = _(u"Are you sure you want to delete these objects?")
			if self.windows.open_popup(_(u"Delete"), message, show_cancel_button=True):
				self.session.remove_selected()
			else:
				self.deselect_all()
		elif action == _Actions.ROAD_TOOL:
			self.toggle_road_tool()
		elif action == _Actions.SPEED_UP:
			SpeedUpCommand().execute(self.session)
		elif action == _Actions.SPEED_DOWN:
			SpeedDownCommand().execute(self.session)
		elif action == _Actions.ZOOM_IN:
			self.session.view.zoom_in()
		elif action == _Actions.ZOOM_OUT:
			self.session.view.zoom_out()
		elif action == _Actions.PAUSE:
			TogglePauseCommand().execute(self.session)
		elif action == _Actions.PLAYERS_OVERVIEW:
			self.logbook.toggle_stats_visibility(widget='players')
		elif action == _Actions.SETTLEMENTS_OVERVIEW:
			self.logbook.toggle_stats_visibility(widget='settlements')
		elif action == _Actions.SHIPS_OVERVIEW:
			self.logbook.toggle_stats_visibility(widget='ships')
		elif action == _Actions.LOGBOOK:
			self.windows.toggle(self.logbook)
		elif action == _Actions.DEBUG and VERSION.IS_DEV_VERSION:
			import pdb; pdb.set_trace()
		elif action == _Actions.BUILD_TOOL:
			self.show_build_menu()
		elif action == _Actions.ROTATE_RIGHT:
			if hasattr(self.cursor, "rotate_right"):
				# used in e.g. build preview to rotate building instead of map
				self.cursor.rotate_right()
			else:
				self.session.view.rotate_right()
				self.minimap.rotate_right()
		elif action == _Actions.ROTATE_LEFT:
			if hasattr(self.cursor, "rotate_left"):
				self.cursor.rotate_left()
			else:
				self.session.view.rotate_left()
				self.minimap.rotate_left()
		elif action == _Actions.CHAT:
			self.windows.open(self.chat_dialog)
		elif action == _Actions.TRANSLUCENCY:
			self.session.world.toggle_translucency()
		elif action == _Actions.TILE_OWNER_HIGHLIGHT:
			self.session.world.toggle_owner_highlight()
		elif fife.Key.NUM_0 <= keyval <= fife.Key.NUM_9:
			num = int(keyval - fife.Key.NUM_0)
			self.handle_selection_group(num, evt.isControlPressed())
		elif action == _Actions.QUICKSAVE:
			self.session.quicksave()
		# Quickload is only handled by the MainListener.
		elif action == _Actions.PIPETTE:
			# Mode that allows copying buildings.
			self.toggle_cursor('pipette')
		elif action == _Actions.HEALTH_BAR:
			# Show health bar of every instance with a health component.
			self.session.world.toggle_health_for_all_health_instances()
		elif action == _Actions.SHOW_SELECTED:
			if self.session.selected_instances:
				# Scroll to first one, we can never guarantee to display all selected units.
				instance = iter(self.session.selected_instances).next()
				self.session.view.center( * instance.position.center.to_tuple())
				for instance in self.session.selected_instances:
					if hasattr(instance, "path") and instance.owner.is_local_player:
						self.minimap.show_unit_path(instance)
		elif action == _Actions.HELP:
			self.toggle_help()
		else:
			return False

		return True

	def handle_selection_group(self, num, ctrl_pressed):
		"""Select existing or assign new unit selection group.

		Ctrl+number creates or overwrites the group of number `num`
		with the currently selected units.
		Pressing the associated key selects a group and centers the
		camera around these units.
		"""
		if ctrl_pressed:
			# Only consider units owned by the player.
			units = set(u for u in self.session.selected_instances
			            if u.owner.is_local_player)
			self.session.selection_groups[num] = units
			# Drop units of the new group from all other groups.
			for group in self.session.selection_groups:
				current_group = self.session.selection_groups[num]
				if group != current_group:
					group -= current_group
		else:
			# We need to make sure to have a cursor capable of selection
			# for apply_select() to work.
			# This handles deselection implicitly in the destructor.
			self.set_cursor('selection')
			# Apply new selection.
			for instance in self.session.selection_groups[num]:
				instance.get_component(SelectableComponent).select(reset_cam=True)
			# Assign copy since it will be randomly changed in selection code.
			# The unit group itself should only be changed on Ctrl events.
			self.session.selected_instances = self.session.selection_groups[num].copy()
			# Show correct tabs depending on what's selected.
			if self.session.selected_instances:
				self.cursor.apply_select()
			else:
				# Nothing is selected here. Hide the menu since apply_select
				# doesn't handle that case.
				self.show_menu(None)

	def toggle_cursor(self, which):
		"""Alternate between the cursor *which* and the default cursor."""
		if which == self.current_cursor:
			self.set_cursor()
		else:
			self.set_cursor(which)

	def set_cursor(self, which='default', *args, **kwargs):
		"""Sets the mousetool (i.e. cursor).
		This is done here for encapsulation and control over destructors.
		Further arguments are passed to the mouse tool constructor."""
		self.cursor.remove()
		self.current_cursor = which
		klass = {
			'default'        : mousetools.SelectionTool,
			'selection'      : mousetools.SelectionTool,
			'tearing'        : mousetools.TearingTool,
			'pipette'        : mousetools.PipetteTool,
			'attacking'      : mousetools.AttackingTool,
			'building'       : mousetools.BuildingTool,
		}[which]
		self.cursor = klass(self.session, *args, **kwargs)

	def toggle_destroy_tool(self):
		"""Initiate the destroy tool"""
		self.toggle_cursor('tearing')

	def _update_zoom(self, message):
		"""Enable/disable zoom buttons"""
		in_icon = self.mainhud.findChild(name='zoomIn')
		out_icon = self.mainhud.findChild(name='zoomOut')
		if message.zoom == VIEW.ZOOM_MIN:
			out_icon.set_inactive()
		else:
			out_icon.set_active()
		if message.zoom == VIEW.ZOOM_MAX:
			in_icon.set_inactive()
		else:
			in_icon.set_active()

	def _on_new_disaster(self, message):
		"""Called when a building is 'infected' with a disaster."""
		if message.building.owner.is_local_player and len(message.disaster._affected_buildings) == 1:
			pos = message.building.position.center
			self.message_widget.add(point=pos, string_id=message.disaster_class.NOTIFICATION_TYPE)

	def _on_new_settlement(self, message):
		player = message.settlement.owner
		self.message_widget.add(
			string_id='NEW_SETTLEMENT',
			point=message.warehouse_position,
			message_dict={'player': player.name},
			play_sound=player.is_local_player
		)

	def _on_player_level_upgrade(self, message):
		"""Called when a player's population reaches a new level."""
		if not message.sender.is_local_player:
			return

		# show notification
		self.message_widget.add(
			point=message.building.position.center,
			string_id='SETTLER_LEVEL_UP',
			message_dict={'level': message.level + 1}
		)

		# update build menu to show new buildings
		menu = self.get_cur_menu()
		if hasattr(menu, "name") and menu.name == "build_menu_tab_widget":
			self.show_build_menu(update=True)

	def _on_mine_empty(self, message):
		self.message_widget.add(point=message.mine.position.center, string_id='MINE_EMPTY')
<<<<<<< HEAD
	
=======

>>>>>>> 6114924d
	def _on_gui_click_action(self, msg):
		"""Make a sound when a button is clicked"""
		AmbientSoundComponent.play_special('click', gain=10)

	def _on_gui_cancel_action(self, msg):
		"""Make a sound when a cancelButton is clicked"""
		AmbientSoundComponent.play_special('success', gain=10)

	def _on_gui_hover_action(self, msg):
		"""Make a sound when the mouse hovers over a button"""
		AmbientSoundComponent.play_special('refresh', position=None, gain=1)<|MERGE_RESOLUTION|>--- conflicted
+++ resolved
@@ -45,10 +45,8 @@
 from horizons.gui.windows import WindowManager
 from horizons.messaging import (TabWidgetChanged, SpeedChanged, NewDisaster, MineEmpty,
                                 NewSettlement, PlayerLevelUpgrade, ZoomChanged, GuiAction, GuiHover, GuiCancelAction)
-<<<<<<< HEAD
+
 from horizons.component.ambientsoundcomponent import AmbientSoundComponent
-=======
->>>>>>> 6114924d
 from horizons.util.lastactiveplayersettlementmanager import LastActivePlayerSettlementManager
 from horizons.util.living import livingProperty, LivingObject
 from horizons.util.python.callback import Callback
@@ -666,11 +664,7 @@
 
 	def _on_mine_empty(self, message):
 		self.message_widget.add(point=message.mine.position.center, string_id='MINE_EMPTY')
-<<<<<<< HEAD
-	
-=======
-
->>>>>>> 6114924d
+
 	def _on_gui_click_action(self, msg):
 		"""Make a sound when a button is clicked"""
 		AmbientSoundComponent.play_special('click', gain=10)
