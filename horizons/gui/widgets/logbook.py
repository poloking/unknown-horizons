# ###################################################
# Copyright (C) 2012 The Unknown Horizons Team
# team@unknown-horizons.org
# This file is part of Unknown Horizons.
#
# Unknown Horizons is free software; you can redistribute it and/or modify
# it under the terms of the GNU General Public License as published by
# the Free Software Foundation; either version 2 of the License, or
# (at your option) any later version.
#
# This program is distributed in the hope that it will be useful,
# but WITHOUT ANY WARRANTY; without even the implied warranty of
# MERCHANTABILITY or FITNESS FOR A PARTICULAR PURPOSE.  See the
# GNU General Public License for more details.
#
# You should have received a copy of the GNU General Public License
# along with this program; if not, write to the
# Free Software Foundation, Inc.,
# 51 Franklin St, Fifth Floor, Boston, MA  02110-1301  USA
# ###################################################

import json
from itertools import groupby
from fife.extensions.pychan.widgets import HBox, Icon, Label

from horizons.util import Callback
from horizons.util.changelistener import metaChangeListenerDecorator
from horizons.world.component.ambientsoundcomponent import AmbientSoundComponent
from horizons.command.game import UnPauseCommand
from horizons.command.misc import Chat
from horizons.gui.widgets.pickbeltwidget import PickBeltWidget
from horizons.gui.widgets import OkButton

@metaChangeListenerDecorator("pause_request")
@metaChangeListenerDecorator("unpause_request")
class LogBook(PickBeltWidget):
	"""Implementation of the logbook as described here:
	http://wiki.unknown-horizons.org/w/Message_System

	It displays longer messages, that are essential for scenarios.
	Headings can be specified for each entry.
	"""
	widget_xml = 'captains_log.xml'
	style = None
	page_pos = (170,38)
	sections = (('logbook', _(u'Logbook')),
				('statistics', _(u'Statistics')),
				('chat_overview', _(u'Chat')))

	def __init__(self, session):
		self.statistics_index = [i for i,sec in enumerate(self.sections) if sec[0] == 'statistics'][0]
		super(LogBook, self).__init__()
		self.session = session
		self._widgets = [] # list of lists of all widgets added to a logbook page
		self._cur_entry = None # remember current location; 0 to len(messages)-1
		self._hiding_widget = False # True if and only if the widget is currently in the process of being hidden
		self.stats_visible = None
		self.last_stats_widget = 'players'
		self.current_page = 0
		self._init_gui()

#		self.add_captainslog_entry([
#		  ['Headline', "Heading"],
#		  ['Image', "content/gui/images/background/hr.png"],
#		  ['Label', "Welcome to the Captain's log"],
#		  ['Label', "\n\n"],
#			]) # test code

	def _init_gui(self):
		"""Initial gui setup for all subpages accessible through pickbelts."""
		self._gui = self.get_widget()
		self._gui.mapEvents({
		  OkButton.DEFAULT_NAME : self.hide,
		  'backwardButton' : Callback(self._scroll, -2),
		  'forwardButton' : Callback(self._scroll, 2),
		  'stats_players' : Callback(self.show_statswidget, widget='players'),
		  'stats_settlements' : Callback(self.show_statswidget, widget='settlements'),
		  'stats_ships' : Callback(self.show_statswidget, widget='ships'),
		  'chatTextField' : self._send_chat_message,
		  })
		self._gui.position_technique = "automatic" # "center:center"

		# stuff in the game message / chat history subwidget
		self.textfield = self._gui.findChild(name="chatTextField")
		self.textfield.capture(self._chatfield_onfocus, 'mouseReleased', 'default')
		self.chatbox = self._gui.findChild(name="chatbox")
		self.messagebox = self._gui.findChild(name="game_messagebox")
		#self._display_chat_history() # initially print all loaded messages
		#self._display_message_history()

		# these buttons flip pages in the captain's log if there are more than two
		self.backward_button = self._gui.findChild(name="backwardButton")
		self.forward_button = self._gui.findChild(name="forwardButton")
		self._redraw_captainslog()

	def update_view(self, number=0):
		""" update_view from PickBeltWidget, cleaning up the logbook subwidgets
		"""
		self.current_page = number
		# self.session might not exist yet during callback setup for pickbelts
		if hasattr(self, 'session'):
			self._hide_statswidgets()
		if self.statistics_index == number:
			self.show_statswidget(self.last_stats_widget)
		super(LogBook, self).update_view(number)

	def save(self, db):
		db("INSERT INTO logbook(widgets) VALUES(?)", json.dumps(self._widgets))
		db("INSERT INTO metadata(name, value) VALUES(?, ?)", \
		   "logbook_cur_entry", self._cur_entry)

	def load(self, db):
		db_data = db("SELECT widgets FROM logbook")
		widget_list = json.loads(db_data[0][0] if db_data else "[]")
		for widgets in widget_list:
			self.add_captainslog_entry(widgets, show_logbook=False)
		value = db('SELECT value FROM metadata WHERE name = "logbook_cur_entry"')
		if (value and value[0] and value[0][0]):
			self.set_cur_entry(int(value[0][0])) # this also redraws

	def show(self):
		if not hasattr(self,'_gui'):
			self._init_gui()
		if not self.is_visible():
			self._gui.show()
			if self.current_page == self.statistics_index:
				self.show_statswidget(self.last_stats_widget)
			self.session.ingame_gui.on_switch_main_widget(self)

	def hide(self):
		if not self._hiding_widget:
			self._hiding_widget = True
			self.session.ingame_gui.on_switch_main_widget(None)
			self._hide_statswidgets()
			self._gui.hide()
			self._hiding_widget = False
		# Make sure the game is unpaused always and in any case
		UnPauseCommand(suggestion=False).execute(self.session)

	def is_visible(self):
		return hasattr(self, '_gui') and self._gui.isVisible()

	def toggle_visibility(self):
		if self.is_visible():
			self.hide()
		else:
			self.show()

	def _redraw_captainslog(self):
		"""Redraws gui. Necessary when current message has changed."""
		if len(self._widgets) > 0: # there is something to display if this has items
			self._display_widgets_on_page(self._widgets[self._cur_entry], 'left')
			if self._cur_entry+1 < len(self._widgets): # check for content on right page
				self._display_widgets_on_page(self._widgets[self._cur_entry+1], 'right')
			else:
				self._display_widgets_on_page([], 'right') # display empty page
		else:
			self._display_widgets_on_page([
			  ['Headline', _("Emptiness")],
			  ['Image', "content/gui/images/background/hr.png"],
			  ['Label', u"\n\n"],
			  ['Label', _('There is nothing written in your logbook yet!')],
				], 'left')
		self.backward_button.set_active()
		self.forward_button.set_active()
		if len(self._widgets) == 0 or self._cur_entry == 0:
			self.backward_button.set_inactive()
		if len(self._widgets) == 0 or self._cur_entry >= len(self._widgets) - 2:
			self.forward_button.set_inactive()
		self._gui.adaptLayout()

########
#        LOGBOOK  SUBWIDGET
########

	def parse_logbook_item(self, widget):
		# json.loads() returns unicode, thus convert strings and compare to unicode
		# Image works with str() since pychan can only use str objects as file path
		if widget and widget[0]: # allow empty Labels
			widget_type = widget[0]
		if isinstance(widget, basestring):
<<<<<<< HEAD
			add = Label(text=widget, wrap_text=True, max_size=(340,508))
		elif widget_type == u'Label':
			add = Label(text=widget[1], wrap_text=True, max_size=(340,508))
=======
			add = Label(text=unicode(widget), wrap_text=True, min_size=(335, 0), max_size=(335,508))
		elif widget_type == u'Label':
			add = Label(text=unicode(widget[1]), wrap_text=True, min_size=(335, 0), max_size=(335,508))
>>>>>>> 9e29b033
		elif widget_type == u'Image':
			add = Icon(image=str(widget[1]))
		elif widget_type == u'Gallery':
			add = HBox()
			for image in widget[1]:
				add.addChild(Icon(image=str(image)))
		elif widget_type == u'Headline':
			add = Label(text=widget[1])
			add.stylize('headline')
		else:
			print '[WW] Warning: Unknown widget type {typ} in widget {wdg}'.format(
				typ=widget[0], wdg=widget)
			add = None
		return add

	def _display_widgets_on_page(self, widgets, page):
		"""
		@param widgets: widget list, cf. docstring of add_captainslog_entry
		@param page: 'left' or 'right'
		"""
		widgetbox = self._gui.findChild(name="custom_widgets_{page}".format(page=page))
		widgetbox.removeAllChildren()
		for widget_definition in widgets:
			add = self.parse_logbook_item(widget_definition)
			if add is not None:
				widgetbox.addChild(add)

	def add_captainslog_entry(self, widgets, show_logbook=True):
		"""Adds an entry to the logbook VBoxes consisting of a widget list.
		Check e.g. content/scenarios/tutorial_en.yaml for real-life usage.

		@param widgets: Each item in here is a list like the following:
		[Label, "Awesome text to be displayed as a label"]
		"Shortcut notation for a Label"
		[Headline, "Label to be styled as headline (in small caps)"]
		[Image, "content/gui/images/path/to/the/file.png"]
		[Gallery, ["/path/1.png", "/path/file.png", "/file/3.png"]]
		[Pagebreak]  <==  not implemented yet
		"""
		#TODO last line of message text sometimes get eaten. Ticket #535
		def _split_on_pagebreaks(widgets):
			"""This black magic splits the widget list on each ['Pagebreak']
			>> [['a','a'], ['b','b'], ['Pagebreak'], ['c','c'], ['d','d']]
			>>>> into [[['a', 'a'], ['b', 'b']], [['c', 'c'], ['d', 'd']]]
			#TODO n successive pagebreaks should insert (n-1) blank pages (currently 0 are inserted)
			"""
			return [list(l[1]) for l in groupby(widgets, lambda x: x != ['Pagebreak']) if l[0]]

		for widget_list in _split_on_pagebreaks(widgets):
			self._widgets.append(widget_list)
			for widget_definition in widget_list:
				self.parse_logbook_item(widget_definition)
		# if a new entry contains more than one page, we want to display the first
		# unread message. note that len(widgets) starts at 1 and _cur_entry at 0.
		# position always refers to the left page, so only multiples of 2 are valid
		len_old = len(self._widgets) - len(_split_on_pagebreaks(widgets))
		if len_old % 2 == 1: # uneven amount => empty last page, space for 1 new
			self._cur_entry = len_old - 1
		else: # even amount => all pages filled. we could display two new messages
			self._cur_entry = len_old
		if show_logbook and hasattr(self, "_gui"):
			self._redraw_captainslog()
			self.show()

	def clear(self):
		"""Remove all entries"""
		self._widgets = []
		self._cur_entry = None

	def get_cur_entry(self):
		return self._cur_entry

	def set_cur_entry(self, cur_entry):
		if cur_entry < 0 or cur_entry >= len(self._widgets):
			raise ValueError
		self._cur_entry = cur_entry
		self._redraw_captainslog()

	def _scroll(self, direction):
		"""Scroll back or forth one message.
		@param direction: -1 or 1"""
		if len(self._widgets) == 0:
			return
		new_cur = self._cur_entry + direction
		if new_cur < 0 or new_cur >= len(self._widgets):
			return # invalid scroll
		self._cur_entry = new_cur
		AmbientSoundComponent.play_special('flippage')
		self._redraw_captainslog()

########
#        STATISTICS  SUBWIDGET
########
#
#TODO list:
#  [ ] Extract this stuff to extra widget class that properly handles all the
#      hide and save calls
#  [ ] fix stats show/hide mess: how is update_view called before self.__init__
#  [ ] save last shown stats widget and re-show it when clicking on Statistics
#  [ ] semantic distinction between general widget and subwidgets (log, stats)
#
########

	def show_statswidget(self, widget='players'):
		"""Shows logbook with Statistics page selected"""
		if self.current_page != self.statistics_index:
			self.update_view(self.statistics_index)
		self._hide_statswidgets()
		if widget:
			getattr(self, '_show_{widget}'.format(widget=widget))()
			self.stats_visible = widget
			self.last_stats_widget = widget

	def toggle_stats_visibility(self, widget='players'):
		"""
		Only hides logbook if hotkey of current stats selection pressed.
		Otherwise, switch to displaying the new widget instead of hiding.
		@param widget: 'players' or 'settlements' or 'ships'
		"""
		if self.stats_visible is not None and self.stats_visible == widget :
			self.hide()
		else:
			self.show()
			self.show_statswidget(widget=widget)

	def _show_ships(self):
		self.session.ingame_gui.players_ships.show()

	def _show_settlements(self):
		self.session.ingame_gui.players_settlements.show()

	def _show_players(self):
		self.session.ingame_gui.players_overview.show()

	def _hide_statswidgets(self):
		statswidgets = [
		  self.session.ingame_gui.players_overview,
		  self.session.ingame_gui.players_ships,
		  self.session.ingame_gui.players_settlements,
		  ]
		for statswidget in statswidgets:
			# we don't care which one is shown currently (if any), just hide all of them
			statswidget.hide()
		self.stats_visible = None



########
#        MESSAGE  AND  CHAT  HISTORY  SUBWIDGET
########
#
#TODO list:
#  [ ] use message bus to check for new updates
#  [ ] only display new message on update, not reload whole history
#  [ ] update message history on new game messages. not on sending a chat line
#
########

	def _send_chat_message(self):
		"""Sends a chat message. Called when user presses enter in the input field"""
		msg = self.textfield.text
		if msg:
			Chat(msg).execute(self.session)
			self.textfield.text = u''
		self._display_message_history()
		self._display_chat_history()

	def _display_message_history(self):
		self.messagebox.items = []
		messages = self.session.ingame_gui.message_widget.active_messages + \
		           self.session.ingame_gui.message_widget.archive
		for msg in sorted(messages, key=lambda m: m.created):
			if msg.id != 'CHAT': # those get displayed in the chat window instead
				self.messagebox.items.append(msg.message)
		self.messagebox.selected = len(self.messagebox.items) - 1 # scroll to bottom

	def _display_chat_history(self):
		self.chatbox.items = []
		messages = self.session.ingame_gui.message_widget.chat
		for msg in sorted(messages, key=lambda m: m.created):
			self.chatbox.items.append(msg.message)
		self.chatbox.selected = len(self.chatbox.items) - 1 # scroll to bottom

	def _chatfield_onfocus(self):
		"""Removes text in chat input field when it gets focused."""
		self.textfield.text = u''
		self.textfield.capture(None, 'mouseReleased', 'default')<|MERGE_RESOLUTION|>--- conflicted
+++ resolved
@@ -123,7 +123,7 @@
 			self._init_gui()
 		if not self.is_visible():
 			self._gui.show()
-			if self.current_page == self.statistics_index:
+			if self.current_page == self.statistics_index:
 				self.show_statswidget(self.last_stats_widget)
 			self.session.ingame_gui.on_switch_main_widget(self)
 
@@ -179,15 +179,9 @@
 		if widget and widget[0]: # allow empty Labels
 			widget_type = widget[0]
 		if isinstance(widget, basestring):
-<<<<<<< HEAD
-			add = Label(text=widget, wrap_text=True, max_size=(340,508))
+			add = Label(text=unicode(widget), wrap_text=True, min_size=(335, 0), max_size=(335, 508))
 		elif widget_type == u'Label':
-			add = Label(text=widget[1], wrap_text=True, max_size=(340,508))
-=======
-			add = Label(text=unicode(widget), wrap_text=True, min_size=(335, 0), max_size=(335,508))
-		elif widget_type == u'Label':
-			add = Label(text=unicode(widget[1]), wrap_text=True, min_size=(335, 0), max_size=(335,508))
->>>>>>> 9e29b033
+			add = Label(text=unicode(widget[1]), wrap_text=True, min_size=(335, 0), max_size=(335, 508))
 		elif widget_type == u'Image':
 			add = Icon(image=str(widget[1]))
 		elif widget_type == u'Gallery':
