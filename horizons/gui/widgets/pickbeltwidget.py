# ###################################################
# Copyright (C) 2008-2013 The Unknown Horizons Team
# team@unknown-horizons.org
# This file is part of Unknown Horizons.
#
# Unknown Horizons is free software; you can redistribute it and/or modify
# it under the terms of the GNU General Public License as published by
# the Free Software Foundation; either version 2 of the License, or
# (at your option) any later version.
#
# This program is distributed in the hope that it will be useful,
# but WITHOUT ANY WARRANTY; without even the implied warranty of
# MERCHANTABILITY or FITNESS FOR A PARTICULAR PURPOSE.  See the
# GNU General Public License for more details.
#
# You should have received a copy of the GNU General Public License
# along with this program; if not, write to the
# Free Software Foundation, Inc.,
# 51 Franklin St, Fifth Floor, Boston, MA  02110-1301  USA
# ###################################################

from horizons.gui.style import NOTHING
from horizons.gui.util import load_uh_widget
from horizons.gui.widgets.imagebutton import ImageButton, OkButton
from horizons.gui.windows import Window
from horizons.i18n import _lazy
from horizons.util.python.callback import Callback

class PickBeltWidget(object):
	"""Base class for widget with sections behaving as pages"""
	sections = () # Tuple with widget name and Label
	widget_xml = '' # xml to load for the widget
	pickbelt_start_pos = (5, 150)
	page_pos = (185, 45)

	def __init__(self):
		self.page_widgets = {}
		self.widget = load_uh_widget(self.widget_xml, center_widget=True)

		# Lists holding pickbelt ImageButtons, placed to the left/right of the book
		self.buttons = {'left': [], 'right': []}

		for i, (name, text) in enumerate(self.sections):
			self.page_widgets[i] = self.widget.findChild(name=name)

		# Create the required pickbelts
		for i, (name, text) in enumerate(self.sections):
			for side in self.buttons:
				pickbelt = ImageButton(text=text)
				pickbelt.name = name + '_' + side
				pickbelt.path = 'images/background/pickbelt_%s' % side
				pickbelt.font = "pickbelt"

				pickbelt.capture(Callback(self.update_view, i), event_name="mouseClicked")

				start_x, start_y = self.pickbelt_start_pos
				pickbelt.position = (start_x + 5*i, start_y + 70*i)

				container = self.widget.findChild(name="%s_pickbelts" % side)
				container.addChild(pickbelt)
				self.buttons[side].append(pickbelt)

		self.widget.show() # Hack to initially setup the pickbelts properly
		self.update_view()
		self.widget.hide() # Hack to initially setup the pickbelts properly

	def get_widget(self):
		return self.widget

	def update_view(self, number=0):
		for page in self.page_widgets.values():
			page.hide()
		self.page_widgets[number].show()
		# Setup the pickbelts according to selection
		for belts in self.buttons.values():
			for belt in belts:
				belt.show()
		split = number + 1
		for belt in self.buttons['left'][split:] + self.buttons['right'][:split]:
			belt.hide()


<<<<<<< HEAD
=======
class OptionsPickbeltWidget(PickBeltWidget):
	"""Widget for Options dialog with pickbelt style pages"""
	widget_xml = 'settings.xml'

	sections = (('graphics_settings', _lazy('Graphics')),
	            ('hotkeys_settings', _lazy('Hotkeys')),
	            ('game_settings', _lazy('Game')))

	def update_view(self, number=0):
		super(OptionsPickbeltWidget, self).update_view(number=number)


>>>>>>> 8f09195b
class CreditsPickbeltWidget(PickBeltWidget, Window):
	"""Widget for credits dialog with pickbelt style pages"""
	widget_xml = 'credits.xml'
	sections = (
		('credits_team', u'UH-Team'),
		('credits_patchers', u'Patchers'),
		('credits_translators', u'Translators'),
		('credits_packagers', u'Packagers'),
		('credits_thanks', u'Thanks'),
	)

	def __init__(self, windows):
		Window.__init__(self, windows)
		PickBeltWidget.__init__(self)

		# Overwrite a few style pieces
		for box in self.widget.findChildren(name='box'):
			box.margins = (30, 0) # to get some indentation
			box.padding = 3
		for listbox in self.widget.findChildren(name='translators'):
			listbox.background_color = NOTHING

		self.widget.findChild(name=OkButton.DEFAULT_NAME).capture(self._windows.close)

	def show(self):
		self.widget.show()

	def hide(self):
		self.widget.hide()<|MERGE_RESOLUTION|>--- conflicted
+++ resolved
@@ -80,21 +80,6 @@
 			belt.hide()
 
 
-<<<<<<< HEAD
-=======
-class OptionsPickbeltWidget(PickBeltWidget):
-	"""Widget for Options dialog with pickbelt style pages"""
-	widget_xml = 'settings.xml'
-
-	sections = (('graphics_settings', _lazy('Graphics')),
-	            ('hotkeys_settings', _lazy('Hotkeys')),
-	            ('game_settings', _lazy('Game')))
-
-	def update_view(self, number=0):
-		super(OptionsPickbeltWidget, self).update_view(number=number)
-
-
->>>>>>> 8f09195b
 class CreditsPickbeltWidget(PickBeltWidget, Window):
 	"""Widget for credits dialog with pickbelt style pages"""
 	widget_xml = 'credits.xml'
