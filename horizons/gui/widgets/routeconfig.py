--- conflicted
+++ resolved
@@ -270,13 +270,8 @@
 			slot.action = "load"
 
 			slider = slot.findChild(name="slider")
-<<<<<<< HEAD
-			slider.setScaleStart(0.0)
-			slider.setScaleEnd(float(self.instance.get_component(StorageComponent).inventory.limit))
-=======
 			slider.scale_start = 0.0
-			slider.scale_end = float(self.instance.inventory.limit)
->>>>>>> 6b623a51
+			slider.scale_end = float(self.instance.get_component(StorageComponent).inventory.limit)
 
 			slot.findChild(name="buysell").capture(Callback(self.toggle_load_unload, slot, entry))
 
