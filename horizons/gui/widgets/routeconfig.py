--- conflicted
+++ resolved
@@ -193,11 +193,7 @@
 		slider = slot.findChild(name="slider")
 		amount_lbl = slot.findChild(name="amount")
 		amount = int(slider.value)
-<<<<<<< HEAD
-		amount_lbl.text = '{amount}t'.format(amount=amount)
-=======
 		amount_lbl.text = u'{amount}t'.format(amount=amount)
->>>>>>> da32e3c8
 		if slot.action is "unload":
 			amount = -amount
 		self.instance.route.add_to_resource_list(position, res_id, amount)
