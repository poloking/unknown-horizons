# ###################################################
# Copyright (C) 2011 The Unknown Horizons Team
# team@unknown-horizons.org
# This file is part of Unknown Horizons.
#
# Unknown Horizons is free software; you can redistribute it and/or modify
# it under the terms of the GNU General Public License as published by
# the Free Software Foundation; either version 2 of the License, or
# (at your option) any later version.
#
# This program is distributed in the hope that it will be useful,
# but WITHOUT ANY WARRANTY; without even the implied warranty of
# MERCHANTABILITY or FITNESS FOR A PARTICULAR PURPOSE.  See the
# GNU General Public License for more details.
#
# You should have received a copy of the GNU General Public License
# along with this program; if not, write to the
# Free Software Foundation, Inc.,
# 51 Franklin St, Fifth Floor, Boston, MA  02110-1301  USA
# ###################################################

import horizons.main
from fife import fife

from horizons.util import Point, Rect
from horizons.scheduler import Scheduler
from horizons.util.python.decorators import bind_all

import math
from math import sin, cos

class Minimap(object):
	"""A basic minimap.

	NOTE: Rendered images are sorted by name, so use minimap_${X}_foo,
				where X of {a, b, ..} indicating the z-order
	"""
	island_id, cam_border = range(0, 2)
	# the color of the water is determined by the MINIMAP_BASE_IMAGE
	colors = { 0: (137, 117,  87),
	           1: (  1,   1,   1) }

	SHIP_DOT_UPDATE_INTERVAL = 0.5 # seconds

	MINIMAP_BASE_IMAGE = "content/gfx/misc/minmap_water.png"

<<<<<<< HEAD
	def __init__(self, rect, session, renderer, targetrenderer):
=======
	__next_minimap_id = 0

	def __init__(self, rect, session, renderer):
>>>>>>> 1aef68d1
		"""
		@param rect: a Rect, where we will draw to
		@param renderer: renderer to be used. Only fife.GenericRenderer is explicitly supported.
		@param targetrenderer: target renderer to be used to draw directly into an image
		"""
		self.location = rect
		self.renderer = renderer
		self.session = session
		self.rotation = 0

		self.world = None
		self.location_center = self.location.center()

<<<<<<< HEAD
		self.minimap_image = _MinimapImage( targetrenderer, \
										    horizons.main.fife.imagemanager, self.MINIMAP_BASE_IMAGE )
=======
		self._id = str(self.__class__.__next_minimap_id) # internal identifier, used for allocating resources
		self.__class__.__next_minimap_id += 1

		self.minimap_image = _MinimapImage(horizons.main.fife.imagepool, self.MINIMAP_BASE_IMAGE)
>>>>>>> 1aef68d1


	def end(self):
		self.world = None
		self.session = None
		self.renderer = None

	def draw(self):
		"""Recalculates and draws the whole minimap of self.session.world or world.
		The world you specified is reused for every operation until the next draw().
		"""
		if not self.world:
			self.world = self.session.world # use this from now on
		if not self.world.inited:
			return # don't draw while loading

		# update cam when view updates
		if not self.session.view.has_change_listener(self.update_cam):
			self.session.view.add_change_listener(self.update_cam)
		self.update_cam()

		# reset image
		self.renderer.removeAll("minimap_a_image"+self._id);
		self.minimap_image.reset()
<<<<<<< HEAD
		node = fife.RendererNode( fife.Point(self.location.center().x, self.location.center().y) )
		self.renderer.addImage("minimap_a_image", node, self.minimap_image.image, False)
=======
		node = fife.GenericRendererNode( fife.Point(self.location.center().x, self.location.center().y) )
		self.renderer.addImage("minimap_a_image"+self._id, node, self.minimap_image.img_id)
>>>>>>> 1aef68d1

		self._recalculate()
		self._timed_update()

		Scheduler().rem_all_classinst_calls(self)
		Scheduler().add_new_object(self._timed_update, self, \
		                           Scheduler().get_ticks(self.SHIP_DOT_UPDATE_INTERVAL), -1)


	def update_cam(self):
		"""Redraw camera border."""
		if self.world is None or not self.world.inited:
			return # don't draw while loading
		self.renderer.removeAll("minimap_b_cam_border"+self._id)
		# draw rect for current screen
		displayed_area = self.session.view.get_displayed_area()
		minimap_corners_as_renderer_node = []
		for corner in displayed_area.get_corners():
			# check if the corners are outside of the screen
			corner = list(corner)
			if corner[0] > self.world.max_x:
				corner[0] = self.world.max_x
			if corner[0] < self.world.min_x:
				corner[0] = self.world.min_x
			if corner[1] > self.world.max_y:
				corner[1] = self.world.max_y
			if corner[1] < self.world.min_y:
				corner[1] = self.world.min_y
			corner = tuple(corner)
			minimap_coords = self._get_rotated_coords( self._world_coord_to_minimap_coord(corner))
			minimap_corners_as_renderer_node.append( fife.RendererNode( \
			  fife.Point(*minimap_coords) ) )
		for i in xrange(0, 4):
			self.renderer.addLine("minimap_b_cam_border"+self._id, minimap_corners_as_renderer_node[i], \
			                 minimap_corners_as_renderer_node[ (i+1) % 4], *self.colors[self.cam_border])

	def update(self, tup):
		"""Recalculate and redraw minimap for real world coord tup
		@param tup: (x, y)"""
		if self.world is None or not self.world.inited:
			return # don't draw while loading
		minimap_point = self._get_rotated_coords(self._world_coord_to_minimap_coord(tup))
		world_to_minimap = self._get_world_to_minimap_ratio()
		rect = Rect.init_from_topleft_and_size(minimap_point[0], minimap_point[1], \
		                                       int(round(1/world_to_minimap[0])), \
		                                       int(round(1/world_to_minimap[1])))
		self._recalculate(rect)

	def use_overlay_icon(self, icon):
		"""Configures icon so that clicks get mapped here.
		The current gui requires, that the minimap is drawn behind an icon."""
		self.overlay_icon = icon
		icon.mapEvents({ \
		  icon.name + '/mouseClicked' : self.on_click, \
		  icon.name + '/mouseDragged' : self.on_click \
		})

	def on_click(self, event):
		"""Scrolls screen to the point, where the cursor points to on the minimap"""
		# TODO: send ships via minimap
		icon_pos = Point(*self.overlay_icon.getAbsolutePos())
		mouse_position = Point(event.getX(), event.getY())
		abs_mouse_position = icon_pos + mouse_position
		if not self.location.contains(abs_mouse_position):
			# mouse click was on icon but not acctually on minimap
			return
		abs_mouse_position = self._get_from_rotated_coords (abs_mouse_position.to_tuple())
		map_coord = self._minimap_coord_to_world_coord(abs_mouse_position)
		self.session.view.center(*map_coord)

	def _recalculate(self, where = None):
		"""Calculate which pixel of the minimap should display what and draw it
		@param where: Rect of minimap coords. Defaults to self.location"""
		if where is None:
			where = self.location
			self.minimap_image.rendertarget.removeAll("minimap")

		# calculate which area of the real map is mapped to which pixel on the minimap
		pixel_per_coord_x, pixel_per_coord_y = self._get_world_to_minimap_ratio()

		# calculate values here so we don't have to do it in the loop
		pixel_per_coord_x_half_as_int = int(pixel_per_coord_x/2)
		pixel_per_coord_y_half_as_int = int(pixel_per_coord_y/2)

		real_map_point = Point(0, 0)
		world_min_x = self.world.min_x
		world_min_y = self.world.min_y
		get_island = self.world.get_island
		island_col = self.colors[self.island_id]
		location_left = self.location.left
		location_top = self.location.top
		
		rt = self.minimap_image.rendertarget
		self.minimap_image.set_drawing_enabled()

		# loop through map coordinates, assuming (0, 0) is the origin of the minimap
		# this faciliates calculating the real world coords
		for x in xrange(where.left-self.location.left, where.left+where.width-self.location.left):
			# Optimisation: remember last island
			last_island = None
			island = None
			for y in xrange(where.top-self.location.top, where.top+where.height-self.location.top):

				"""
				This code should be here, but since python can't do inlining, we have to inline
				ourselves for performance reasons
				covered_area = Rect.init_from_topleft_and_size(
				  int(x * pixel_per_coord_x)+world_min_x, \
				  int(y * pixel_per_coord_y)+world_min_y), \
				  int(pixel_per_coord_x), int(pixel_per_coord_y))
				real_map_point = covered_area.center()
				"""
				# use center of the rect that the pixel covers
				real_map_point.x = int(x*pixel_per_coord_x)+world_min_x + \
				                            pixel_per_coord_x_half_as_int
				real_map_point.y = int(y*pixel_per_coord_y)+world_min_y + \
				                            pixel_per_coord_y_half_as_int
				real_map_point_tuple = (real_map_point.x, real_map_point.y)

				# check what's at the covered_area
				if last_island is not None and real_map_point_tuple in last_island.ground_map:
					island = last_island
				else:
					island = get_island(real_map_point)
				if island is not None:
					last_island = island
					# this pixel is an island
					settlement = island.get_settlement(real_map_point)
					if settlement is None:
						# island without settlement
						color = island_col
					else:
						# pixel belongs to a player
						color = settlement.owner.color.to_tuple()
				else:
					continue

				# _get_rotated_coords has been inlined here
				rot_x, rot_y = self._rotate( (location_left + x, location_top + y), self._rotations)
				rt.addPoint("minimap", fife.Point(rot_x - location_left, rot_y - location_top) , *color)


	def _timed_update(self):
		"""Regular updates for domains we can't or don't want to keep track of."""
		# update ship dots
		self.renderer.removeAll("minimap_b_ship"+self._id)
		for ship in self.world.ship_map.itervalues():
			coord = self._world_coord_to_minimap_coord( ship().position.to_tuple() )
			color = ship().owner.color.to_tuple()
			area_to_color = Rect.init_from_topleft_and_size(coord[0], coord[1], 2, 2)
			for tup in area_to_color.tuple_iter():
				try:
<<<<<<< HEAD
					node = fife.RendererNode(fife.Point(*self._get_rotated_coords(tup)))
					self.renderer.addPoint("minimap_b_ship", node, *color)
=======
					node = fife.GenericRendererNode(fife.Point(*self._get_rotated_coords(tup)))
					self.renderer.addPoint("minimap_b_ship"+self._id, node, *color)
>>>>>>> 1aef68d1
				except KeyError:
					# this happens in rare cases, when the ship is at the border of the map,
					# and since we color an area, that's bigger than a point, it can exceed the
					# minimap's dimensions.
					pass

	def rotate_right (self):
		# keep track of rotation at any time, but only apply
		# if it's acctually used
		self.rotation += 1
		self.rotation %= 4
		self.update_cam()
		if horizons.main.fife.get_uh_setting("MinimapRotation"):
			self.draw()

	def rotate_left (self):
		# see above
		self.rotation -= 1
		self.rotation %= 4
		self.update_cam()
		if horizons.main.fife.get_uh_setting("MinimapRotation"):
			self.draw()

	## CALC UTILITY

	_rotations = { 0 : 0,
	               1 : 3 * math.pi / 2,
	               2 : math.pi,
	               3 : math.pi / 2
	               }
	def _get_rotated_coords (self, tup):
		return self._rotate(tup, self._rotations)

	_from_rotations = { 0 : 0,
	                    1 : math.pi / 2,
	                    2 : math.pi,
	                    3 : 3 * math.pi / 2
	                    }
	def _get_from_rotated_coords (self, tup):
		return self._rotate (tup, self._from_rotations)

	def _rotate (self, tup, rotations):
		if not horizons.main.fife.get_uh_setting("MinimapRotation"):
			return tup
		else:
			rotation = rotations[ self.rotation ]

			x = tup[0]
			y = tup[1]
			x -= self.location_center.x
			y -= self.location_center.y

			new_x = x * cos(rotation) - y * sin(rotation)
			new_y = x * sin(rotation) + y * cos(rotation)

			new_x += self.location_center.x
			new_y += self.location_center.y
			#some points may get out of range
			new_x = max (self.location.left, new_x)
			new_x = min (self.location.right, new_x)
			new_y = max (self.location.top, new_y)
			new_y = min (self.location.bottom, new_y)
			tup = int(new_x), int(new_y)
			return tup

	def _get_world_to_minimap_ratio(self):
		world_height = self.world.map_dimensions.height
		world_width = self.world.map_dimensions.width
		minimap_height = self.location.height
		minimap_width = self.location.width
		pixel_per_coord_x = float(world_width) / minimap_width
		pixel_per_coord_y = float(world_height) / minimap_height
		return (pixel_per_coord_x, pixel_per_coord_y)

	def _world_coord_to_minimap_coord(self, tup):
		"""Calculates which pixel in the minimap contains a coord in the real map.
		@param tup: (x, y) as ints
		@return tuple"""
		pixel_per_coord_x, pixel_per_coord_y = self._get_world_to_minimap_ratio()
		return ( \
		  int(round(float(tup[0] - self.world.min_x)/pixel_per_coord_x))+self.location.left, \
		  int(round(float(tup[1] - self.world.min_y)/pixel_per_coord_y))+self.location.top \
		)

	def _minimap_coord_to_world_coord(self, tup):
		"""Inverse to _world_coord_to_minimap_coord"""
		pixel_per_coord_x, pixel_per_coord_y = self._get_world_to_minimap_ratio()
		return ( \
		  int(round( (tup[0] - self.location.left) * pixel_per_coord_x))+self.world.min_x, \
		  int(round( (tup[1] - self.location.top)* pixel_per_coord_y))+self.world.min_y \
		)

class _MinimapImage(object):
	"""Encapsulates handling of fife Image.
	Provides:
	- self.image: instance of fife.Image
	- self.rendertarget: instance of fife.RenderTarget
	"""
	def __init__(self, targetrenderer, imagemanager, image_file_path):
		self.imagemanager = imagemanager
		self.targetrenderer = targetrenderer
		self.image_file_path = image_file_path
		self.image = self.imagemanager.load( self.image_file_path )
		self.rendertarget = targetrenderer.createRenderTarget( self.image )

	def reset(self):
		"""Reset image to original image"""
		# reload
		self.imagemanager.reload( self.image_file_path )
		self.image = self.imagemanager.get( self.image_file_path )
		
	def set_drawing_enabled(self):
		self.targetrenderer.setRenderTarget( self.image_file_path, False, 0 )

bind_all(Minimap)<|MERGE_RESOLUTION|>--- conflicted
+++ resolved
@@ -44,13 +44,9 @@
 
 	MINIMAP_BASE_IMAGE = "content/gfx/misc/minmap_water.png"
 
-<<<<<<< HEAD
+	__next_minimap_id = 0
+	
 	def __init__(self, rect, session, renderer, targetrenderer):
-=======
-	__next_minimap_id = 0
-
-	def __init__(self, rect, session, renderer):
->>>>>>> 1aef68d1
 		"""
 		@param rect: a Rect, where we will draw to
 		@param renderer: renderer to be used. Only fife.GenericRenderer is explicitly supported.
@@ -64,15 +60,11 @@
 		self.world = None
 		self.location_center = self.location.center()
 
-<<<<<<< HEAD
-		self.minimap_image = _MinimapImage( targetrenderer, \
-										    horizons.main.fife.imagemanager, self.MINIMAP_BASE_IMAGE )
-=======
 		self._id = str(self.__class__.__next_minimap_id) # internal identifier, used for allocating resources
 		self.__class__.__next_minimap_id += 1
 
-		self.minimap_image = _MinimapImage(horizons.main.fife.imagepool, self.MINIMAP_BASE_IMAGE)
->>>>>>> 1aef68d1
+		self.minimap_image = _MinimapImage( targetrenderer, horizons.main.fife.imagemanager, \
+											self.MINIMAP_BASE_IMAGE )
 
 
 	def end(self):
@@ -97,13 +89,8 @@
 		# reset image
 		self.renderer.removeAll("minimap_a_image"+self._id);
 		self.minimap_image.reset()
-<<<<<<< HEAD
 		node = fife.RendererNode( fife.Point(self.location.center().x, self.location.center().y) )
-		self.renderer.addImage("minimap_a_image", node, self.minimap_image.image, False)
-=======
-		node = fife.GenericRendererNode( fife.Point(self.location.center().x, self.location.center().y) )
-		self.renderer.addImage("minimap_a_image"+self._id, node, self.minimap_image.img_id)
->>>>>>> 1aef68d1
+		self.renderer.addImage("minimap_a_image"+self._id, node, self.minimap_image.image, False)
 
 		self._recalculate()
 		self._timed_update()
@@ -256,13 +243,8 @@
 			area_to_color = Rect.init_from_topleft_and_size(coord[0], coord[1], 2, 2)
 			for tup in area_to_color.tuple_iter():
 				try:
-<<<<<<< HEAD
 					node = fife.RendererNode(fife.Point(*self._get_rotated_coords(tup)))
-					self.renderer.addPoint("minimap_b_ship", node, *color)
-=======
-					node = fife.GenericRendererNode(fife.Point(*self._get_rotated_coords(tup)))
 					self.renderer.addPoint("minimap_b_ship"+self._id, node, *color)
->>>>>>> 1aef68d1
 				except KeyError:
 					# this happens in rare cases, when the ship is at the border of the map,
 					# and since we color an area, that's bigger than a point, it can exceed the
