# ###################################################
# Copyright (C) 2011 The Unknown Horizons Team
# team@unknown-horizons.org
# This file is part of Unknown Horizons.
#
# Unknown Horizons is free software; you can redistribute it and/or modify
# it under the terms of the GNU General Public License as published by
# the Free Software Foundation; either version 2 of the License, or
# (at your option) any later version.
#
# This program is distributed in the hope that it will be useful,
# but WITHOUT ANY WARRANTY; without even the implied warranty of
# MERCHANTABILITY or FITNESS FOR A PARTICULAR PURPOSE.  See the
# GNU General Public License for more details.
#
# You should have received a copy of the GNU General Public License
# along with this program; if not, write to the
# Free Software Foundation, Inc.,
# 51 Franklin St, Fifth Floor, Boston, MA  02110-1301  USA
# ###################################################

import horizons.main
from fife import fife

from horizons.util import Point, Rect
from horizons.scheduler import Scheduler
from horizons.util.python.decorators import bind_all

import math
from math import sin, cos

class Minimap(object):
	"""A basic minimap.

	NOTE: Rendered images are sorted by name, so use minimap_${X}_foo,
				where X of {a, b, ..} indicating the z-order
	"""
	island_id, cam_border = range(0, 2)
	# the color of the water is determined by the MINIMAP_BASE_IMAGE
	colors = { 0: (137, 117,  87),
				     1: (  1,   1,   1) }

	SHIP_DOT_UPDATE_INTERVAL = 0.5 # seconds

	RENDER_NAMES = { # alpha-ordering determines the order
	  "background" : "a",
	  "base" : "b", # islands, etc.
	  "ship" : "c",
	  "cam" : "d"
	  }

	__next_minimap_id = 0

	def __init__(self, rect, session, renderer, targetrenderer):
		"""
		@param rect: a Rect, where we will draw to
		@param renderer: renderer to be used. Only fife.GenericRenderer is explicitly supported.
		@param targetrenderer: target renderer to be used to draw directly into an image
		"""
		self.location = rect
		self.renderer = renderer
		self.session = session
		self.rotation = 0

		self.world = None
		self.location_center = self.location.center()

		self._id = str(self.__class__.__next_minimap_id) # internal identifier, used for allocating resources
		self.__class__.__next_minimap_id += 1

		self.minimap_image = _MinimapImage( targetrenderer, horizons.main.fife.imagemanager )


	def end(self):
		self.world = None
		self.session = None
		self.renderer = None

	def draw(self):
		"""Recalculates and draws the whole minimap of self.session.world or world.
		The world you specified is reused for every operation until the next draw().
		"""
		if not self.world:
			self.world = self.session.world # use this from now on
		if not self.world.inited:
			return # don't draw while loading

		# update cam when view updates
		if not self.session.view.has_change_listener(self.update_cam):
			self.session.view.add_change_listener(self.update_cam)
		self.update_cam()

		# reset image
		self.renderer.removeAll("minimap_a_image"+self._id)
		self.minimap_image.reset()
		node = fife.RendererNode( fife.Point(self.location.center().x, self.location.center().y) )
		self.renderer.addImage("minimap_a_image"+self._id, node, self.minimap_image.image, False)

		self._recalculate()
		self._timed_update()

		Scheduler().rem_all_classinst_calls(self)
		Scheduler().add_new_object(self._timed_update, self, \
								               Scheduler().get_ticks(self.SHIP_DOT_UPDATE_INTERVAL), -1)

	def _get_render_name(self, key):
		return self.RENDER_NAMES[key] + self._id

	def update_cam(self):
		"""Redraw camera border."""
		if self.world is None or not self.world.inited:
			return # don't draw while loading
<<<<<<< HEAD
		self.renderer.removeAll("minimap_b_cam_border"+self._id)
		use_rotation = self._get_rotation_setting()
=======
		#self.renderer.removeAll(self._get_render_name("cam"))
		self.minimap_image.set_drawing_enabled()
		self.minimap_image.rendertarget.removeAll(self._get_render_name("cam"))
		#self.minimap_image.rendertarget.removeAll()
>>>>>>> 18457115
		# draw rect for current screen
		displayed_area = self.session.view.get_displayed_area()
		minimap_corners_as_renderer_node = []
		minimap_corners_as_point = []
		for corner in displayed_area.get_corners():
			# check if the corners are outside of the screen
			corner = list(corner)
			if corner[0] > self.world.max_x:
				corner[0] = self.world.max_x
			if corner[0] < self.world.min_x:
				corner[0] = self.world.min_x
			if corner[1] > self.world.max_y:
				corner[1] = self.world.max_y
			if corner[1] < self.world.min_y:
				corner[1] = self.world.min_y
			corner = tuple(corner)
<<<<<<< HEAD
			minimap_coords = self._world_coord_to_minimap_coord(corner)
			if use_rotation:
				minimap_coords = self._get_rotated_coords( minimap_coords )
			minimap_corners_as_renderer_node.append( fife.RendererNode( \
			  fife.Point(*minimap_coords) ) )
=======
			minimap_coords = self._get_rotated_coords( self._world_coord_to_minimap_coord(corner))
			minimap_corners_as_renderer_node.append( fife.RendererNode (
				fife.Point(*minimap_coords) ) )
			minimap_corners_as_point.append( fife.Point(
			  minimap_coords[0] - self.location.left,
			  minimap_coords[1] - self.location.top
			  ) )

>>>>>>> 18457115
		for i in xrange(0, 4):
			self.minimap_image.rendertarget.addLine(self._get_render_name("cam"), minimap_corners_as_point[i], \
												                      minimap_corners_as_point[ (i+1) % 4], *self.colors[self.cam_border])
			"""
			self.renderer.addLine("minimap_b_cam_border"+self._id, minimap_corners_as_renderer_node[i], \
			                 minimap_corners_as_renderer_node[ (i+1) % 4], *self.colors[self.cam_border])
			"""

	def update(self, tup):
		"""Recalculate and redraw minimap for real world coord tup
		@param tup: (x, y)"""
		if self.world is None or not self.world.inited:
			return # don't draw while loading
		minimap_point = self._world_coord_to_minimap_coord(tup)
		if self._get_rotation_setting():
			minimap_point = self._get_rotated_coords( minimap_point )
		world_to_minimap = self._get_world_to_minimap_ratio()
		rect = Rect.init_from_topleft_and_size(minimap_point[0], minimap_point[1], \
								                           int(round(1/world_to_minimap[0])) + 1, \
								                           int(round(1/world_to_minimap[1])) + 1)
		self._recalculate(rect)

	def use_overlay_icon(self, icon):
		"""Configures icon so that clicks get mapped here.
		The current gui requires, that the minimap is drawn behind an icon."""
		self.overlay_icon = icon
		icon.mapEvents({ \
			icon.name + '/mousePressed' : self.on_click, \
			icon.name + '/mouseDragged' : self.on_click \
		})

	def on_click(self, event):
		"""Scrolls screen to the point, where the cursor points to on the minimap"""
		# TODO: send ships via minimap
		icon_pos = Point(*self.overlay_icon.getAbsolutePos())
		mouse_position = Point(event.getX(), event.getY())
		abs_mouse_position = icon_pos + mouse_position
		if not self.location.contains(abs_mouse_position):
			# mouse click was on icon but not actually on minimap
			return
		abs_mouse_position = abs_mouse_position.to_tuple()
		if self._get_rotation_setting():
			abs_mouse_position = self._get_from_rotated_coords(abs_mouse_position)
		map_coord = self._minimap_coord_to_world_coord(abs_mouse_position)
		self.session.view.center(*map_coord)

	def _recalculate(self, where = None):
		"""Calculate which pixel of the minimap should display what and draw it
		@param where: Rect of minimap coords. Defaults to self.location"""
		self.minimap_image.set_drawing_enabled()

		rt = self.minimap_image.rendertarget
		render_name = self._get_render_name("base")

		if where is None:
			where = self.location
			rt.removeAll(render_name)

		# calculate which area of the real map is mapped to which pixel on the minimap
		pixel_per_coord_x, pixel_per_coord_y = self._get_world_to_minimap_ratio()

		# calculate values here so we don't have to do it in the loop
		pixel_per_coord_x_half_as_int = int(pixel_per_coord_x/2)
		pixel_per_coord_y_half_as_int = int(pixel_per_coord_y/2)

		real_map_point = Point(0, 0)
		world_min_x = self.world.min_x
		world_min_y = self.world.min_y
		get_island = self.world.get_island
		island_col = self.colors[self.island_id]
		location_left = self.location.left
		location_top = self.location.top
<<<<<<< HEAD

		rt = self.minimap_image.rendertarget
		self.minimap_image.set_drawing_enabled()
=======
>>>>>>> 18457115

		use_rotation = self._get_rotation_setting()

		# loop through map coordinates, assuming (0, 0) is the origin of the minimap
		# this faciliates calculating the real world coords
		for x in xrange(where.left-self.location.left, where.left+where.width-self.location.left):
			# Optimisation: remember last island
			last_island = None
			island = None
			for y in xrange(where.top-self.location.top, where.top+where.height-self.location.top):

				"""
				This code should be here, but since python can't do inlining, we have to inline
				ourselves for performance reasons
				covered_area = Rect.init_from_topleft_and_size(
				  int(x * pixel_per_coord_x)+world_min_x, \
				  int(y * pixel_per_coord_y)+world_min_y), \
				  int(pixel_per_coord_x), int(pixel_per_coord_y))
				real_map_point = covered_area.center()
				"""
				# use center of the rect that the pixel covers
				real_map_point.x = int(x*pixel_per_coord_x)+world_min_x + \
											pixel_per_coord_x_half_as_int
				real_map_point.y = int(y*pixel_per_coord_y)+world_min_y + \
											pixel_per_coord_y_half_as_int
				real_map_point_tuple = (real_map_point.x, real_map_point.y)

				# check what's at the covered_area
				if last_island is not None and real_map_point_tuple in last_island.ground_map:
					island = last_island
				else:
					island = get_island(real_map_point)
				if island is not None:
					last_island = island
					# this pixel is an island
					settlement = island.get_settlement(real_map_point)
					if settlement is None:
						# island without settlement
						color = island_col
					else:
						# pixel belongs to a player
						color = settlement.owner.color.to_tuple()
				else:
					continue

				# _get_rotated_coords has been inlined here
<<<<<<< HEAD
				if use_rotation:
					rot_x, rot_y = self._rotate( (location_left + x, location_top + y), self._rotations)
				else:
					rot_x, rot_y = (location_left + x, location_top + y)
				rt.addPoint("minimap", fife.Point(rot_x - location_left, rot_y - location_top) , *color)
=======
				rot_x, rot_y = self._rotate( (location_left + x, location_top + y), self._rotations)
				rt.addPoint(render_name, fife.Point(rot_x - location_left, rot_y - location_top) , *color)
>>>>>>> 18457115


	def _timed_update(self):
		"""Regular updates for domains we can't or don't want to keep track of."""
		# update ship dots
		# OPTIMISATION NOTE: there can be pretty many ships, don't rely on the inner loop being rarely executed
		self.renderer.removeAll("minimap_b_ship"+self._id)
		use_rotation = self._get_rotation_setting()
		for ship in self.world.ship_map.itervalues():
			if not ship():
				continue
			coord = self._world_coord_to_minimap_coord( ship().position.to_tuple() )
			color = ship().owner.color.to_tuple()
			area_to_color = Rect.init_from_topleft_and_size(coord[0], coord[1], 3, 3)
			for tup in area_to_color.tuple_iter():
				try:
					if use_rotation:
						tup = self._get_rotated_coords(tup)
					node = fife.RendererNode(fife.Point(*tup))
					self.renderer.addPoint("minimap_b_ship"+self._id, node, *color)
				except KeyError:
					# this happens in rare cases, when the ship is at the border of the map,
					# and since we color an area, that's bigger than a point, it can exceed the
					# minimap's dimensions.
					pass

	def rotate_right (self):
		# keep track of rotation at any time, but only apply
		# if it's actually used
		self.rotation += 1
		self.rotation %= 4
		self.update_cam()
		if self._get_rotation_setting():
			self.draw()

	def rotate_left (self):
		# see above
		self.rotation -= 1
		self.rotation %= 4
		self.update_cam()
		if self._get_rotation_setting():
			self.draw()

	## CALC UTILITY

	def _get_rotation_setting(self):
		return horizons.main.fife.get_uh_setting("MinimapRotation")

	_rotations = { 0 : 0,
				         1 : 3 * math.pi / 2,
				         2 : math.pi,
				         3 : math.pi / 2
				         }
	def _get_rotated_coords (self, tup):
		return self._rotate(tup, self._rotations)

	_from_rotations = { 0 : 0,
				              1 : math.pi / 2,
				              2 : math.pi,
				              3 : 3 * math.pi / 2
				              }
	def _get_from_rotated_coords (self, tup):
		return self._rotate (tup, self._from_rotations)

	def _rotate (self, tup, rotations):
		rotation = rotations[ self.rotation ]

		x = tup[0]
		y = tup[1]
		x -= self.location_center.x
		y -= self.location_center.y

		new_x = x * cos(rotation) - y * sin(rotation)
		new_y = x * sin(rotation) + y * cos(rotation)

		new_x += self.location_center.x
		new_y += self.location_center.y
		#some points may get out of range
		new_x = max (self.location.left, new_x)
		new_x = min (self.location.right, new_x)
		new_y = max (self.location.top, new_y)
		new_y = min (self.location.bottom, new_y)
		tup = int(new_x), int(new_y)
		return tup

	def _get_world_to_minimap_ratio(self):
		world_height = self.world.map_dimensions.height
		world_width = self.world.map_dimensions.width
		minimap_height = self.location.height
		minimap_width = self.location.width
		pixel_per_coord_x = float(world_width) / minimap_width
		pixel_per_coord_y = float(world_height) / minimap_height
		return (pixel_per_coord_x, pixel_per_coord_y)

	def _world_coord_to_minimap_coord(self, tup):
		"""Calculates which pixel in the minimap contains a coord in the real map.
		@param tup: (x, y) as ints
		@return tuple"""
		pixel_per_coord_x, pixel_per_coord_y = self._get_world_to_minimap_ratio()
		return ( \
			int(round(float(tup[0] - self.world.min_x)/pixel_per_coord_x))+self.location.left, \
			int(round(float(tup[1] - self.world.min_y)/pixel_per_coord_y))+self.location.top \
		)

	def _minimap_coord_to_world_coord(self, tup):
		"""Inverse to _world_coord_to_minimap_coord"""
		pixel_per_coord_x, pixel_per_coord_y = self._get_world_to_minimap_ratio()
		return ( \
			int(round( (tup[0] - self.location.left) * pixel_per_coord_x))+self.world.min_x, \
			int(round( (tup[1] - self.location.top)* pixel_per_coord_y))+self.world.min_y \
		)

class _MinimapImage(object):
	"""Encapsulates handling of fife Image.
	Provides:
	- self.image: instance of fife.Image
	- self.rendertarget: instance of fife.RenderTarget
	"""
	def __init__(self, targetrenderer, imagemanager):
		self.imagemanager = imagemanager
		self.targetrenderer = targetrenderer
		self.reset()
		self.rendertarget = targetrenderer.createRenderTarget( self.image )
		self.set_drawing_enabled()
		# TODO: nothing is drawn here, seems like a fife bug
		self.rendertarget.addQuad( "a", fife.Point(0,0), fife.Point(0, 120), fife.Point(120, 120), fife.Point(120, 0),  255, 0, 0 )
		# TODO: use parameters from Minimap class constants

	def reset(self):
		"""Reset image to original image"""
		# reload
<<<<<<< HEAD
		self.imagemanager.reload( self.image_file_path )
		self.image = self.imagemanager.get( self.image_file_path )
=======
		self.image = self.imagemanager.loadBlank(120, 120)
>>>>>>> 18457115

	def set_drawing_enabled(self):
		"""Always call this."""
		self.targetrenderer.setRenderTarget( self.rendertarget.getTarget().getName(), False, 0 )

bind_all(Minimap)<|MERGE_RESOLUTION|>--- conflicted
+++ resolved
@@ -43,10 +43,10 @@
 	SHIP_DOT_UPDATE_INTERVAL = 0.5 # seconds
 
 	RENDER_NAMES = { # alpha-ordering determines the order
-	  "background" : "a",
-	  "base" : "b", # islands, etc.
-	  "ship" : "c",
-	  "cam" : "d"
+	  "background" : "c",
+	  "base" : "d", # islands, etc.
+	  "ship" : "e",
+	  "cam" : "f"
 	  }
 
 	__next_minimap_id = 0
@@ -110,15 +110,11 @@
 		"""Redraw camera border."""
 		if self.world is None or not self.world.inited:
 			return # don't draw while loading
-<<<<<<< HEAD
-		self.renderer.removeAll("minimap_b_cam_border"+self._id)
 		use_rotation = self._get_rotation_setting()
-=======
 		#self.renderer.removeAll(self._get_render_name("cam"))
 		self.minimap_image.set_drawing_enabled()
 		self.minimap_image.rendertarget.removeAll(self._get_render_name("cam"))
 		#self.minimap_image.rendertarget.removeAll()
->>>>>>> 18457115
 		# draw rect for current screen
 		displayed_area = self.session.view.get_displayed_area()
 		minimap_corners_as_renderer_node = []
@@ -135,14 +131,9 @@
 			if corner[1] < self.world.min_y:
 				corner[1] = self.world.min_y
 			corner = tuple(corner)
-<<<<<<< HEAD
 			minimap_coords = self._world_coord_to_minimap_coord(corner)
 			if use_rotation:
 				minimap_coords = self._get_rotated_coords( minimap_coords )
-			minimap_corners_as_renderer_node.append( fife.RendererNode( \
-			  fife.Point(*minimap_coords) ) )
-=======
-			minimap_coords = self._get_rotated_coords( self._world_coord_to_minimap_coord(corner))
 			minimap_corners_as_renderer_node.append( fife.RendererNode (
 				fife.Point(*minimap_coords) ) )
 			minimap_corners_as_point.append( fife.Point(
@@ -150,7 +141,6 @@
 			  minimap_coords[1] - self.location.top
 			  ) )
 
->>>>>>> 18457115
 		for i in xrange(0, 4):
 			self.minimap_image.rendertarget.addLine(self._get_render_name("cam"), minimap_corners_as_point[i], \
 												                      minimap_corners_as_point[ (i+1) % 4], *self.colors[self.cam_border])
@@ -223,12 +213,6 @@
 		island_col = self.colors[self.island_id]
 		location_left = self.location.left
 		location_top = self.location.top
-<<<<<<< HEAD
-
-		rt = self.minimap_image.rendertarget
-		self.minimap_image.set_drawing_enabled()
-=======
->>>>>>> 18457115
 
 		use_rotation = self._get_rotation_setting()
 
@@ -275,16 +259,11 @@
 					continue
 
 				# _get_rotated_coords has been inlined here
-<<<<<<< HEAD
 				if use_rotation:
 					rot_x, rot_y = self._rotate( (location_left + x, location_top + y), self._rotations)
 				else:
 					rot_x, rot_y = (location_left + x, location_top + y)
-				rt.addPoint("minimap", fife.Point(rot_x - location_left, rot_y - location_top) , *color)
-=======
-				rot_x, rot_y = self._rotate( (location_left + x, location_top + y), self._rotations)
 				rt.addPoint(render_name, fife.Point(rot_x - location_left, rot_y - location_top) , *color)
->>>>>>> 18457115
 
 
 	def _timed_update(self):
@@ -406,22 +385,20 @@
 	def __init__(self, targetrenderer, imagemanager):
 		self.imagemanager = imagemanager
 		self.targetrenderer = targetrenderer
-		self.reset()
+		self.image = self.imagemanager.loadBlank(120, 120)
 		self.rendertarget = targetrenderer.createRenderTarget( self.image )
 		self.set_drawing_enabled()
-		# TODO: nothing is drawn here, seems like a fife bug
-		self.rendertarget.addQuad( "a", fife.Point(0,0), fife.Point(0, 120), fife.Point(120, 120), fife.Point(120, 0),  255, 0, 0 )
-		# TODO: use parameters from Minimap class constants
 
 	def reset(self):
 		"""Reset image to original image"""
 		# reload
-<<<<<<< HEAD
+		"""
 		self.imagemanager.reload( self.image_file_path )
 		self.image = self.imagemanager.get( self.image_file_path )
-=======
-		self.image = self.imagemanager.loadBlank(120, 120)
->>>>>>> 18457115
+		"""
+		self.rendertarget.removeAll()
+		self.rendertarget.addQuad( "a", fife.Point(0,0), fife.Point(0, 120), fife.Point(120, 120), fife.Point(120, 0),  255, 0, 0 )
+		# TODO: use parameters from Minimap class constants
 
 	def set_drawing_enabled(self):
 		"""Always call this."""
