# ###################################################
# Copyright (C) 2011 The Unknown Horizons Team
# team@unknown-horizons.org
# This file is part of Unknown Horizons.
#
# Unknown Horizons is free software; you can redistribute it and/or modify
# it under the terms of the GNU General Public License as published by
# the Free Software Foundation; either version 2 of the License, or
# (at your option) any later version.
#
# This program is distributed in the hope that it will be useful,
# but WITHOUT ANY WARRANTY; without even the implied warranty of
# MERCHANTABILITY or FITNESS FOR A PARTICULAR PURPOSE.  See the
# GNU General Public License for more details.
#
# You should have received a copy of the GNU General Public License
# along with this program; if not, write to the
# Free Software Foundation, Inc.,
# 51 Franklin St, Fifth Floor, Boston, MA  02110-1301  USA
# ###################################################

from fife.extensions.pychan import widgets

from horizons.constants import GAME_SPEED
from horizons.gui.widgets.statswidget import StatsWidget
from horizons.scheduler import Scheduler
from horizons.util.python import decorators
from horizons.util import Callback
from horizons.world.component.namedcomponent import NamedComponent

class PlayersSettlements(StatsWidget):
	"""Widget that shows a list of the player's settlements."""

	widget_file_name = 'players_settlements.xml'

	def __init__(self, session):
		super(PlayersSettlements, self).__init__(session)
		Scheduler().add_new_object(Callback(self._refresh_tick), self, run_in = 1, loops = -1, loop_interval = GAME_SPEED.TICKS_PER_SECOND / 3)

	def refresh(self):
		super(PlayersSettlements, self).refresh()
		self._gui.findChild(name = 'headline').text = _('%(player)s\'s settlements') % {'player': self.session.world.player.name}

		sequence_number = 0
		events = {}
		for settlement in sorted(self.session.world.settlements, key = lambda settlement: (settlement.name, settlement.worldid)):
			if settlement.owner is self.session.world.player:
				sequence_number += 1
				name_label = self._add_line_to_gui(settlement, sequence_number)
				events['%s/mouseClicked' % name_label.name] = Callback(self._go_to_settlement, settlement)
		self._gui.mapEvents(events)
		self._add_summary_line_to_gui()
		self._content_vbox.adaptLayout()

	def _go_to_settlement(self, settlement):
		position = settlement.branch_office.position.center()
		self.session.view.center(position.x, position.y)

<<<<<<< HEAD
	def _add_line_to_gui(self, settlement, sequence_number):
		sequence_number_label = widgets.Label(name = 'sequence_number_%d' % settlement.worldid)
		sequence_number_label.text = unicode(sequence_number)
		sequence_number_label.min_size = sequence_number_label.max_size = (15, 20)

		name = widgets.Label(name = 'name_%d' % settlement.worldid)
		name.text = unicode(settlement.get_component(NamedComponent).name)
		name.min_size = name.max_size = (200, 20)

		inhabitants = widgets.Label(name = 'inhabitants_%d' % settlement.worldid)
		inhabitants.text = unicode(settlement.inhabitants)
=======
	def _add_generic_line_to_gui(self, id, line_prefix, people, tax, costs):
		inhabitants = widgets.Label(name = 'inhabitants_%d' % id)
		inhabitants.text = unicode(people)
>>>>>>> b6b87170
		inhabitants.min_size = inhabitants.max_size = (110, 20)

		taxes = widgets.Label(name = 'taxes_%d' % id)
		taxes.text = unicode(tax)
		taxes.min_size = taxes.max_size = (50, 20)

		running_costs = widgets.Label(name = 'running_costs_%d' % id)
		running_costs.text = unicode(costs)
		running_costs.min_size = running_costs.max_size = (100, 20)

		balance = widgets.Label(name = 'balance_%d' % id)
		balance.text = unicode(tax - costs)
		balance.min_size = balance.max_size = (60, 20)

		hbox = widgets.HBox()
		for widget in line_prefix:
			hbox.addChild(widget)
		hbox.addChild(inhabitants)
		hbox.addChild(taxes)
		hbox.addChild(running_costs)
		hbox.addChild(balance)
		self._content_vbox.addChild(hbox)

	def _add_line_to_gui(self, settlement, sequence_number):
		sequence_number_label = widgets.Label(name = 'sequence_number_%d' % settlement.worldid)
		sequence_number_label.text = unicode(sequence_number)
		sequence_number_label.min_size = sequence_number_label.max_size = (15, 20)

		name = widgets.Label(name = 'name_%d' % settlement.worldid)
		name.text = unicode(settlement.name)
		name.min_size = name.max_size = (200, 20)

		self._add_generic_line_to_gui(settlement.worldid, [sequence_number_label, name],
			settlement.inhabitants, settlement.cumulative_taxes, settlement.cumulative_running_costs)
		return name

	def _add_summary_line_to_gui(self):
		people = 0
		tax = 0
		costs = 0
		for settlement in self.session.world.settlements:
			if settlement.owner is self.session.world.player:
				people += settlement.inhabitants
				tax += settlement.cumulative_taxes
				costs += settlement.cumulative_running_costs

		sequence_number_label = widgets.Label(name = 'sequence_number_total')
		sequence_number_label.min_size = sequence_number_label.max_size = (15, 20)

		name = widgets.Label(name = 'name_total')
		name.text = _(u'Total')
		name.min_size = name.max_size = (200, 20)

		self._add_generic_line_to_gui(0, [sequence_number_label, name], people, tax, costs)

decorators.bind_all(PlayersSettlements)<|MERGE_RESOLUTION|>--- conflicted
+++ resolved
@@ -56,23 +56,9 @@
 		position = settlement.branch_office.position.center()
 		self.session.view.center(position.x, position.y)
 
-<<<<<<< HEAD
-	def _add_line_to_gui(self, settlement, sequence_number):
-		sequence_number_label = widgets.Label(name = 'sequence_number_%d' % settlement.worldid)
-		sequence_number_label.text = unicode(sequence_number)
-		sequence_number_label.min_size = sequence_number_label.max_size = (15, 20)
-
-		name = widgets.Label(name = 'name_%d' % settlement.worldid)
-		name.text = unicode(settlement.get_component(NamedComponent).name)
-		name.min_size = name.max_size = (200, 20)
-
-		inhabitants = widgets.Label(name = 'inhabitants_%d' % settlement.worldid)
-		inhabitants.text = unicode(settlement.inhabitants)
-=======
 	def _add_generic_line_to_gui(self, id, line_prefix, people, tax, costs):
 		inhabitants = widgets.Label(name = 'inhabitants_%d' % id)
 		inhabitants.text = unicode(people)
->>>>>>> b6b87170
 		inhabitants.min_size = inhabitants.max_size = (110, 20)
 
 		taxes = widgets.Label(name = 'taxes_%d' % id)
