# ###################################################
# Copyright (C) 2012 The Unknown Horizons Team
# team@unknown-horizons.org
# This file is part of Unknown Horizons.
#
# Unknown Horizons is free software; you can redistribute it and/or modify
# it under the terms of the GNU General Public License as published by
# the Free Software Foundation; either version 2 of the License, or
# (at your option) any later version.
#
# This program is distributed in the hope that it will be useful,
# but WITHOUT ANY WARRANTY; without even the implied warranty of
# MERCHANTABILITY or FITNESS FOR A PARTICULAR PURPOSE.  See the
# GNU General Public License for more details.
#
# You should have received a copy of the GNU General Public License
# along with this program; if not, write to the
# Free Software Foundation, Inc.,
# 51 Franklin St, Fifth Floor, Boston, MA  02110-1301  USA
# ###################################################

from fife.extensions import pychan

from fife.extensions.pychan.widgets import ImageButton

from horizons.util import Callback
from horizons.util.gui import get_res_icon_path

class ImageFillStatusButton(pychan.widgets.Container):

	DEFAULT_BUTTON_SIZE = (55, 50)

	def __init__(self, up_image, down_image, hover_image, text, res_id, helptext="", \
	             filled=0, uncached=False, **kwargs):
		"""Represents the image in the ingame gui, with a bar to show how full the inventory is for that resource
		Derives from pychan.widgets.Container, but also takes the args of the pychan.widgets.Imagebutton,
		in order to display the image. The container is only used, because ImageButtons can't have children.
		This is meant to be used with the Inventory widget."""
		super(ImageFillStatusButton, self).__init__(**kwargs)
		self.up_image, self.down_image, self.hover_image, self.text = up_image, down_image, hover_image, text
		self.helptext = _(helptext)
		# res_id is used by the TradeWidget for example to determine the resource this button represents
		self.res_id = res_id
		self.text_position = (17, 36)
		self.uncached = uncached # force no cache. needed when the same icon has to appear several times at the same time
		self.filled = filled # <- black magic at work! this calls _draw()

	@classmethod
	def init_for_res(cls, db, res, amount=0, filled=0, use_inactive_icon=True, uncached=False):
		"""Inites the button to display the icons for res
		@param db: dbreader to get info about res icon.
		@param res: resource id
		@param amount: int amount of res (used to decide inactiveness and as text)
		@param filled: percent of fill status (values are ints in [0, 100])
		@param use_inactive_icon: wheter to use inactive icon if amount == 0
		@param uncached: force no cache. see __init__()
		@return: ImageFillStatusButton instance"""
		icon = get_res_icon_path(res, 50)
		if use_inactive_icon:
			icon_disabled = get_res_icon_path(res, 50, greyscale=True)
		else:
			icon_disabled = icon
		helptext = db.get_res_name(res)
<<<<<<< HEAD
		image = icon_disabled if amount == 0 else icon
		return cls(up_image=image, down_image=image, hover_image=image,
		           text=str(amount),
=======
		return cls(up_image=icon_disabled if amount == 0 else icon,
		           down_image=icon_disabled if amount == 0 else icon,
		           hover_image=icon_disabled if amount == 0 else icon,
		           text=unicode(amount),
>>>>>>> dcf8328b
		           helptext=helptext,
		           size=cls.DEFAULT_BUTTON_SIZE,
		           res_id = res,
		           filled = filled,
		           uncached = uncached,
		           opaque=False)

	def _set_filled(self, percent):
		""""@param percent: int percent that fillstatus will be green"""
		self._filled = percent
		self._draw()

	def _get_filled(self):
		return self._filled

	filled = property(_get_filled, _set_filled)

	__widget_cache = {}
	def _draw(self):
		"""Draws the icon + bar."""
		# hash buttons by creation function call
		# NOTE: there may be problems with multiple buttons with the same
		# images and helptext at the same time
		create_btn = Callback(ImageButton, up_image=self.up_image,
		                      down_image=self.down_image, hover_image=self.hover_image,
		                      helptext=self.helptext)
		self.button = None
		if self.uncached:
			self.button = create_btn()
		else:
			self.button = self.__widget_cache.get(create_btn, None)
			if self.button is None: # create button
				self.__widget_cache[create_btn] = self.button = create_btn()
			else: # disconnect button from earlier layout
				if self.button.parent:
					self.button.parent.removeChild(self.button)

		# can't cache the other instances, because we need multiple instances
		# with the same data active at the same time
		self.label = pychan.widgets.Label(text=self.text)
		self.label.position = self.text_position
		self.fill_bar = pychan.widgets.Icon(image="content/gui/images/tabwidget/green_line.png")
		self.fill_bar.position = (self.button.width-self.fill_bar.width-1, \
		                          self.button.height-int(self.button.height/100.0*self.filled))
		self.addChildren(self.button, self.fill_bar, self.label)<|MERGE_RESOLUTION|>--- conflicted
+++ resolved
@@ -61,16 +61,9 @@
 		else:
 			icon_disabled = icon
 		helptext = db.get_res_name(res)
-<<<<<<< HEAD
 		image = icon_disabled if amount == 0 else icon
 		return cls(up_image=image, down_image=image, hover_image=image,
-		           text=str(amount),
-=======
-		return cls(up_image=icon_disabled if amount == 0 else icon,
-		           down_image=icon_disabled if amount == 0 else icon,
-		           hover_image=icon_disabled if amount == 0 else icon,
 		           text=unicode(amount),
->>>>>>> dcf8328b
 		           helptext=helptext,
 		           size=cls.DEFAULT_BUTTON_SIZE,
 		           res_id = res,
