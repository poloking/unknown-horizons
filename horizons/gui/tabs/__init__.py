# ###################################################
# Copyright (C) 2011 The Unknown Horizons Team
# team@unknown-horizons.org
# This file is part of Unknown Horizons.
#
# Unknown Horizons is free software; you can redistribute it and/or modify
# it under the terms of the GNU General Public License as published by
# the Free Software Foundation; either version 2 of the License, or
# (at your option) any later version.
#
# This program is distributed in the hope that it will be useful,
# but WITHOUT ANY WARRANTY; without even the implied warranty of
# MERCHANTABILITY or FITNESS FOR A PARTICULAR PURPOSE.  See the
# GNU General Public License for more details.
#
# You should have received a copy of the GNU General Public License
# along with this program; if not, write to the
# Free Software Foundation, Inc.,
# 51 Franklin St, Fifth Floor, Boston, MA  02110-1301  USA
# ###################################################

from inventorytab import InventoryTab, ShipInventoryTab, FightingShipInventoryTab
from overviewtab import OverviewTab, ProductionOverviewTab, ShipOverviewTab, \
<<<<<<< HEAD
						BranchOfficeOverviewTab, SettlerOverviewTab, \
						MarketPlaceOverviewTab, SignalFireOverviewTab, \
						TraderShipOverviewTab, EnemyBuildingOverviewTab, \
						EnemyShipOverviewTab, ResourceDepositOverviewTab, \
						EnemyBranchOfficeOverviewTab
=======
                        BranchOfficeOverviewTab, SettlerOverviewTab, \
                        MainSquareOverviewTab, SignalFireOverviewTab, \
                        TraderShipOverviewTab, EnemyBuildingOverviewTab, \
                        EnemyShipOverviewTab, ResourceDepositOverviewTab, \
						FightingShipOverviewTab, GroundUnitOverviewTab
>>>>>>> bfac290c
from buyselltab import BuySellTab
from buildtabs import BuildTab
from tabwidget import TabWidget
from boatbuildertab import BoatbuilderTab, BoatbuilderFisherTab, \
<<<<<<< HEAD
						BoatbuilderTradeTab, BoatbuilderWar1Tab, \
						BoatbuilderWar2Tab, BoatbuilderConfirmTab
from marketplacetabs import AccountTab, MarketPlaceSettlerTabSettlerTab, \
						MarketPlaceSailorsTab, MarketPlacePioneersTab, \
						MarketPlaceSettlersTab
from buildrelatedtab import BuildRelatedTab
=======
                           BoatbuilderTradeTab, BoatbuilderWar1Tab, \
                           BoatbuilderWar2Tab, BoatbuilderConfirmTab
from mainsquaretabs import AccountTab, MainSquareSettlerTabSettlerTab
from buildrelatedtab import BuildRelatedTab

from diplomacytab import DiplomacyTab
from selectmultitab import SelectMultiTab
>>>>>>> bfac290c
<|MERGE_RESOLUTION|>--- conflicted
+++ resolved
@@ -21,36 +21,22 @@
 
 from inventorytab import InventoryTab, ShipInventoryTab, FightingShipInventoryTab
 from overviewtab import OverviewTab, ProductionOverviewTab, ShipOverviewTab, \
-<<<<<<< HEAD
 						BranchOfficeOverviewTab, SettlerOverviewTab, \
-						MarketPlaceOverviewTab, SignalFireOverviewTab, \
+						MainSquareOverviewTab, SignalFireOverviewTab, \
 						TraderShipOverviewTab, EnemyBuildingOverviewTab, \
 						EnemyShipOverviewTab, ResourceDepositOverviewTab, \
-						EnemyBranchOfficeOverviewTab
-=======
-                        BranchOfficeOverviewTab, SettlerOverviewTab, \
-                        MainSquareOverviewTab, SignalFireOverviewTab, \
-                        TraderShipOverviewTab, EnemyBuildingOverviewTab, \
-                        EnemyShipOverviewTab, ResourceDepositOverviewTab, \
-						FightingShipOverviewTab, GroundUnitOverviewTab
->>>>>>> bfac290c
+						EnemyBranchOfficeOverviewTab, FightingShipOverviewTab, \
+						GroundUnitOverviewTab
 from buyselltab import BuySellTab
 from buildtabs import BuildTab
 from tabwidget import TabWidget
 from boatbuildertab import BoatbuilderTab, BoatbuilderFisherTab, \
-<<<<<<< HEAD
 						BoatbuilderTradeTab, BoatbuilderWar1Tab, \
 						BoatbuilderWar2Tab, BoatbuilderConfirmTab
-from marketplacetabs import AccountTab, MarketPlaceSettlerTabSettlerTab, \
-						MarketPlaceSailorsTab, MarketPlacePioneersTab, \
-						MarketPlaceSettlersTab
-from buildrelatedtab import BuildRelatedTab
-=======
-                           BoatbuilderTradeTab, BoatbuilderWar1Tab, \
-                           BoatbuilderWar2Tab, BoatbuilderConfirmTab
-from mainsquaretabs import AccountTab, MainSquareSettlerTabSettlerTab
+from mainsquaretabs import AccountTab, MainSquareSettlerTabSettlerTab, \
+						MainSquareSailorsTab, MainSquarePioneersTab, \
+						MainSquareSettlersTab
 from buildrelatedtab import BuildRelatedTab
 
 from diplomacytab import DiplomacyTab
-from selectmultitab import SelectMultiTab
->>>>>>> bfac290c
+from selectmultitab import SelectMultiTab