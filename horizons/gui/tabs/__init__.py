# ###################################################
# Copyright (C) 2011 The Unknown Horizons Team
# team@unknown-horizons.org
# This file is part of Unknown Horizons.
#
# Unknown Horizons is free software; you can redistribute it and/or modify
# it under the terms of the GNU General Public License as published by
# the Free Software Foundation; either version 2 of the License, or
# (at your option) any later version.
#
# This program is distributed in the hope that it will be useful,
# but WITHOUT ANY WARRANTY; without even the implied warranty of
# MERCHANTABILITY or FITNESS FOR A PARTICULAR PURPOSE.  See the
# GNU General Public License for more details.
#
# You should have received a copy of the GNU General Public License
# along with this program; if not, write to the
# Free Software Foundation, Inc.,
# 51 Franklin St, Fifth Floor, Boston, MA  02110-1301  USA
# ###################################################

from inventorytab import InventoryTab, ShipInventoryTab, FightingShipInventoryTab
from overviewtab import OverviewTab, ProductionOverviewTab, ShipOverviewTab, \
                        BranchOfficeOverviewTab, SettlerOverviewTab, \
                        MainSquareOverviewTab, SignalFireOverviewTab, \
                        TraderShipOverviewTab, EnemyBuildingOverviewTab, \
                        EnemyShipOverviewTab, ResourceDepositOverviewTab, \
						FightingShipOverviewTab, GroundUnitOverviewTab
from buyselltab import BuySellTab
from buildtabs import BuildTab
from tabwidget import TabWidget
from boatbuildertab import BoatbuilderTab, BoatbuilderFisherTab, \
                           BoatbuilderTradeTab, BoatbuilderWar1Tab, \
                           BoatbuilderWar2Tab, BoatbuilderConfirmTab
<<<<<<< HEAD
from marketplacetabs import AccountTab, MarketPlaceSettlerTabSettlerTab
from buildrelatedtab import BuildRelatedTab

from diplomacytab import DiplomacyTab
from selectmultitab import SelectMultiTab
=======
from mainsquaretabs import AccountTab, MainSquareSettlerTabSettlerTab
from buildrelatedtab import BuildRelatedTab
>>>>>>> 928290d6
<|MERGE_RESOLUTION|>--- conflicted
+++ resolved
@@ -32,13 +32,8 @@
 from boatbuildertab import BoatbuilderTab, BoatbuilderFisherTab, \
                            BoatbuilderTradeTab, BoatbuilderWar1Tab, \
                            BoatbuilderWar2Tab, BoatbuilderConfirmTab
-<<<<<<< HEAD
-from marketplacetabs import AccountTab, MarketPlaceSettlerTabSettlerTab
+from mainsquaretabs import AccountTab, MainSquareSettlerTabSettlerTab
 from buildrelatedtab import BuildRelatedTab
 
 from diplomacytab import DiplomacyTab
-from selectmultitab import SelectMultiTab
-=======
-from mainsquaretabs import AccountTab, MainSquareSettlerTabSettlerTab
-from buildrelatedtab import BuildRelatedTab
->>>>>>> 928290d6
+from selectmultitab import SelectMultiTab