--- conflicted
+++ resolved
@@ -112,13 +112,8 @@
 			slot.findChild(name='button').hover_image = self.dummy_icon_path
 			slot.findChild(name='amount').stylize('menu_black')
 			slider = slot.findChild(name="slider")
-<<<<<<< HEAD
-			slider.setScaleStart(0.0)
-			slider.setScaleEnd(float(self.settlement.get_component(StorageComponent).inventory.limit))
-=======
 			slider.scale_start = 0.0
-			slider.scale_end = float(self.settlement.inventory.limit)
->>>>>>> 6b623a51
+			slider.scale_end = float(self.settlement.get_component(StorageComponent).inventory.limit)
 			# Set scale according to the settlement inventory size
 			slot.findChild(name="buysell").capture(Callback(self.toggle_buysell, num))
 			fillbar = slot.findChild(name="fillbar")
