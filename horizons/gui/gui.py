--- conflicted
+++ resolved
@@ -773,7 +773,6 @@
 	def _on_gui_action(self, msg):
 		AmbientSoundComponent.play_special('click')
 
-<<<<<<< HEAD
 	def build_help_strings(self):
 		"""
 		Loads the help strings from pychan object widgets (containing no key definitions)
@@ -822,63 +821,6 @@
 			message = _('This key can not be reassigned at the moment.')
 			self.show_popup(headline, message, {OkButton.DEFAULT_NAME: True})
 			return
-=======
-	def editor_load_map(self):
-		"""Show a dialog for the user to select a map to edit."""
-		old_current = self._switch_current_widget('editor_select_map')
-		self.current.show()
-
-		map_files, map_file_display = SavegameManager.get_maps()
-		self.current.distributeInitialData({'maplist': map_file_display})
-
-		bind = {
-			OkButton.DEFAULT_NAME     : True,
-			CancelButton.DEFAULT_NAME : False,
-		}
-		retval = self.show_dialog(self.current, bind)
-		if not retval:
-			# Dialog cancelled
-			self.current = old_current
-			return
-
-		selected_map_index = self.current.collectData('maplist')
-		assert selected_map_index != -1, "No map selected"
-
-		self.current = old_current
-		self.show_loading_screen()
-		horizons.main.edit_map(map_file_display[selected_map_index])
-
-
-def build_help_strings(widgets):
-	"""
-	Loads the help strings from pychan object widgets (containing no key definitions)
-	and adds 	the keys defined in the keyconfig configuration object in front of them.
-	The layout is defined through HELPSTRING_LAYOUT and translated.
-	"""
-	#i18n this defines how each line in our help looks like. Default: '[C] = Chat'
-	#xgettext:python-format
-	HELPSTRING_LAYOUT = _('[{key}] = {text}')
-
-	#HACK Ugliness starts; load actions defined through keys and map them to FIFE key strings
-	actions = KeyConfig._Actions.__dict__
-	reversed_keys = dict([[str(v),k] for k,v in fife.Key.__dict__.iteritems()])
-	reversed_stringmap = dict([[str(v),k] for k,v in KeyConfig().keystring_mappings.iteritems()])
-	reversed_keyvalmap = dict([[str(v), reversed_keys[str(k)]] for k,v in KeyConfig().keyval_mappings.iteritems()])
-	actionmap = dict(reversed_stringmap, **reversed_keyvalmap)
-	#HACK Ugliness ends here; These hacks can be removed once a config file exists which is nice to parse.
-
-	labels = widgets.getNamedChildren()
-	# filter misc labels that do not describe key functions
-	labels = dict( (name, lbl) for (name, lbl) in labels.iteritems() if name.startswith('lbl_') )
-
-	# now prepend the actual keys to the function strings defined in xml
-	for (name, lbl) in labels.items():
-		try:
-			keyname = '{key}'.format(key=actionmap[str(actions[name[4:]])])
-		except KeyError:
-			keyname = ' '
-		lbl[0].text = HELPSTRING_LAYOUT.format(text=_(lbl[0].text), key=keyname.upper())
->>>>>>> c5a40b4c
 
 		popup = self.build_popup(headline, message, size=2, show_cancel_button=True)
 		update_hotkey_info(action, keyname)
@@ -908,4 +850,29 @@
 			apply_new_key()
 		listbox.capture(apply_new_key)
 		button_cbs = {OkButton.DEFAULT_NAME: True, CancelButton.DEFAULT_NAME: False}
-		self.show_dialog(popup, button_cbs, modal=True)+		self.show_dialog(popup, button_cbs, modal=True)
+
+	def editor_load_map(self):
+		"""Show a dialog for the user to select a map to edit."""
+		old_current = self._switch_current_widget('editor_select_map')
+		self.current.show()
+
+		map_files, map_file_display = SavegameManager.get_maps()
+		self.current.distributeInitialData({'maplist': map_file_display})
+
+		bind = {
+			OkButton.DEFAULT_NAME     : True,
+			CancelButton.DEFAULT_NAME : False,
+		}
+		retval = self.show_dialog(self.current, bind)
+		if not retval:
+			# Dialog cancelled
+			self.current = old_current
+			return
+
+		selected_map_index = self.current.collectData('maplist')
+		assert selected_map_index != -1, "No map selected"
+
+		self.current = old_current
+		self.show_loading_screen()
+		horizons.main.edit_map(map_file_display[selected_map_index])