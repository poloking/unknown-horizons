--- conflicted
+++ resolved
@@ -256,181 +256,6 @@
 	def is_visible(self):
 		return self.current is not None and self.current.isVisible()
 
-<<<<<<< HEAD
-	def show_dialog(self, dlg, bind, event_map=None, modal=False, focus=None):
-		"""Shows any pychan dialog.
-		@param dlg: dialog that is to be shown
-		@param bind: events that make the dialog return + return values{ 'ok': callback, 'cancel': callback }
-		@param event_map: dictionary with callbacks for buttons. See pychan docu: pychan.widget.mapEvents()
-		@param modal: Whether to block user interaction while displaying the dialog
-		@param focus: Which child widget should take focus
-		"""
-		self.current_dialog = dlg
-		if event_map is not None:
-			dlg.mapEvents(event_map)
-		if modal:
-			self.show_modal_background()
-
-		def execute(widget, bind):
-			""" Execute the dialog synchronously. ## We implement this again as we want to 
-						retain focus for child widget sometimes.
-				@param widget: widget to execute
-				@param bind: Dictionary with buttons and return values
-			"""
-			# FIXME:This is a workaround for lack of native implementation of focus handling within execute() in FIFE. 
-			#		Ref. FIFE ticket #750.
-			for name,returnValue in bind.items():
-				def _quitThisDialog(returnValue = returnValue ):
-					horizons.globals.fife.pychanmanager.breakFromMainLoop( returnValue )
-					widget.hide()
-				widget.findChild(name=name).capture( _quitThisDialog , group_name = "__execute__" )
-			widget.show()
-			if focus and widget.findChild(name=focus):
-				widget.findChild(name=focus).requestFocus() # child widget takes focus
-			else:
-				widget.is_focusable = True
-				widget.requestFocus()
-			return horizons.globals.fife.pychanmanager.mainLoop()
-
-		# handle escape and enter keypresses
-		def _on_keypress(event, dlg=dlg): # rebind to make sure this dlg is used
-			from horizons.engine import pychan_util
-			if event.getKey().getValue() == fife.Key.ESCAPE: # convention says use cancel action
-				btn = dlg.findChild(name=CancelButton.DEFAULT_NAME)
-				callback = pychan_util.get_button_event(btn) if btn else None
-				if callback:
-					pychan.tools.applyOnlySuitable(callback, event=event, widget=btn)
-				else:
-					# escape should hide the dialog default
-					horizons.globals.fife.pychanmanager.breakFromMainLoop(returnValue=False)
-					dlg.hide()
-			elif event.getKey().getValue() == fife.Key.ENTER: # convention says use ok action
-				btn = dlg.findChild(name=OkButton.DEFAULT_NAME)
-				callback = pychan_util.get_button_event(btn) if btn else None
-				if callback:
-					pychan.tools.applyOnlySuitable(callback, event=event, widget=btn)
-				# can't guess a default action here
-
-		dlg.capture(_on_keypress, event_name="keyPressed")
-
-		# show that a dialog is being executed, this can sometimes require changes in program logic elsewhere
-		self.dialog_executed = True
-		ret = execute(dlg, bind)
-		self.dialog_executed = False
-		if modal:
-			self.hide_modal_background()
-		return ret
-
-	def show_popup(self, windowtitle, message, show_cancel_button=False, size=0, modal=True):
-		"""Displays a popup with the specified text
-		@param windowtitle: the title of the popup
-		@param message: the text displayed in the popup
-		@param show_cancel_button: boolean, show cancel button or not
-		@param size: 0, 1 or 2. Larger means bigger.
-		@param modal: Whether to block user interaction while displaying the popup
-		@return: True on ok, False on cancel (if no cancel button, always True)
-		"""
-		popup = self.build_popup(windowtitle, message, show_cancel_button, size=size)
-		# ok should be triggered on enter, therefore we need to focus the button
-		# pychan will only allow it after the widgets is shown
-		def focus_ok_button():
-			popup.findChild(name=OkButton.DEFAULT_NAME).requestFocus()
-		ExtScheduler().add_new_object(focus_ok_button, self, run_in=0)
-		if show_cancel_button:
-			return self.show_dialog(popup, {OkButton.DEFAULT_NAME : True,
-			                                CancelButton.DEFAULT_NAME : False},
-			                        modal=modal)
-		else:
-			return self.show_dialog(popup, {OkButton.DEFAULT_NAME : True},
-			                        modal=modal)
-
-	def show_error_popup(self, windowtitle, description, advice=None, details=None, _first=True):
-		"""Displays a popup containing an error message.
-		@param windowtitle: title of popup, will be auto-prefixed with "Error: "
-		@param description: string to tell the user what happened
-		@param advice: how the user might be able to fix the problem
-		@param details: technical details, relevant for debugging but not for the user
-		@param _first: Don't touch this.
-
-		Guide for writing good error messages:
-		http://www.useit.com/alertbox/20010624.html
-		"""
-		msg = u""
-		msg += description + u"\n"
-		if advice:
-			msg += advice + u"\n"
-		if details:
-			msg += _("Details: {error_details}").format(error_details=details)
-		try:
-			self.show_popup( _("Error: {error_message}").format(error_message=windowtitle),
-			                 msg, show_cancel_button=False)
-		except SystemExit: # user really wants us to die
-			raise
-		except:
-			# could be another game error, try to be persistent in showing the error message
-			# else the game would be gone without the user being able to read the message.
-			if _first:
-				traceback.print_exc()
-				print 'Exception while showing error, retrying once more'
-				return self.show_error_popup(windowtitle, description, advice, details, _first=False)
-			else:
-				raise # it persists, we have to die.
-
-	def build_popup(self, windowtitle, message, show_cancel_button=False, size=0):
-		""" Creates a pychan popup widget with the specified properties.
-		@param windowtitle: the title of the popup
-		@param message: the text displayed in the popup
-		@param show_cancel_button: boolean, include cancel button or not
-		@param size: 0, 1 or 2
-		@return: Container(name='popup_window') with buttons 'okButton' and optionally 'cancelButton'
-		"""
-		if size == 0:
-			wdg_name = "popup_230"
-		elif size == 1:
-			wdg_name = "popup_290"
-		elif size == 2:
-			wdg_name = "popup_350"
-		else:
-			assert False, "size should be 0 <= size <= 2, but is "+str(size)
-
-		# NOTE: reusing popup dialogs can sometimes lead to exit(0) being called.
-		#       it is yet unknown why this happens, so let's be safe for now and reload the widgets.
-		self.widgets.reload(wdg_name)
-		popup = self.widgets[wdg_name]
-
-		if not show_cancel_button:
-			cancel_button = popup.findChild(name=CancelButton.DEFAULT_NAME)
-			cancel_button.parent.removeChild(cancel_button)
-
-		popup.headline = popup.findChild(name='headline')
-		popup.headline.text = _(windowtitle)
-		popup.message = popup.findChild(name='popup_message')
-		popup.message.text = _(message)
-		popup.adaptLayout() # recalculate widths
-		return popup
-
-	def show_modal_background(self):
-		""" Loads transparent background that de facto prohibits
-		access to other gui elements by eating all input events.
-		Used for modal popups and our in-game menu.
-		"""
-		height = horizons.globals.fife.engine_settings.getScreenHeight()
-		width = horizons.globals.fife.engine_settings.getScreenWidth()
-		image = horizons.globals.fife.imagemanager.loadBlank(width, height)
-		image = fife.GuiImage(image)
-		self.additional_widget = pychan.Icon(image=image)
-		self.additional_widget.position = (0, 0)
-		self.additional_widget.show()
-
-	def hide_modal_background(self):
-		try:
-			self.additional_widget.hide()
-			del self.additional_widget
-		except AttributeError:
-			pass # only used for some widgets, e.g. pause
-
-=======
->>>>>>> dfcd214b
 	def show_loading_screen(self):
 		self.hide()
 		self.current = self.loadingscreen
