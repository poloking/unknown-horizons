# Encoding: utf-8
# ###################################################
# Copyright (C) 2008-2013 The Unknown Horizons Team
# team@unknown-horizons.org
# This file is part of Unknown Horizons.
#
# Unknown Horizons is free software; you can redistribute it and/or modify
# it under the terms of the GNU General Public License as published by
# the Free Software Foundation; either version 2 of the License, or
# (at your option) any later version.
#
# This program is distributed in the hope that it will be useful,
# but WITHOUT ANY WARRANTY; without even the implied warranty of
# MERCHANTABILITY or FITNESS FOR A PARTICULAR PURPOSE.  See the
# GNU General Public License for more details.
#
# You should have received a copy of the GNU General Public License
# along with this program; if not, write to the
# Free Software Foundation, Inc.,
# 51 Franklin St, Fifth Floor, Boston, MA  02110-1301  USA
# ###################################################

import locale
import os

import horizons.globals
import horizons.main

import horizons.world
from horizons.constants import LANGUAGENAMES
from horizons.extscheduler import ExtScheduler
from horizons.gui.modules import AIDataSelection, PlayerDataSelection
from horizons.gui.modules.mappreview import MapPreview
from horizons.gui.util import load_uh_widget
from horizons.gui.windows import Window
from horizons.savegamemanager import SavegameManager
from horizons.scenario import ScenarioEventHandler, InvalidScenarioFileFormat
from horizons.util.python.callback import Callback
from horizons.util.random_map import generate_random_map, generate_random_seed
from horizons.util.startgameoptions import StartGameOptions


class SingleplayerMenu(Window):

	def __init__(self, windows):
		super(SingleplayerMenu, self).__init__(windows)

		self._mode = None

		self._gui = load_uh_widget('singleplayermenu.xml')
		self._gui.mapEvents({
			'cancel'   : self._windows.close,
			'okay'     : self.act,
			'scenario' : Callback(self._select_mode, 'scenario'),
			'random'   : Callback(self._select_mode, 'random'),
			'free_maps': Callback(self._select_mode, 'free_maps')
		})

		self._playerdata = PlayerDataSelection()
		self._aidata = AIDataSelection()
		self._gui.findChild(name="playerdataselectioncontainer").addChild(self._playerdata.get_widget())
		self._gui.findChild(name="aidataselectioncontainer").addChild(self._aidata.get_widget())

	def hide(self):
		self._gui.hide()

	def show(self):
		self._gui.findChild(name='scenario').marked = True
		self._select_mode('scenario')

	def on_return(self):
		self.act()

	def _select_mode(self, mode):
		self._gui.hide()

		modes = {
			'random': RandomMapWidget,
			'free_maps': FreeMapsWidget,
			'scenario': ScenarioMapWidget,
		}

		# remove old widget
		if self._mode:
			self._mode.end()
			self._gui.findChild(name="right_side_box").removeChild(self._mode.get_widget())

		self._mode = modes[mode](self._windows, self, self._aidata)
		self._mode.show()

		self._gui.findChild(name="right_side_box").addChild(self._mode.get_widget())
		self._gui.show()

	def act(self):
		"""Start the game. Called when OK button is pressed."""
		player_color = self._playerdata.get_player_color()
		player_name = self._playerdata.get_player_name()

		if not player_name:
			self._windows.show_popup(_("Invalid player name"), _("You entered an invalid playername."))
			return

		horizons.globals.fife.set_uh_setting("Nickname", player_name)

		self._windows.close()
		self._mode.act(player_name, player_color)


class GameSettingsWidget(object):
	"""Toggle trader/pirates/disasters and change resource density."""

	resource_densities = [0.5, 0.7, 1, 1.4, 2]

	def __init__(self):
		self._gui = load_uh_widget('game_settings.xml')

	def get_widget(self):
		return self._gui

	def show(self):
		# make click on labels change the respective checkboxes
		checkboxes = [('free_trader', 'MapSettingsFreeTraderEnabled'),
		              ('pirates', 'MapSettingsPirateEnabled'),
		              ('disasters', 'MapSettingsDisastersEnabled')]

		for (setting, setting_save_name) in checkboxes:
			def on_box_toggle(setting, setting_save_name):
				"""Called whenever the checkbox is toggled"""
				box = self._gui.findChild(name=setting)
				horizons.globals.fife.set_uh_setting(setting_save_name, box.marked)
				horizons.globals.fife.save_settings()
			def toggle(setting, setting_save_name):
				"""Called by the label to toggle the checkbox"""
				box = self._gui.findChild(name=setting)
				box.marked = not box.marked

			self._gui.findChild(name=setting).capture(Callback(on_box_toggle, setting, setting_save_name))
			self._gui.findChild(name=setting).marked = horizons.globals.fife.get_uh_setting(setting_save_name)
			self._gui.findChild(name=u'lbl_' + setting).capture(Callback(toggle, setting, setting_save_name))

		resource_density_slider = self._gui.findChild(name='resource_density_slider')
		def on_resource_density_slider_change():
			self._gui.findChild(name='resource_density_lbl').text = _('Resource density:') + u' ' + \
				unicode(self.resource_densities[int(resource_density_slider.value)]) + u'x'
			horizons.globals.fife.set_uh_setting("MapResourceDensity", resource_density_slider.value)
			horizons.globals.fife.save_settings()
		resource_density_slider.capture(on_resource_density_slider_change)
		resource_density_slider.value = horizons.globals.fife.get_uh_setting("MapResourceDensity")

		on_resource_density_slider_change()

	@property
	def natural_resource_multiplier(self):
		return self.resource_densities[int(self._gui.findChild(name='resource_density_slider').value)]

	@property
	def free_trader(self):
		return self._gui.findChild(name='free_trader').marked

	@property
	def pirates(self):
		return self._gui.findChild(name='pirates').marked

	@property
	def disasters(self):
		return self._gui.findChild(name='disasters').marked


class RandomMapWidget(object):
	"""Create a random map, influence map generation with multiple sliders."""

	map_sizes = [50, 100, 150, 200, 250]
	water_percents = [20, 30, 40, 50, 60, 70, 80]
	island_sizes = [30, 40, 50, 60, 70]
	island_size_deviations = [5, 10, 20, 30, 40]

	def __init__(self, windows, singleplayer_menu, aidata):
		self._windows = windows
		self._singleplayer_menu = singleplayer_menu
		self._aidata = aidata

		self._gui = load_uh_widget('sp_random.xml')
		self._map_parameters = {}  # stores the current values from the sliders
		self._game_settings = GameSettingsWidget()

		# Map preview
		self._last_map_parameters = None
		self._preview_process = None
		self._preview_output = None

		minimap_icon = self._gui.findChild(name='map_preview_minimap')
		self._map_preview = MapPreview(minimap_icon)
		minimap_icon.capture(Callback(self._on_preview_click, self), "mousePressed")
		minimap_icon.helptext = _("Click to generate a different random map")

	def end(self):
		self._map_preview.end()

	def get_widget(self):
		return self._gui

	def act(self, player_name, player_color):
		self.end()

		map_file = generate_random_map(*self._get_map_parameters())

		options = StartGameOptions.create_start_map(map_file)
		options.set_human_data(player_name, player_color)
		options.ai_players = self._aidata.get_ai_players()
		options.trader_enabled = self._game_settings.free_trader
		options.pirate_enabled = self._game_settings.pirates
		options.disasters_enabled = self._game_settings.disasters
		options.natural_resource_multiplier = self._game_settings.natural_resource_multiplier
		horizons.main.start_singleplayer(options)

	def show(self):
		seed_string_field = self._gui.findChild(name='seed_string_field')
		seed_string_field.capture(self._on_random_parameter_changed)
		seed_string_field.text = generate_random_seed(seed_string_field.text)

		parameters = (
			('map_size', self.map_sizes, _('Map size:'), 'RandomMapSize'),
			('water_percent', self.water_percents, _('Water:'), 'RandomMapWaterPercent'),
			('max_island_size', self.island_sizes, _('Max island size:'), 'RandomMapMaxIslandSize'),
			('preferred_island_size', self.island_sizes, _('Preferred island size:'), 'RandomMapPreferredIslandSize'),
			('island_size_deviation', self.island_size_deviations, _('Island size deviation:'), 'RandomMapIslandSizeDeviation'),
		)

		for param, __, __, setting_name in parameters:
			self._map_parameters[param] = horizons.globals.fife.get_uh_setting(setting_name)

		def make_on_change(param, values, text, setting_name):
			# When a slider is changed, update the value displayed in the label, save the value
			# in the settings and store the value in self._map_parameters
			def on_change():
				slider = self._gui.findChild(name=param + '_slider')
				self._gui.findChild(name=param + '_lbl').text = text + u' ' + unicode(values[int(slider.value)])
				horizons.globals.fife.set_uh_setting(setting_name, slider.value)
				horizons.globals.fife.save_settings()
				self._map_parameters[param] = values[int(slider.value)]
				self._on_random_parameter_changed()
			return on_change

		for param, values, text, setting_name in parameters:
			slider = self._gui.findChild(name=param + '_slider')
			on_change = make_on_change(param, values, text, setting_name)
			slider.capture(on_change)
			slider.value = horizons.globals.fife.get_uh_setting(setting_name)
			on_change()

		self._gui.findChild(name='game_settings_box').addChild(self._game_settings.get_widget())
		self._game_settings.show()
		self._aidata.show()

	def _get_map_parameters(self):
		return (
			self._gui.findChild(name='seed_string_field').text,
			self._map_parameters['map_size'],
			self._map_parameters['water_percent'],
			self._map_parameters['max_island_size'],
			self._map_parameters['preferred_island_size'],
			self._map_parameters['island_size_deviation']
		)

	def _on_random_parameter_changed(self):
		current_parameters = self._get_map_parameters()
		if self._last_map_parameters == current_parameters:
			return

		self._last_map_parameters = current_parameters
		self._gui.findChild(name="map_preview_status_label").text = _(u"Generating preview...")

<<<<<<< HEAD
		# only trigger an update if the parameters haven't changed in 100ms
		# it's likely that the random map creation takes longer than this, so we
		# avoid some generations that won't finish anyway
		ExtScheduler().rem_call(self, self._update_map_preview)
		ExtScheduler().add_new_object(self._update_map_preview, self, 0.1)
=======
		if self._preview_process:
			self._preview_process.kill() # process exists, therefore up is scheduled already

		# launch process in background to calculate minimap data
		minimap_icon = self._gui.findChild(name='map_preview_minimap')
		params = json.dumps(((minimap_icon.width, minimap_icon.height), current_parameters))

		args = [sys.executable, sys.argv[0], "--generate-minimap", params]
		# We're running UH in a new process, make sure fife is setup correctly
		if horizons.main.command_line_arguments.fife_path:
			args.extend(["--fife-path", horizons.main.command_line_arguments.fife_path])

		handle, self._preview_output = tempfile.mkstemp()
		os.close(handle)
		self._preview_process = subprocess.Popen(args=args, stdout=open(self._preview_output, "w"))
		self._set_map_preview_status(u"Generating preview…")

		ExtScheduler().add_new_object(self._poll_preview_process, self, 0.5)

	def _poll_preview_process(self):
		"""This will be called regularly to see if the process ended.

		If the process has not yet finished, schedule a new callback to this function.
		Otherwise use the data to update the minimap.
		"""
		if not self._preview_process:
			return
>>>>>>> ebc872d2

	def _update_map_preview(self):
		data = generate_random_map(*self._last_map_parameters)
		if data:
			self._map_preview.draw_random_map(data, self._map_parameters['map_size'], self._map_preview_done)

	def _map_preview_done(self):
		self._gui.findChild(name="map_preview_status_label").text = u""

	def _on_preview_click(self, event):
		seed_string_field = self._gui.findChild(name='seed_string_field')
		seed_string_field.text = generate_random_seed(seed_string_field.text)
		self._on_random_parameter_changed()


class FreeMapsWidget(object):
	"""Start a game by selecting an existing map."""

	def __init__(self, windows, singleplayer_menu, aidata):
		self._windows = windows
		self._singleplayer_menu = singleplayer_menu
		self._aidata = aidata

		self._gui = load_uh_widget('sp_free_maps.xml')
		self._game_settings = GameSettingsWidget()

		self._map_preview = MapPreview(self._gui.findChild(name='map_preview_minimap'))

	def end(self):
		self._map_preview.end()

	def get_widget(self):
		return self._gui

	def act(self, player_name, player_color):
		map_file = self._get_selected_map()

		options = StartGameOptions.create_start_map(map_file)
		options.set_human_data(player_name, player_color)
		options.ai_players = self._aidata.get_ai_players()
		options.trader_enabled = self._game_settings.free_trader
		options.pirate_enabled = self._game_settings.pirates
		options.disasters_enabled = self._game_settings.disasters
		options.natural_resource_multiplier = self._game_settings.natural_resource_multiplier
		horizons.main.start_singleplayer(options)

	def show(self):
		self._files, maps_display = SavegameManager.get_maps()

		self._gui.distributeInitialData({'maplist': maps_display})
		self._gui.mapEvents({
			'maplist/action': self._update_map_infos,
		})
		if maps_display: # select first entry
			self._gui.distributeData({'maplist': 0})
			self._update_map_infos()

		self._gui.findChild(name='game_settings_box').addChild(self._game_settings.get_widget())
		self._game_settings.show()
		self._aidata.show()

	def _update_map_infos(self):
		map_file = self._get_selected_map()

		number_of_players = SavegameManager.get_recommended_number_of_players(map_file)
		lbl = self._gui.findChild(name="recommended_number_of_players_lbl")
		#xgettext:python-format
		lbl.text = _("Recommended number of players: {number}").format(number=number_of_players)

		self._map_preview.draw(map_file)

	def _get_selected_map(self):
		selection_index = self._gui.collectData('maplist')
		assert selection_index != -1

		return self._files[self._gui.collectData('maplist')]


class ScenarioMapWidget(object):
	"""Start a scenario (with a specific language)."""

	def __init__(self, windows, singleplayer_menu, aidata):
		self._windows = windows
		self._singleplayer_menu = singleplayer_menu
		self._aidata = aidata
		self._scenarios = {}

		self._gui = load_uh_widget('sp_scenario.xml')

	def end(self):
		pass

	def get_widget(self):
		return self._gui

	def act(self, player_name, player_color):
		map_file = self._get_selected_map()

		try:
			options = StartGameOptions.create_start_scenario(map_file)
			options.set_human_data(player_name, player_color)
			horizons.main.start_singleplayer(options)
		except InvalidScenarioFileFormat as e:
			self._show_invalid_scenario_file_popup(e)

	def show(self):
		self._aidata.hide()

		self._scenarios = SavegameManager.get_available_scenarios()

		# get the map files and their display names. display tutorials on top.
		self.maps_display = self._scenarios.keys()
		if not self.maps_display:
			return

		prefer_tutorial = lambda x: ('tutorial' not in x, x)
		self.maps_display.sort(key=prefer_tutorial)

		self._gui.distributeInitialData({'maplist' : self.maps_display})
		self._gui.distributeData({'maplist': 0})

		# add all locales to lang list, select current locale as default and sort
		scenario_langs = list(set(l for s in self._scenarios.values() for l, filename in s))
		lang_list = self._gui.findChild(name="uni_langlist")
		lang_list.items = sorted([LANGUAGENAMES[l] for l in scenario_langs])

		cur_locale = horizons.globals.fife.get_locale()
		if LANGUAGENAMES[cur_locale] in lang_list.items:
			lang_list.selected = lang_list.items.index(LANGUAGENAMES[cur_locale])
		else:
			lang_list.selected = 0

		self._gui.mapEvents({
			'maplist/action': self._update_infos,
			'uni_langlist/action': self._update_infos,
		})
		self._update_infos()

	def _show_invalid_scenario_file_popup(self, exception):
		"""Shows a popup complaining about invalid scenario file.

		@param exception: Something that str() will convert to an error message
		"""
		print "Error: ", unicode(str(exception))
		self._windows.show_error_popup(
			_("Invalid scenario file"),
			description=_("The selected file is not a valid scenario file."),
			details=_("Error message:") + u' ' + unicode(str(exception)),
			advice=_("Please report this to the author."))

	def _update_infos(self):
		"""Fill in infos of selected scenario to label

		TODO document the 100 side effects"""
		scenario = self._gui.findChild(name="maplist").selected_item
		lang_list = self._gui.findChild(name="uni_langlist")
		selected_language = lang_list.selected_item

		lang_list.items = self._get_available_languages(scenario)
		lang_list.selected = 0
		if selected_language in lang_list.items:
			lang_list.selected = lang_list.items.index(selected_language)

		cur_locale = LANGUAGENAMES.get_by_value(lang_list.selected_item)
		translated_scenario = self._find_map_filename(scenario, cur_locale)

		if translated_scenario is None:
			translated_scenario = self._guess_suitable_default_locale(scenario)
			if translated_scenario is None:
				return
		self._update_scenario_translation_infos(translated_scenario)

	def _guess_suitable_default_locale(self, scenario):
		"""Attempts to guess a reasonable localized scenario to preselect in SP menu.

		If no filename was found so far for our scenario:
		 1. Try harder to find locale of user
		 2. Try to find a file for the system locale
		 3. Fall back to English
		"""
		try:
			default_locale, default_encoding = locale.getdefaultlocale()
		except ValueError: # OS X sometimes returns 'UTF-8' as locale, which is a ValueError
			default_locale = 'en'

		possibilities = [
			default_locale,
			default_locale.split('@')[0],
			default_locale.split('_')[0],
			'en',
		]
		lang_list = self._gui.findChild(name="uni_langlist")
		for lang in possibilities:
			if LANGUAGENAMES[lang] in lang_list.items:
				lang_list.selected = lang_list.items.index(LANGUAGENAMES[lang])
				return self._find_map_filename(scenario, lang)

	def _update_scenario_translation_infos(self, scenario):
		"""Fill in translation infos of selected scenario to translation label."""
		try:
			metadata = ScenarioEventHandler.get_metadata_from_file(scenario)
		except InvalidScenarioFileFormat as e:
			self._show_invalid_scenario_file_popup(e)
			return

		translation_status = metadata.get('translation_status', u'')
		lbl = self._gui.findChild(name="translation_status")
		lbl.text = translation_status

		lbl = self._gui.findChild(name="uni_map_difficulty")
		#xgettext:python-format
		lbl.text = _("Difficulty: {difficulty}").format(difficulty=metadata['difficulty'])

		lbl = self._gui.findChild(name="uni_map_author")
		#xgettext:python-format
		lbl.text = _("Author: {author}").format(author=metadata['author'])

		lbl = self._gui.findChild(name="uni_map_desc")
		#xgettext:python-format
		lbl.text = _("Description: {desc}").format(desc=metadata['description'])

	def _find_map_filename(self, scenario_name, target_locale):
		"""Finds the given map's filename with its locale."""
		for language, mapfile in self._scenarios[scenario_name]:
			if language == target_locale and os.path.exists(mapfile):
				return mapfile

	def _get_available_languages(self, scenario):
		sc = self._scenarios[scenario]
		scenario_langs = list(set(language for language, filename in sc))
		return [LANGUAGENAMES[l] for l in sorted(scenario_langs)]

	def _get_selected_map(self):
		selection_index = self._gui.collectData('maplist')
		assert selection_index != -1
<<<<<<< HEAD

		return self._files[self._gui.collectData('maplist')]
=======
		scenario = self._scenarios[self.maps_display[selection_index]]
		language_index = self._gui.collectData('uni_langlist')
		return scenario[language_index][1]


def generate_random_minimap(size, parameters):
	"""Called as subprocess, calculates minimap data and passes it via string via stdout"""
	# called as standalone basically, so init everything we need
	from horizons.entities import Entities
	from horizons.ext.dummy import Dummy
	from horizons.main import _create_main_db

	if not VERSION.IS_DEV_VERSION:
		# Hack enable atlases.
		# Usually the minimap generator uses single tile files, but in release
		# mode these are not available. Therefor we have to hackenable atlases
		# for the minimap generation in this case. This forces the game to use
		# the correct imageloader
		# In normal dev mode + enabled atlases we ignore this and just continue
		# to use single tile files instead of atlases for the minimap generation.
		# These are always available in dev checkouts
		PATHS.DB_FILES = PATHS.DB_FILES + (PATHS.ATLAS_DB_PATH, )

	db = _create_main_db()
	horizons.globals.db = db
	horizons.globals.fife.init_animation_loader(not VERSION.IS_DEV_VERSION)
	Entities.load_grounds(db, load_now=False) # create all references

	map_file = generate_random_map(*parameters)
	world = load_raw_world(map_file)
	location = Rect.init_from_topleft_and_size_tuples((0, 0), size)
	minimap = Minimap(
		location,
		session=None,
		view=None,
		world=world,
		targetrenderer=Dummy(),
		imagemanager=Dummy(),
		cam_border=False,
		use_rotation=False,
		preview=True)

	# communicate via stdout
	print minimap.dump_data()
>>>>>>> ebc872d2
<|MERGE_RESOLUTION|>--- conflicted
+++ resolved
@@ -268,43 +268,13 @@
 			return
 
 		self._last_map_parameters = current_parameters
-		self._gui.findChild(name="map_preview_status_label").text = _(u"Generating preview...")
-
-<<<<<<< HEAD
+		self._gui.findChild(name="map_preview_status_label").text = _(u"Generating preview…")
+
 		# only trigger an update if the parameters haven't changed in 100ms
 		# it's likely that the random map creation takes longer than this, so we
 		# avoid some generations that won't finish anyway
 		ExtScheduler().rem_call(self, self._update_map_preview)
 		ExtScheduler().add_new_object(self._update_map_preview, self, 0.1)
-=======
-		if self._preview_process:
-			self._preview_process.kill() # process exists, therefore up is scheduled already
-
-		# launch process in background to calculate minimap data
-		minimap_icon = self._gui.findChild(name='map_preview_minimap')
-		params = json.dumps(((minimap_icon.width, minimap_icon.height), current_parameters))
-
-		args = [sys.executable, sys.argv[0], "--generate-minimap", params]
-		# We're running UH in a new process, make sure fife is setup correctly
-		if horizons.main.command_line_arguments.fife_path:
-			args.extend(["--fife-path", horizons.main.command_line_arguments.fife_path])
-
-		handle, self._preview_output = tempfile.mkstemp()
-		os.close(handle)
-		self._preview_process = subprocess.Popen(args=args, stdout=open(self._preview_output, "w"))
-		self._set_map_preview_status(u"Generating preview…")
-
-		ExtScheduler().add_new_object(self._poll_preview_process, self, 0.5)
-
-	def _poll_preview_process(self):
-		"""This will be called regularly to see if the process ended.
-
-		If the process has not yet finished, schedule a new callback to this function.
-		Otherwise use the data to update the minimap.
-		"""
-		if not self._preview_process:
-			return
->>>>>>> ebc872d2
 
 	def _update_map_preview(self):
 		data = generate_random_map(*self._last_map_parameters)
@@ -540,52 +510,6 @@
 	def _get_selected_map(self):
 		selection_index = self._gui.collectData('maplist')
 		assert selection_index != -1
-<<<<<<< HEAD
-
-		return self._files[self._gui.collectData('maplist')]
-=======
 		scenario = self._scenarios[self.maps_display[selection_index]]
 		language_index = self._gui.collectData('uni_langlist')
-		return scenario[language_index][1]
-
-
-def generate_random_minimap(size, parameters):
-	"""Called as subprocess, calculates minimap data and passes it via string via stdout"""
-	# called as standalone basically, so init everything we need
-	from horizons.entities import Entities
-	from horizons.ext.dummy import Dummy
-	from horizons.main import _create_main_db
-
-	if not VERSION.IS_DEV_VERSION:
-		# Hack enable atlases.
-		# Usually the minimap generator uses single tile files, but in release
-		# mode these are not available. Therefor we have to hackenable atlases
-		# for the minimap generation in this case. This forces the game to use
-		# the correct imageloader
-		# In normal dev mode + enabled atlases we ignore this and just continue
-		# to use single tile files instead of atlases for the minimap generation.
-		# These are always available in dev checkouts
-		PATHS.DB_FILES = PATHS.DB_FILES + (PATHS.ATLAS_DB_PATH, )
-
-	db = _create_main_db()
-	horizons.globals.db = db
-	horizons.globals.fife.init_animation_loader(not VERSION.IS_DEV_VERSION)
-	Entities.load_grounds(db, load_now=False) # create all references
-
-	map_file = generate_random_map(*parameters)
-	world = load_raw_world(map_file)
-	location = Rect.init_from_topleft_and_size_tuples((0, 0), size)
-	minimap = Minimap(
-		location,
-		session=None,
-		view=None,
-		world=world,
-		targetrenderer=Dummy(),
-		imagemanager=Dummy(),
-		cam_border=False,
-		use_rotation=False,
-		preview=True)
-
-	# communicate via stdout
-	print minimap.dump_data()
->>>>>>> ebc872d2
+		return scenario[language_index][1]