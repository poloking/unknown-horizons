# -*- coding: utf-8 -*-
# ###################################################
# Copyright (C) 2011 The Unknown Horizons Team
# team@unknown-horizons.org
# This file is part of Unknown Horizons.
#
# Unknown Horizons is free software; you can redistribute it and/or modify
# it under the terms of the GNU General Public License as published by
# the Free Software Foundation; either version 2 of the License, or
# (at your option) any later version.
#
# This program is distributed in the hope that it will be useful,
# but WITHOUT ANY WARRANTY; without even the implied warranty of
# MERCHANTABILITY or FITNESS FOR A PARTICULAR PURPOSE.  See the
# GNU General Public License for more details.
#
# You should have received a copy of the GNU General Public License
# along with this program; if not, write to the
# Free Software Foundation, Inc.,
# 51 Franklin St, Fifth Floor, Boston, MA  02110-1301  USA
# ###################################################

from fife import fife
import horizons.main

from cursortool import CursorTool
from horizons.util import Point
<<<<<<< HEAD
from horizons.gui.widgets.tooltip import TooltipIcon
=======
from horizons.constants import LAYERS
from horizons.util import WorldObject
>>>>>>> bfac290c

class NavigationTool(CursorTool):
	"""Navigation Class to process mouse actions ingame"""
	def __init__(self, session):
		super(NavigationTool, self).__init__(session)
		self.lastScroll = [0, 0]
		self.lastmoved = fife.ExactModelCoordinate()
		self.middle_scroll_active = False

		class CmdListener(fife.ICommandListener): pass
		self.cmdlist = CmdListener()
		horizons.main.fife.eventmanager.addCommandListener(self.cmdlist)
		self.cmdlist.onCommand = self.onCommand

		class CoordsTooltip(TooltipIcon):
			def __init__(self, cursor_tool, **kwargs):
				super(CoordsTooltip, self).__init__(**kwargs)
				cursor_tool.session.coordinates_tooltip = self
				self.cursor_tool = cursor_tool
				self.enabled = False

			def toggle(self):
				self.enabled = not self.enabled
				if not self.enabled and self.tooltip_shown:
					self.hide_tooltip()

			def show_evt(self, evt):
				if self.enabled:
					x, y = self.cursor_tool._get_world_location_from_event(evt).to_tuple()
					self.tooltip = str(x) + ', ' + str(y)
					self.position_tooltip(evt)
					self.show_tooltip()

		self.tooltip = CoordsTooltip(self)

	def end(self):
		horizons.main.fife.eventmanager.removeCommandListener(self.cmdlist)
		self.session.view.autoscroll(-self.lastScroll[0], -self.lastScroll[1])
		super(NavigationTool, self).end()

	def mousePressed(self, evt):
		if (evt.getButton() == fife.MouseEvent.MIDDLE):
			return # deactivated because of bugs (see #582)
			self.session.view.scroll(-self.lastScroll[0], -self.lastScroll[1])
			self.lastScroll = [evt.getX(), evt.getY()]
			self.middle_scroll_active = True

	def mouseReleased(self, evt):
		if (evt.getButton() == fife.MouseEvent.MIDDLE):
			return # deactivated because of bugs (see #582)
			self.lastScroll = [0, 0]
			CursorTool.mouseMoved(self, evt)
			self.middle_scroll_active = False

	# drag ingamemap via MIDDLE mouse button
	def mouseDragged(self, evt):
		if (evt.getButton() == fife.MouseEvent.MIDDLE):
			return # deactivated because of bugs (see #582)
			self.session.view.scroll(self.lastScroll[0] - evt.getX(), self.lastScroll[1] - evt.getY())
			self.lastScroll = [evt.getX(), evt.getY()]
		else:
			# Else the event will mistakenly be delegated if the left mouse button is hit while
			# scrolling using the middle mouse button
			if not self.middle_scroll_active:
				NavigationTool.mouseMoved(self, evt)

	# return new mouse position after moving
	def mouseMoved(self, evt):
		if not self.session.world.inited:
			return

		self.tooltip.show_evt(evt)
		mousepoint = fife.ScreenPoint(evt.getX(), evt.getY())

		# Status menu update
		current = self.session.view.cam.toMapCoordinates(mousepoint, False)
		if abs((current.x-self.lastmoved.x)**2+(current.y-self.lastmoved.y)**2) >= 4**2:
			self.lastmoved = current
			island = self.session.world.get_island(Point(int(round(current.x)), int(round(current.y))))
			if island:
				settlement = island.get_settlement(Point(int(round(current.x)), int(round(current.y))))
				if settlement:
					self.session.ingame_gui.resourceinfo_set(settlement)
				else:
					self.session.ingame_gui.resourceinfo_set(None)
			else:
				self.session.ingame_gui.resourceinfo_set(None)
		# Mouse scrolling
		x, y = 0, 0
		if mousepoint.x < 5:
			x -= 5 - mousepoint.x
		elif mousepoint.x >= (self.session.view.cam.getViewPort().right()-5):
			x += 6 + mousepoint.x - self.session.view.cam.getViewPort().right()
		if mousepoint.y < 5:
			y -= 5 - mousepoint.y
		elif mousepoint.y >= (self.session.view.cam.getViewPort().bottom()-5):
			y += 6 + mousepoint.y - self.session.view.cam.getViewPort().bottom()
		x *= 10
		y *= 10
		self.session.view.autoscroll(x,y)

	# move up mouse wheel = zoom in
	def mouseWheelMovedUp(self, evt):
		self.session.view.zoom_in()
		evt.consume()

	# move down mouse wheel = zoom out
	def mouseWheelMovedDown(self, evt):
		self.session.view.zoom_out()
		evt.consume()

	def onCommand(self, command):
		if command.getCommandType() == fife.CMD_APP_ICONIFIED or command.getCommandType() == fife.CMD_INPUT_FOCUS_LOST:
			self.session.view.autoscroll(0, 0) #stop autoscroll

	def get_hover_instances(self, evt):
		"""
		Utility method, returns the instances under the cursor
		"""
		instances = self.session.view.cam.getMatchingInstances(\
			fife.ScreenPoint(evt.getX(), evt.getY()), self.session.view.layers[LAYERS.OBJECTS])

		layer_instances = [i.this for i in self.session.view.layers[LAYERS.OBJECTS].getInstances()]
		instances = [i for i in instances if i.this in layer_instances]

		hover_instances = []
		for i in instances:
			id = i.getId()
			# Check id, can be '' if instance is created and clicked on before
			# actual game representation class is created (network play)
			if id == '':
				continue
			instance = WorldObject.get_object_by_id(int(id))
			hover_instances.append(instance)
		return hover_instances
<|MERGE_RESOLUTION|>--- conflicted
+++ resolved
@@ -24,13 +24,9 @@
 import horizons.main
 
 from cursortool import CursorTool
-from horizons.util import Point
-<<<<<<< HEAD
+from horizons.util import Point, WorldObject
 from horizons.gui.widgets.tooltip import TooltipIcon
-=======
 from horizons.constants import LAYERS
-from horizons.util import WorldObject
->>>>>>> bfac290c
 
 class NavigationTool(CursorTool):
 	"""Navigation Class to process mouse actions ingame"""
