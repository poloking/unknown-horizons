# ###################################################
# Copyright (C) 2012 The Unknown Horizons Team
# team@unknown-horizons.org
# This file is part of Unknown Horizons.
#
# Unknown Horizons is free software; you can redistribute it and/or modify
# it under the terms of the GNU General Public License as published by
# the Free Software Foundation; either version 2 of the License, or
# (at your option) any later version.
#
# This program is distributed in the hope that it will be useful,
# but WITHOUT ANY WARRANTY; without even the implied warranty of
# MERCHANTABILITY or FITNESS FOR A PARTICULAR PURPOSE.  See the
# GNU General Public License for more details.
#
# You should have received a copy of the GNU General Public License
# along with this program; if not, write to the
# Free Software Foundation, Inc.,
# 51 Franklin St, Fifth Floor, Boston, MA  02110-1301  USA
# ###################################################

from fife import fife

import horizons.main

from horizons.entities import Entities
from horizons.constants import LAYERS, BUILDINGS
from horizons.gui.mousetools import  NavigationTool
from horizons.world.component.ambientsoundcomponent import AmbientSoundComponent


class PipetteTool(NavigationTool):
	"""Tool to select buildings in order to build another building of
	the type of the selected building"""
	HIGHLIGHT_COLOR = (0, 200, 90)
	HIGHLIGHT_NOT_POSSIBLE_COLOR = (200, 90, 90)

	def __init__(self, session):
		super(PipetteTool, self).__init__(session)
		self.session.gui.on_escape = self.on_escape
		self.renderer = session.view.renderer['InstanceRenderer']
		horizons.main.fife.set_cursor_image('pipette')

	def remove(self):
		self._remove_coloring()
		horizons.main.fife.set_cursor_image('default')
		super(PipetteTool, self).remove()

	def on_escape(self):
		self.session.set_cursor()

	def mouseMoved(self,  evt):
		self.update_coloring(evt)

	def mousePressed(self,  evt):
		if evt.getButton() == fife.MouseEvent.LEFT:
			obj = self._get_object(evt)
			if obj and self._is_buildable(obj.id):
				self.session.set_cursor('building', Entities.buildings[obj.id])
			elif obj: # object that is not buildable
				AmbientSoundComponent.play_special('error')
				self.on_escape()
			else:
				self.on_escape()
			evt.consume()
		elif evt.getButton() == fife.MouseEvent.RIGHT:
			self.on_escape()
			evt.consume()
		else:
			super(PipetteTool,  self).mouseClicked(evt)

	def _get_object(self, evt):
		for obj in self.get_hover_instances(evt, layers=[LAYERS.FIELDS, LAYERS.OBJECTS]):
			if obj.id in Entities.buildings:
				return obj
		return None

	def update_coloring(self, evt):
		obj = self._get_object(evt)
		self._remove_coloring()
		if obj:
			self._add_coloring(obj)

	def _is_buildable(self, building_id):
		# TODO: use proper buildability check once there is a system for that
		# (e.g. reuse from future build tabs)
		# http://trac.unknown-horizons.org/t/ticket/1706
		not_buildable = [
		  BUILDINGS.WAREHOUSE_CLASS,
		  BUILDINGS.IRON_MINE_CLASS,
		  BUILDINGS.MOUNTAIN_CLASS,
		  BUILDINGS.CLAY_DEPOSIT_CLASS,
		  BUILDINGS.CLAY_PIT_CLASS,
		  ]
		return Entities.buildings[building_id].settler_level <= \
		       self.session.world.player.settler_level and \
<<<<<<< HEAD
		       building_id != BUILDINGS.WAREHOUSE
=======
		       building_id not in not_buildable
>>>>>>> 9e29b033

	def _add_coloring(self,  obj):
		if self._is_buildable(obj.id):
			self.renderer.addColored(obj.fife_instance,
			                         *self.__class__.HIGHLIGHT_COLOR)
		else:
			self.renderer.addColored(obj.fife_instance,
			                         *self.__class__.HIGHLIGHT_NOT_POSSIBLE_COLOR)

	def _remove_coloring(self):
		self.renderer.removeAllColored()<|MERGE_RESOLUTION|>--- conflicted
+++ resolved
@@ -94,11 +94,7 @@
 		  ]
 		return Entities.buildings[building_id].settler_level <= \
 		       self.session.world.player.settler_level and \
-<<<<<<< HEAD
-		       building_id != BUILDINGS.WAREHOUSE
-=======
 		       building_id not in not_buildable
->>>>>>> 9e29b033
 
 	def _add_coloring(self,  obj):
 		if self._is_buildable(obj.id):
