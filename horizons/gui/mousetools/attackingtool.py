# ###################################################
# Copyright (C) 2011 The Unknown Horizons Team
# team@unknown-horizons.org
# This file is part of Unknown Horizons.
#
# Unknown Horizons is free software; you can redistribute it and/or modify
# it under the terms of the GNU General Public License as published by
# the Free Software Foundation; either version 2 of the License, or
# (at your option) any later version.
#
# This program is distributed in the hope that it will be useful,
# but WITHOUT ANY WARRANTY; without even the implied warranty of
# MERCHANTABILITY or FITNESS FOR A PARTICULAR PURPOSE.  See the
# GNU General Public License for more details.
#
# You should have received a copy of the GNU General Public License
# along with this program; if not, write to the
# Free Software Foundation, Inc.,
# 51 Franklin St, Fifth Floor, Boston, MA  02110-1301  USA
# ###################################################

from fife import fife

import horizons.main
from horizons.command.unit import Act, Attack
from horizons.command.diplomacy import AddEnemyPair
<<<<<<< HEAD
from horizons.util import WorldObject
from selectiontool import SelectionTool
from horizons.constants import LAYERS
from horizons.world.component.healthcomponent import HealthComponent
=======
from horizons.gui.mousetools.selectiontool import SelectionTool
>>>>>>> 26b9af5c

class AttackingTool(SelectionTool):
	"""
		This will be used when attacking units are selected
		it will have to respond on right click and change cursor image when hovering enemy units
	"""
	def __init__(self, session):
		super(AttackingTool, self).__init__(session)

	def mousePressed(self, evt):
		if (evt.getButton() == fife.MouseEvent.RIGHT):
			target_mapcoord = self.session.view.cam.toMapCoordinates(\
				fife.ScreenPoint(evt.getX(), evt.getY()), False)

			target = self._get_attackable_instance(evt)

			if target:
				if not self.session.world.diplomacy.are_enemies(self.session.world.player, target.owner):
					AddEnemyPair(self.session.world.player, target.owner).execute(self.session)
				for i in self.session.selected_instances:
					if hasattr(i, 'attack'):
						Attack(i, target).execute(self.session)
			else:
				for i in self.session.selected_instances:
					if i.movable:
						Act(i, target_mapcoord.x, target_mapcoord.y).execute(self.session)
			evt.consume()
		else:
			super(AttackingTool, self).mousePressed(evt)

	def mouseMoved(self, evt):
		super(AttackingTool, self).mouseMoved(evt)
		target = self._get_attackable_instance(evt)
		if target:
			horizons.main.fife.cursor.set(fife.CURSOR_IMAGE, horizons.main.fife.attacking_cursor_image)
		else:
			horizons.main.fife.cursor.set(fife.CURSOR_IMAGE, horizons.main.fife.default_cursor_image)

	def _get_attackable_instance(self, evt):
		"""
		Returns target instance if mouse is over an attackable instance
		Returns None if mouse is not over an attackable instance
		"""
		instances = self.get_hover_instances(evt)

		target = None
		local_player = self.session.world.player
		for instance in instances:
			if not instance.owner:
				continue

			if instance.owner is local_player:
				continue

			#check diplomacy state between local player and instance owner
			if not self.session.world.diplomacy.are_enemies(local_player, instance.owner) \
				and not evt.isShiftPressed():
				continue
			try:
<<<<<<< HEAD
				if instance.has_component(HealthComponent):
					attackable = True
=======
				if instance.has_component('health'):
>>>>>>> 26b9af5c
					target = instance
			except AttributeError:
				pass
		return target
<|MERGE_RESOLUTION|>--- conflicted
+++ resolved
@@ -24,14 +24,8 @@
 import horizons.main
 from horizons.command.unit import Act, Attack
 from horizons.command.diplomacy import AddEnemyPair
-<<<<<<< HEAD
-from horizons.util import WorldObject
-from selectiontool import SelectionTool
-from horizons.constants import LAYERS
 from horizons.world.component.healthcomponent import HealthComponent
-=======
 from horizons.gui.mousetools.selectiontool import SelectionTool
->>>>>>> 26b9af5c
 
 class AttackingTool(SelectionTool):
 	"""
@@ -91,12 +85,8 @@
 				and not evt.isShiftPressed():
 				continue
 			try:
-<<<<<<< HEAD
 				if instance.has_component(HealthComponent):
 					attackable = True
-=======
-				if instance.has_component('health'):
->>>>>>> 26b9af5c
 					target = instance
 			except AttributeError:
 				pass
