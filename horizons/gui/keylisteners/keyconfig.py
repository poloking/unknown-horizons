# ###################################################
# Copyright (C) 2013 The Unknown Horizons Team
# team@unknown-horizons.org
# This file is part of Unknown Horizons.
#
# Unknown Horizons is free software; you can redistribute it and/or modify
# it under the terms of the GNU General Public License as published by
# the Free Software Foundation; either version 2 of the License, or
# (at your option) any later version.
#
# This program is distributed in the hope that it will be useful,
# but WITHOUT ANY WARRANTY; without even the implied warranty of
# MERCHANTABILITY or FITNESS FOR A PARTICULAR PURPOSE.  See the
# GNU General Public License for more details.
#
# You should have received a copy of the GNU General Public License
# along with this program; if not, write to the
# Free Software Foundation, Inc.,
# 51 Franklin St, Fifth Floor, Boston, MA  02110-1301  USA
# ###################################################

import logging
from string import ascii_uppercase

from fife import fife

import horizons.globals
from horizons.ext.enum import Enum
from horizons.util.python.singleton import Singleton

class KeyConfig(object):
	"""Class for storing key bindings.
	The central function is translate().
	"""
	__metaclass__ = Singleton

	_Actions = Enum('GRID', 'COORD_TOOLTIP', 'DESTROY_TOOL', 'PLAYERS_OVERVIEW', 'ROAD_TOOL', 'SPEED_UP', 'SPEED_DOWN', \
		'PAUSE', 'SETTLEMENTS_OVERVIEW', 'SHIPS_OVERVIEW', 'LOGBOOK', 'BUILD_TOOL', 'ROTATE_RIGHT', \
		'ROTATE_LEFT', 'CHAT', 'TRANSLUCENCY', 'TILE_OWNER_HIGHLIGHT', 'QUICKSAVE', 'QUICKLOAD', \
		'PIPETTE', 'HEALTH_BAR', 'ESCAPE', 'LEFT', 'RIGHT', 'UP', 'DOWN', 'DEBUG', 'CONSOLE', 'HELP', 'SCREENSHOT', \
		'SHOW_SELECTED', 'REMOVE_SELECTED')

	def __init__(self):
		_Actions = self._Actions
		self.log = logging.getLogger("gui.keys")

		self.all_keys = self.get_keys_by_name()
		# map key ID (int) to action it triggers (int)
		self.keyval_action_mappings = {}
		self.loadKeyConfiguration()

		self.requires_shift = set([_Actions.DEBUG])

	def loadKeyConfiguration(self):
		self.keyval_action_mappings = {}
		custom_key_actions = horizons.globals.fife.get_hotkey_settings()
		for action in custom_key_actions:
<<<<<<< HEAD
			action_id = getattr(self._Actions, action)
=======
			action_id = getattr(_Actions, action, None)
			if action_id is None:
				self.log.warn('Unknown hotkey in settings: %s', action)
				continue
>>>>>>> 4a97b5fd
			keys_for_action = horizons.globals.fife.get_keys_for_action(action)
			for key in keys_for_action:
				key_id = self.get_key_by_name(key.upper())
				self.keyval_action_mappings[key_id] = action_id

	def translate(self, evt):
		"""
		@param evt: fife.Event
		@return pseudo-enum _Action
		"""
		keyval = evt.getKey().getValue()

		if keyval in self.keyval_action_mappings:
			action = self.keyval_action_mappings[keyval]
		else:
			return None

		if action in self.requires_shift and not evt.isShiftPressed():
			return None
		else:
			return action # all checks passed

	def get_key_by_name(self, keyname):
		return self.all_keys.get(keyname)

	def get_keys_by_name(self):
		def is_available(key, value):
			special_keys = ('WORLD_', 'ENTER', 'ALT', 'COMPOSE',
			                'LEFT_', 'RIGHT_', 'POWER', 'INVALID_KEY')
			return (key.startswith(tuple(ascii_uppercase)) and
			        not key.startswith(special_keys))
		return dict( (k, v) for k, v in fife.Key.__dict__.iteritems()
		                    if is_available(k, v))

	def get_keys_by_value(self):
		def is_available(key, value):
			special_keys = ('WORLD_', 'ENTER', 'ALT', 'COMPOSE',
			                'LEFT_', 'RIGHT_', 'POWER', 'INVALID_KEY')
			return (key.startswith(tuple(ascii_uppercase)) and
			        not key.startswith(special_keys))
		return dict( (v, k) for k, v in fife.Key.__dict__.iteritems()
		                    if is_available(k, v))

	def get_keyval_to_actionid_map(self):
		return self.keyval_action_mappings

	def get_current_keys(self, action):
		return horizons.globals.fife.get_keys_for_action(action)

	def get_default_keys(self, action):
		return horizons.globals.fife.get_keys_for_action(action, default=True)

	def get_actions_by_name(self):
		"""Returns a list of the names of all the actions"""
		return [str(x) for x in self._Actions]

	def get_bindable_actions_by_name(self):
		"""Returns a list of the names of the actions which can be binded in the hotkeys interface"""
		actions = [str(x) for x in self._Actions]
		unbindable_actions = ['DEBUG', 'ESCAPE']
		for action in unbindable_actions:
			actions.remove(action)
		return actions<|MERGE_RESOLUTION|>--- conflicted
+++ resolved
@@ -55,14 +55,11 @@
 		self.keyval_action_mappings = {}
 		custom_key_actions = horizons.globals.fife.get_hotkey_settings()
 		for action in custom_key_actions:
-<<<<<<< HEAD
-			action_id = getattr(self._Actions, action)
-=======
-			action_id = getattr(_Actions, action, None)
+			action_id = getattr(self._Actions, action, None)
 			if action_id is None:
 				self.log.warn('Unknown hotkey in settings: %s', action)
 				continue
->>>>>>> 4a97b5fd
+
 			keys_for_action = horizons.globals.fife.get_keys_for_action(action)
 			for key in keys_for_action:
 				key_id = self.get_key_by_name(key.upper())
