# ###################################################
# Copyright (C) 2011 The Unknown Horizons Team
# team@unknown-horizons.org
# This file is part of Unknown Horizons.
#
# Unknown Horizons is free software; you can redistribute it and/or modify
# it under the terms of the GNU General Public License as published by
# the Free Software Foundation; either version 2 of the License, or
# (at your option) any later version.
#
# This program is distributed in the hope that it will be useful,
# but WITHOUT ANY WARRANTY; without even the implied warranty of
# MERCHANTABILITY or FITNESS FOR A PARTICULAR PURPOSE.  See the
# GNU General Public License for more details.
#
# You should have received a copy of the GNU General Public License
# along with this program; if not, write to the
# Free Software Foundation, Inc.,
# 51 Franklin St, Fifth Floor, Boston, MA  02110-1301  USA
# ###################################################

# ###################################################################
# WARNING: This file is generated automagically.
#          You need to update it to see changes to strings in-game.
#          DO NOT MANUALLY UPDATE THIS FILE (by editing strings).
#          The script to generate .pot templates calls the following:
# ./development/extract_strings_from_xml.py  horizons/i18n/guitranslations.py
#          If you changed strings in code, you might just run this
#          command as well.
# NOTE: In string-freeze mode (shortly before releases, usually
#       announced in a meeting), updates to this file must not happen
#       without permission of the responsible translation admin!
# ###################################################################

from horizons.constants import VERSION

text_translations = dict()

def set_translations():
	global text_translations
	text_translations = {
<<<<<<< HEAD
		"stringpreviewwidget.xml" : {
			"headline"                    : _("String Previewer Tool for Scenario files"),
			"hintlbl"                     : _("select a scenario and click on load/reload to update the messages in the captain's log"),
			"load"                        : _("load/reload"),
			},
		"buildtab_increment0.xml" : {
			"companies_label"             : _("Companies"),
			"headline"                    : _("Sailor buildings"),
			"residents_infra_label"       : _("Residents and infrastructure"),
			"services_label"              : _("Services"),
			"church-1"                    : _("Pavilion: Fulfills religious needs of sailors."),
			"fisher-1"                    : _("Fisherman: Fishes the sea, produces food."),
			"hunter-1"                    : _("Hunter: Hunts wild forest animals, produces food."),
			"lighthouse-1"                : _("Signal fire: Allows the player to trade with the free trader."),
			"lumberjack-1"                : _("Lumberjack: Chops down trees and turns them into boards."),
			"main_square-1"               : _("Main square: Supplies citizens with goods."),
			"resident-1"                  : _("Tent: Houses your inhabitants."),
			"store-1"                     : _("Storage: Extends stock and provides collectors."),
			"street-1"                    : _("Trail: Needed for collecting goods."),
			"tree-1"                      : _("Tree"),
			},
		"buildtab_increment1.xml" : {
			"companies_label"             : _("Companies"),
			"fields_label"                : _("Fields"),
			"headline"                    : _("Pioneer buildings"),
			"military_label"              : _("Military"),
			"services_label"              : _("Services"),
			"boat_builder-1"              : _("Boat builder: Builds boats and small ships. Built on coast."),
			"brickyard-1"                 : _("Brickyard: Turns clay into bricks."),
			"clay-pit-1"                  : _("Clay pit: Gets clay from deposit."),
			"distillery-1"                : _("Distillery: Turns sugar into liquor."),
			"herder-1"                    : _("Farm: Grows field crops and raises livestock."),
			"pasture-1"                   : _("Pasture: Raises sheep. Produces wool. Needs a farm."),
			"potatofield-1"               : _("Potato field: Yields food. Needs a farm."),
			"sugarfield-1"                : _("Sugarcane field: Used in liquor production. Needs a farm."),
			"tower-1"                     : _("Wooden tower: Defends your settlement."),
			"villageschool-1"             : _("Village school: Provides education."),
			"weaver-1"                    : _("Weaver: Turns lamb wool into cloth."),
			},
		"buildtab_increment2.xml" : {
			"companies_label"             : _("Companies"),
			"fields_label"                : _("Fields"),
			"headline"                    : _("Settler buildings"),
			"mining_label"                : _("Mining"),
			"services_label"              : _("Services"),
			"butchery-1"                  : _("Butchery: Needs pigs or cattle. Produces food."),
			"cattlerun-1"                 : _("Cattle run: Raises cattle. Needs a farm."),
			"charcoal-burning-1"          : _("Charcoal burning: Burns a lot of boards to charcoal."),
			"iron-mine-1"                 : _("Mine: Gets ores from deposit."),
			"pigsty-1"                    : _("Pigsty: Raises pigs. Needs a farm."),
			"saltponds-1"                 : _("Salt ponds: Evaporates salt. Built on sea coast."),
			"smeltery-1"                  : _("Smeltery: Refines all kind of ores."),
			"tavern-1"                    : _("Tavern: Provides get-together."),
			"tobaccofield-1"              : _("Tobacco field: Produces tobacco. Needs a farm."),
			"tobacconist-1"               : _("Tobacconist: Produces tobaccos out of tobacco."),
			"toolmaker-1"                 : _("Toolmaker: Produces tools out of iron."),
			},
		"buildtab_no_settlement.xml" : {
			"headline"                    : _("Game start"),
			"howto_1_need_bo"             : _("You need to found a settlement before you can construct buildings!"),
			"howto_2_navigate_ship"       : _("Select your ship and approach the coast via right-click."),
			"howto_3_build_bo"            : _("Afterwards, press the large button in the ship overview tab."),
			},
		"place_building.xml" : {
			"headline"                    : _("Build"),
			"running_costs_label"         : _("Running costs:"),
			},
		"city_info.xml" : {
			"city_info_inhabitants"       : _("Inhabitants"),
			"city_name"                   : _("Click to change the name of your settlement."),
			},
		"menu_panel.xml" : {
			"build"                       : _("Build menu"),
			"destroy_tool"                : _("Destroy"),
			"diplomacyButton"             : _("Diplomacy"),
			"gameMenuButton"              : _("Game menu"),
			"logbook"                     : _("Captain's log"),
			},
		"minimap.xml" : {
			"rotateLeft"                  : _("Rotate map counterclockwise"),
			"rotateRight"                 : _("Rotate map clockwise"),
			"speedDown"                   : _("Decrease game speed"),
			"speedUp"                     : _("Increase game speed"),
			"zoomIn"                      : _("Zoom in"),
			"zoomOut"                     : _("Zoom out"),
			},
		"status.xml" : {
			"boards_icon"                 : _("Boards"),
			"bricks_icon"                 : _("Bricks"),
			"food_icon"                   : _("Food"),
			"textiles_icon"               : _("Textiles"),
			"tools_icon"                  : _("Tools"),
			},
		"status_gold.xml" : {
			"gold_icon"                   : _("Gold"),
			},
		"change_name.xml" : {
			"enter_new_name_lbl"          : _("Enter new name:"),
			"headline_change_name"        : _("Change name"),
			"okButton"                    : _("Apply the new name"),
			},
		"chat.xml" : {
			"chat_lbl"                    : _("Enter your message:"),
			"headline"                    : _("Chat"),
			},
		"boatbuilder.xml" : {
			"BB_cancel_build_label"       : _("Cancel building:"),
			"BB_cancel_warning_label"     : _("(lose all resources)"),
			"BB_current_order"            : _("Currently building:"),
			"BB_howto_build_lbl"          : _("To build a boat, click on one of the class tabs, select the desired ship and confirm the order."),
			"BB_progress_label"           : _("Construction progress:"),
			"headline"                    : _("Building overview"),
			"BB_cancel_button"            : _("Cancel all building progress"),
			"toggle_active_active"        : _("Pause"),
			"toggle_active_inactive"      : _("Resume"),
			"running_costs_label"         : _("Running costs"),
			},
		"boatbuilder_trade.xml" : {
			"headline"                    : _("Trade boats"),
			"headline_BB_trade_ship1"     : _("Huker"),
			"BB_build_trade_1"            : _("Build this ship!"),
			},
		"boatbuilder_war1.xml" : {
			"headline"                    : _("War boats"),
			"headline_BB_war1_ship1"      : _("Frigate"),
			"BB_build_war1_1"             : _("Build this ship!"),
			},
		"buysellmenu.xml" : {
			"buy_label"                   : _("Buy resources"),
			"buysell_help_label"          : _("Click on slot icon to toggle mode:"),
			"headline"                    : _("Buy or sell resources"),
			"sell_label"                  : _("Sell resources"),
			},
		"select_trade_resource.xml" : {
			"headline"                    : _("Select resources:"),
			},
		"tab_account.xml" : {
			"buy_expenses_label"          : _("Buying"),
			"headline"                    : _("Account"),
			"headline_balance_label"      : _("Balance:"),
			"headline_expenses_label"     : _("Expenses:"),
			"headline_income_label"       : _("Income:"),
			"running_costs_label"         : _("Running costs"),
			"sell_income_label"           : _("Sale"),
			"taxes_label"                 : _("Taxes"),
			"show_production_overview"    : _("Show resources produced in this settlement"),
			},
		"diplomacy.xml" : {
			"ally_label"                  : _("ally"),
			"enemy_label"                 : _("enemy"),
			"neutral_label"               : _("neutral"),
			},
		"overview_buildrelated.xml" : {
			"headline"                    : _("Build fields"),
			},
		"overview_farm.xml" : {
			"headline"                    : _("Building overview"),
			"capacity_utilisation_label"  : _("capacity utilization"),
			"running_costs_label"         : _("Running costs"),
			"capacity_utilisation"        : _("capacity utilization"),
			"running_costs"               : _("Running costs"),
			},
		"island_inventory.xml" : {
			"headline"                    : _("Settlement inventory"),
			},
		"mainsquare_inhabitants.xml" : {
			"avg_happiness_lbl"           : _("Average happiness:"),
			"headline"                    : _("Settler overview"),
			"most_needed_res_lbl"         : _("Most needed resource:"),
			},
		"mainsquare_pioneers.xml" : {
			"headline"                    : _("Pioneers"),
			"headline_residents_per_house": _("Residents per house"),
			"headline_residents_total"    : _("Summary"),
			"houses"                      : _("houses"),
			"resident_1"                  : _("1 resident"),
			"resident_2"                  : _("2 residents"),
			"resident_3"                  : _("3 residents"),
			"residents"                   : _("residents"),
			"tax_label"                   : _("Taxes:"),
			"upgrades_lbl"                : _("Upgrade permissions:"),
			"paid_taxes_icon"             : _("Paid taxes"),
			"tax_rate_icon"               : _("Tax rate"),
			"tax_val_label"               : _("Tax rate"),
			"taxes"                       : _("Paid taxes"),
			},
		"mainsquare_sailors.xml" : {
			"headline"                    : _("Sailors"),
			"headline_residents_per_house": _("Residents per house"),
			"headline_residents_total"    : _("Summary"),
			"houses"                      : _("houses"),
			"resident_1"                  : _("1 resident"),
			"resident_2"                  : _("2 residents"),
			"residents"                   : _("residents"),
			"tax_label"                   : _("Taxes:"),
			"upgrades_lbl"                : _("Upgrade permissions:"),
			"paid_taxes_icon"             : _("Paid taxes"),
			"tax_rate_icon"               : _("Tax rate"),
			"tax_val_label"               : _("Tax rate"),
			"taxes"                       : _("Paid taxes"),
			},
		"mainsquare_settlers.xml" : {
			"headline"                    : _("Settlers"),
			"headline_residents_per_house": _("Residents per house"),
			"headline_residents_total"    : _("Summary"),
			"houses"                      : _("houses"),
			"resident_1"                  : _("1 resident"),
			"resident_2"                  : _("2 residents"),
			"resident_3"                  : _("3 residents"),
			"resident_4"                  : _("4 residents"),
			"resident_5"                  : _("5 residents"),
			"residents"                   : _("residents"),
			"tax_label"                   : _("Taxes:"),
			"upgrades_lbl"                : _("Upgrade not possible:"),
			"allow_upgrades"              : _("This is the current maximum increment!"),
			"paid_taxes_icon"             : _("Paid taxes"),
			"tax_rate_icon"               : _("Tax rate"),
			"tax_val_label"               : _("Tax rate"),
			"taxes"                       : _("Paid taxes"),
			},
		"overview_branchoffice.xml" : {
			"name_label"                  : _("Name:"),
			"collector_utilisation_label" : _("Collector utilisation:"),
			"running_costs_label"         : _("Running costs"),
			"collector_utilisation"       : _("Collector utilisation:"),
			"running_costs"               : _("Running costs"),
			},
		"overview_enemybranchoffice.xml" : {
			"buying_label"                : _("Buying"),
			"selling_label"               : _("Selling"),
			},
		"overview_groundunit.xml" : {
			"lbl_weapon_storage"          : _("Weapons:"),
			},
		"overview_mainsquare.xml" : {
			"name_label"                  : _("Name:"),
			},
		"overview_productionbuilding.xml" : {
			"headline"                    : _("Building overview"),
			"capacity_utilisation_label"  : _("capacity utilization"),
			"running_costs_label"         : _("Running costs"),
			"capacity_utilisation"        : _("capacity utilization"),
			"running_costs"               : _("Running costs"),
			},
		"overview_resourcedeposit.xml" : {
			"headline"                    : _("Resource deposit"),
			"res_dep_description_lbl"     : _("This is a resource deposit where you can build a mine to dig up resources."),
			"res_dep_description_lbl2"    : _("It contains these resources:"),
			},
		"overview_settler.xml" : {
			"needed_res_label"            : _("Needed resources:"),
			"tax_label"                   : _("Taxes:"),
			"happiness_label"             : _("Happiness"),
			"paid_taxes_label"            : _("Paid taxes"),
			"paid_taxes_label"            : _("Tax rate"),
			"residents_label"             : _("Residents"),
			"inhabitants"                 : _("Residents"),
			"tax_val_label"               : _("Tax rate"),
			"taxes"                       : _("Paid taxes"),
			"happiness"                   : _("Happiness"),
			},
		"overview_ship.xml" : {
			"foundSettlement_label"       : _("Build settlement:"),
			"lbl_weapon_storage"          : _("Weapons:"),
			"name"                        : _("Click to change the name of this ship."),
			"foundSettlement"             : _("Build settlement"),
			},
		"overview_signalfire.xml" : {
			"signal_fire_description_lbl" : _("The signal fire shows the free trader how to reach your settlement in case you want to buy or sell goods."),
			},
		"overview_tradership.xml" : {
			"trader_description_lbl"      : _("This is the free trader's ship. It will visit you from time to time to buy or sell goods."),
			},
		"overviewtab.xml" : {
			"headline"                    : _("Overview"),
			"name_label"                  : _("Name:"),
			},
		"buy_sell_goods.xml" : {
			"buying_label"                : _("Buying"),
			"exchange_label"              : _("Exchange:"),
			"headline"                    : _("Trade"),
			"selling_label"               : _("Selling"),
			"ship_label"                  : _("Ship:"),
			"trade_with_label"            : _("Trade partner:"),
			},
		"exchange_goods.xml" : {
			"exchange_label"              : _("Exchange:"),
			"headline"                    : _("Trade"),
			"ship_label"                  : _("Ship:"),
			"trade_with_label"            : _("Trade partner:"),
			},
		"fighting_ship_inventory.xml" : {
			"configure_route_label"       : _("Configure trading route:"),
			"headline"                    : _("Inventory"),
			"load_unload_label"           : _("Load/Unload:"),
			},
		"ship_inventory.xml" : {
			"configure_route_label"       : _("Configure trading route:"),
			"headline"                    : _("Inventory"),
			"load_unload_label"           : _("Load/Unload:"),
			},
		"overview_farmproductionline.xml" : {
			"toggle_active_active"        : _("Pause production"),
			"toggle_active_inactive"      : _("Start production"),
			},
		"overview_productionline.xml" : {
			"toggle_active_active"        : _("Pause production"),
			"toggle_active_inactive"      : _("Start production"),
			},
		"route_entry.xml" : {
			"delete_bo"                   : _("Delete entry"),
			"move_down"                   : _("Move down"),
			"move_up"                     : _("Move up"),
			},
		"captains_log.xml" : {
			"cancelButton"                : _("Leave Captain's log"),
			"backwardButton"              : _("Read prev. entries"),
			"forwardButton"               : _("Read next entries"),
			},
		"choose_next_scenario.xml" : {
			"head_left"                   : _("Available Scenarios"),
			"head_right"                  : _("Scenario description"),
			"scenario_details"            : _("Details:"),
			"cancelButton"                : _("Continue playing"),
			"choose_scenario"             : _("Choose this scenario"),
			},
		"configure_route.xml" : {
			"lbl_wait_at_load"            : _("Wait at load:"),
			"lbl_wait_at_unload"          : _("Wait at unload:"),
			"cancelButton"                : _("Exit"),
			"add_bo"                      : _("Add to list"),
			"start_route"                 : _("Start route"),
			},
		"healthwidget.xml" : {
			"health_label"                : _("100/100"),
			},
		"island_production.xml" : {
			"cancelButton"                : _("Close"),
			},
		"players_overview.xml" : {
			"building_score"              : _("Buildings"),
			"headline"                    : _("Player scores"),
			"land_score"                  : _("Land"),
			"money_score"                 : _("Money"),
			"player_name"                 : _("Name"),
			"resource_score"              : _("Resources"),
			"settler_score"               : _("Settlers"),
			"total_score"                 : _("Total"),
			"unit_score"                  : _("Units"),
			"cancelButton"                : _("Close"),
			},
		"players_settlements.xml" : {
			"balance"                     : _("Balance"),
			"inhabitants"                 : _("Inhabitants"),
			"running_costs"               : _("Running costs"),
			"settlement_name"             : _("Name"),
			"taxes"                       : _("Taxes"),
			"cancelButton"                : _("Close"),
			},
		"ships_list.xml" : {
			"health"                      : _("Health"),
			"ship_name"                   : _("Name"),
			"ship_type"                   : _("Type"),
			"status"                      : _("Status"),
			"weapons"                     : _("Weapons"),
			"cancelButton"                : _("Close"),
			},
		"stancewidget.xml" : {
			"aggressive"                  : _("Aggressive"),
			"flee"                        : _("Flee"),
			"hold_ground"                 : _("Hold ground"),
			"none"                        : _("None"),
			},
		"help.xml" : {
			"headline"                    : _("Key bindings"),
			"lbl_b"                       : _("{B} = Show build menu"),
			"lbl_c"                       : _("{C} = Chat"),
			"lbl_comma"                   : _("{ , } = Rotate building left"),
			"lbl_down"                    : _("{DOWN} = Scroll down"),
			"lbl_escape"                  : _("{ESC} = Show pause menu"),
			"lbl_f1"                      : _("{F1} = Display help"),
			"lbl_f10"                     : _("{F10} = Toggle console on/off"),
			"lbl_f2"                      : _("{F2} = Show player scores"),
			"lbl_f3"                      : _("{F3} = Show settlement list"),
			"lbl_f4"                      : _("{F4} = Show ship list"),
			"lbl_f5"                      : _("{F5} = Quicksave"),
			"lbl_f9"                      : _("{F9} = Quickload"),
			"lbl_fife_and_uh_team"        : _("The FIFE and Unknown Horizons development teams"),
			"lbl_g"                       : _("{G} = Toggle grid on/off"),
			"lbl_h"                       : _("{H} = Show coordinate values (Debug)"),
			"lbl_have_fun"                : _("Have fun."),
			"lbl_l"                       : _("{L} = Toggle Captain's log"),
			"lbl_left"                    : _("{LEFT} = Scroll left"),
			"lbl_minus"                   : _("{ - } = Decrease game speed"),
			"lbl_p"                       : _("{P} = Pause game"),
			"lbl_period"                  : _("{ . } = Rotate building right"),
			"lbl_plus"                    : _("{ + } = Increase game speed"),
			"lbl_right"                   : _("{RIGHT} = Scroll right"),
			"lbl_s"                       : _("{S} = Screenshot"),
			"lbl_shift"                   : _("{SHIFT} = Hold to place multiple buildings"),
			"lbl_t"                       : _("{T} = Toggle translucency of ambient buildings"),
			"lbl_up"                      : _("{UP} = Scroll up"),
			"lbl_x"                       : _("{X} = Enable destruct mode"),
			"okButton"                    : _("Return"),
			},
		"ingamemenu.xml" : {
			"help"                        : _("Help"),
			"loadgame"                    : _("Load game"),
			"quit"                        : _("Cancel game"),
			"savegame"                    : _("Save game"),
			"settings"                    : _("Settings"),
			"start"                       : _("Return to game"),
			},
		"loadingscreen.xml" : {
			"loading_label"               : _("Loading ..."),
			"version_label"               : VERSION.string(),
			},
		"mainmenu.xml" : {
			"chimebell"                   : _("Attention please!"),
			"credits"                     : _("Credits"),
			"help"                        : _("Help"),
			"loadgame"                    : _("Load game"),
			"quit"                        : _("Quit"),
			"settings"                    : _("Settings"),
			"start"                       : _("Singleplayer"),
			"start_multi"                 : _("Multiplayer"),
			"version_label"               : VERSION.string(),
			},
		"multiplayer_creategame.xml" : {
			"create_game_lbl"             : _("Create game:"),
			"exit_to_mp_menu_lbl"         : _("Back:"),
			"headline"                    : _("Choose a map:"),
			"headline"                    : _("Create game - Multiplayer"),
			"mp_player_limit_lbl"         : _("Player limit:"),
			"create"                      : _("Create this new game"),
			"cancel"                      : _("Exit to multiplayer menu"),
			},
		"multiplayer_gamelobby.xml" : {
			"exit_to_mp_menu_lbl"         : _("Leave:"),
			"game_start_notice"           : _("The game will start as soon as enough players have joined."),
			"headline"                    : _("Chat:"),
			"headline"                    : _("Gamelobby"),
			"startmessage"                : _("Game details:"),
			"cancel"                      : _("Exit gamelobby"),
			},
		"multiplayermenu.xml" : {
			"active_games_lbl"            : _("Active games:"),
			"create_game_lbl"             : _("Create game:"),
			"exit_to_main_menu_lbl"       : _("Main menu:"),
			"game_showonlyownversion"     : _("Show only games with the same version:"),
			"headline_left"               : _("New game - Multiplayer"),
			"join_game_lbl"               : _("Join game"),
			"name_lbl"                    : _("Apply:"),
			"refr_gamelist_lbl"           : _("Refresh list:"),
			"apply_new_nickname"          : _("Apply the new name"),
			"create"                      : _("Create a new game"),
			"join"                        : _("Join the selected game"),
			"cancel"                      : _("Exit to main menu"),
			"refresh"                     : _("Refresh list of active games"),
			},
		"settings.xml" : {
			"autosave_interval_label"     : _("Autosave interval in minutes:"),
			"color_depth_label"           : _("Color depth:"),
			"edge_scrolling_label"        : _("Enable edge scrolling:"),
			"effect_volume_label"         : _("Effects volume:"),
			"headline"                    : _("Settings"),
			"headline_graphics"           : _("Graphics"),
			"headline_language"           : _("Language"),
			"headline_network"            : _("Network"),
			"headline_saving"             : _("Saving"),
			"headline_sound"              : _("Sound"),
			"language_label"              : _("Select language:"),
			"minimap_rotation_label"      : _("Enable minimap rotation:"),
			"music_volume_label"          : _("Music volume:"),
			"network_port_hint_lbl"       : _("(0 means default)"),
			"network_port_lbl"            : _("Network port:"),
			"number_of_autosaves_label"   : _("Number of autosaves:"),
			"number_of_quicksaves_label"  : _("Number of quicksaves:"),
			"screen_fullscreen_text"      : _("Full screen:"),
			"screen_resolution_label"     : _("Screen resolution:"),
			"sound_enable_opt_text"       : _("Enable sound:"),
			"uninterrupted_building_label": _("Uninterrupted building:"),
			"use_renderer_label"          : _("Used renderer:"),
			"warning"                     : _("Please make sure that you know what you do."),
			"okButton"                    : _("Apply"),
			"cancelButton"                : _("Return"),
			"defaultButton"               : _("Reset to default settings"),
			},
		"select_savegame.xml" : {
			"enter_filename_label"        : _("Enter filename:"),
			"headline_details_label"      : _("Details:"),
			"headline_saved_games_label"  : _("Your saved games:"),
			"okButton"                    : _("Start game"),
			"cancelButton"                : _("Exit to main menu"),
			"deleteButton"                : _("Delete selected savegame"),
			},
		"singleplayermenu.xml" : {
			"headline"                    : _("New game - Singleplayer"),
			"main_menu_label"             : _("Main menu:"),
			"start_game_label"            : _("Start game:"),
			"campaign"                    : _("Campaign"),
			"free_maps"                   : _("Free play"),
			"random"                      : _("Random map"),
			"scenario"                    : _("Scenario"),
			"okay"                        : _("Start game"),
			"cancel"                      : _("Exit to main menu"),
			},
		"sp_campaign.xml" : {
			"choose_map_lbl"              : _("Choose a map to play:"),
			},
		"sp_free_maps.xml" : {
			"headline_choose_map_lbl"     : _("Choose a map to play:"),
			},
		"sp_random.xml" : {
			"headline_map_settings_lbl"   : _("Map settings:"),
			},
		"sp_scenario.xml" : {
			"choose_map_lbl"              : _("Choose a map to play:"),
			},
		"aidataselection.xml" : {
			"ai_players_label"            : _("AI players:"),
			},
		"game_settings.xml" : {
			"headline_game_settings_lbl"  : _("Game settings:"),
			"lbl_free_trader"             : _("Free Trader"),
			"lbl_pirates"                 : _("Pirates"),
			},
		"playerdataselection.xml" : {
			"color_label"                 : _("Color:"),
			"player_label"                : _("Player name:"),
			},
=======

	"stringpreviewwidget.xml" : {
		# (text of widget: headline)
		"headline"                    : ("text"    , _("String Previewer Tool for Scenario files")),
		# (text of widget: hintlbl)
		"hintlbl"                     : ("text"    , _("select a scenario and click on load/reload to update the messages in the captain's log")),
		# (text of widget: load)
		"load"                        : ("text"    , _("load/reload")),
		},

	"buildtab_increment0.xml" : {
		# (text of widget: companies_label)
		"companies_label"             : ("text"    , _("Companies")),
		# (text of widget: headline)
		"headline"                    : ("text"    , _("Sailor buildings")),
		# (text of widget: residents_infra_label)
		"residents_infra_label"       : ("text"    , _("Residents and infrastructure")),
		# (text of widget: services_label)
		"services_label"              : ("text"    , _("Services")),
		# (tooltip of widget: church-1)
		"church-1"                    : ("tooltip" , _("Pavilion: Fulfills religious needs of sailors.")),
		# (tooltip of widget: fisher-1)
		"fisher-1"                    : ("tooltip" , _("Fisherman: Fishes the sea, produces food.")),
		# (tooltip of widget: hunter-1)
		"hunter-1"                    : ("tooltip" , _("Hunter: Hunts wild forest animals, produces food.")),
		# (tooltip of widget: lighthouse-1)
		"lighthouse-1"                : ("tooltip" , _("Signal fire: Allows the player to trade with the free trader.")),
		# (tooltip of widget: lumberjack-1)
		"lumberjack-1"                : ("tooltip" , _("Lumberjack: Chops down trees and turns them into boards.")),
		# (tooltip of widget: main_square-1)
		"main_square-1"               : ("tooltip" , _("Main square: Supplies citizens with goods.")),
		# (tooltip of widget: resident-1)
		"resident-1"                  : ("tooltip" , _("Tent: Houses your inhabitants.")),
		# (tooltip of widget: store-1)
		"store-1"                     : ("tooltip" , _("Storage: Extends stock and provides collectors.")),
		# (tooltip of widget: street-1)
		"street-1"                    : ("tooltip" , _("Trail: Needed for collecting goods.")),
		# (tooltip of widget: tree-1)
		"tree-1"                      : ("tooltip" , _("Tree")),
		},

	"buildtab_increment1.xml" : {
		# (text of widget: companies_label)
		"companies_label"             : ("text"    , _("Companies")),
		# (text of widget: fields_label)
		"fields_label"                : ("text"    , _("Fields")),
		# (text of widget: headline)
		"headline"                    : ("text"    , _("Pioneer buildings")),
		# (text of widget: military_label)
		"military_label"              : ("text"    , _("Military")),
		# (text of widget: services_label)
		"services_label"              : ("text"    , _("Services")),
		# (tooltip of widget: boat_builder-1)
		"boat_builder-1"              : ("tooltip" , _("Boat builder: Builds boats and small ships. Built on coast.")),
		# (tooltip of widget: brickyard-1)
		"brickyard-1"                 : ("tooltip" , _("Brickyard: Turns clay into bricks.")),
		# (tooltip of widget: clay-pit-1)
		"clay-pit-1"                  : ("tooltip" , _("Clay pit: Gets clay from deposit.")),
		# (tooltip of widget: distillery-1)
		"distillery-1"                : ("tooltip" , _("Distillery: Turns sugar into liquor.")),
		# (tooltip of widget: herder-1)
		"herder-1"                    : ("tooltip" , _("Farm: Grows field crops and raises livestock.")),
		# (tooltip of widget: pasture-1)
		"pasture-1"                   : ("tooltip" , _("Pasture: Raises sheep. Produces wool. Needs a farm.")),
		# (tooltip of widget: potatofield-1)
		"potatofield-1"               : ("tooltip" , _("Potato field: Yields food. Needs a farm.")),
		# (tooltip of widget: sugarfield-1)
		"sugarfield-1"                : ("tooltip" , _("Sugarcane field: Used in liquor production. Needs a farm.")),
		# (tooltip of widget: tower-1)
		"tower-1"                     : ("tooltip" , _("Wooden tower: Defends your settlement.")),
		# (tooltip of widget: villageschool-1)
		"villageschool-1"             : ("tooltip" , _("Village school: Provides education.")),
		# (tooltip of widget: weaver-1)
		"weaver-1"                    : ("tooltip" , _("Weaver: Turns lamb wool into cloth.")),
		},

	"buildtab_increment2.xml" : {
		# (text of widget: companies_label)
		"companies_label"             : ("text"    , _("Companies")),
		# (text of widget: fields_label)
		"fields_label"                : ("text"    , _("Fields")),
		# (text of widget: headline)
		"headline"                    : ("text"    , _("Settler buildings")),
		# (text of widget: mining_label)
		"mining_label"                : ("text"    , _("Mining")),
		# (text of widget: services_label)
		"services_label"              : ("text"    , _("Services")),
		# (tooltip of widget: butchery-1)
		"butchery-1"                  : ("tooltip" , _("Butchery: Needs pigs or cattle. Produces food.")),
		# (tooltip of widget: cattlerun-1)
		"cattlerun-1"                 : ("tooltip" , _("Cattle run: Raises cattle. Needs a farm.")),
		# (tooltip of widget: charcoal-burning-1)
		"charcoal-burning-1"          : ("tooltip" , _("Charcoal burning: Burns a lot of boards to charcoal.")),
		# (tooltip of widget: iron-mine-1)
		"iron-mine-1"                 : ("tooltip" , _("Mine: Gets ores from deposit.")),
		# (tooltip of widget: pigsty-1)
		"pigsty-1"                    : ("tooltip" , _("Pigsty: Raises pigs. Needs a farm.")),
		# (tooltip of widget: saltponds-1)
		"saltponds-1"                 : ("tooltip" , _("Salt ponds: Evaporates salt. Built on sea coast.")),
		# (tooltip of widget: smeltery-1)
		"smeltery-1"                  : ("tooltip" , _("Smeltery: Refines all kind of ores.")),
		# (tooltip of widget: tavern-1)
		"tavern-1"                    : ("tooltip" , _("Tavern: Provides get-together.")),
		# (tooltip of widget: tobaccofield-1)
		"tobaccofield-1"              : ("tooltip" , _("Tobacco field: Produces tobacco. Needs a farm.")),
		# (tooltip of widget: tobacconist-1)
		"tobacconist-1"               : ("tooltip" , _("Tobacconist: Produces tobaccos out of tobacco.")),
		# (tooltip of widget: toolmaker-1)
		"toolmaker-1"                 : ("tooltip" , _("Toolmaker: Produces tools out of iron.")),
		},

	"buildtab_no_settlement.xml" : {
		# (text of widget: headline)
		"headline"                    : ("text"    , _("Game start")),
		# (text of widget: howto_1_need_bo)
		"howto_1_need_bo"             : ("text"    , _("You need to found a settlement before you can construct buildings!")),
		# (text of widget: howto_2_navigate_ship)
		"howto_2_navigate_ship"       : ("text"    , _("Select your ship and approach the coast via right-click.")),
		# (text of widget: howto_3_build_bo)
		"howto_3_build_bo"            : ("text"    , _("Afterwards, press the large button in the ship overview tab.")),
		},

	"place_building.xml" : {
		# (text of widget: headline)
		"headline"                    : ("text"    , _("Build")),
		# (text of widget: running_costs_label)
		"running_costs_label"         : ("text"    , _("Running costs:")),
		},

	"city_info.xml" : {
		# (tooltip of widget: city_info_inhabitants)
		"city_info_inhabitants"       : ("tooltip" , _("Inhabitants")),
		# (tooltip of widget: city_name)
		"city_name"                   : ("tooltip" , _("Click to change the name of your settlement.")),
		},

	"menu_panel.xml" : {
		# (tooltip of widget: build)
		"build"                       : ("tooltip" , _("Build menu")),
		# (tooltip of widget: destroy_tool)
		"destroy_tool"                : ("tooltip" , _("Destroy")),
		# (tooltip of widget: diplomacyButton)
		"diplomacyButton"             : ("tooltip" , _("Diplomacy")),
		# (tooltip of widget: gameMenuButton)
		"gameMenuButton"              : ("tooltip" , _("Game menu")),
		# (tooltip of widget: logbook)
		"logbook"                     : ("tooltip" , _("Captain's log")),
		},

	"minimap.xml" : {
		# (tooltip of widget: rotateLeft)
		"rotateLeft"                  : ("tooltip" , _("Rotate map counterclockwise")),
		# (tooltip of widget: rotateRight)
		"rotateRight"                 : ("tooltip" , _("Rotate map clockwise")),
		# (tooltip of widget: speedDown)
		"speedDown"                   : ("tooltip" , _("Decrease game speed")),
		# (tooltip of widget: speedUp)
		"speedUp"                     : ("tooltip" , _("Increase game speed")),
		# (tooltip of widget: zoomIn)
		"zoomIn"                      : ("tooltip" , _("Zoom in")),
		# (tooltip of widget: zoomOut)
		"zoomOut"                     : ("tooltip" , _("Zoom out")),
		},

	"status.xml" : {
		# (tooltip of widget: boards_icon)
		"boards_icon"                 : ("tooltip" , _("Boards")),
		# (tooltip of widget: bricks_icon)
		"bricks_icon"                 : ("tooltip" , _("Bricks")),
		# (tooltip of widget: food_icon)
		"food_icon"                   : ("tooltip" , _("Food")),
		# (tooltip of widget: textiles_icon)
		"textiles_icon"               : ("tooltip" , _("Textiles")),
		# (tooltip of widget: tools_icon)
		"tools_icon"                  : ("tooltip" , _("Tools")),
		},

	"status_gold.xml" : {
		# (tooltip of widget: gold_icon)
		"gold_icon"                   : ("tooltip" , _("Gold")),
		},

	"change_name.xml" : {
		# (text of widget: enter_new_name_lbl)
		"enter_new_name_lbl"          : ("text"    , _("Enter new name:")),
		# (text of widget: headline_change_name)
		"headline_change_name"        : ("text"    , _("Change name")),
		# (tooltip of widget: okButton)
		"okButton"                    : ("tooltip" , _("Apply the new name")),
		},

	"chat.xml" : {
		# (text of widget: chat_lbl)
		"chat_lbl"                    : ("text"    , _("Enter your message:")),
		# (text of widget: headline)
		"headline"                    : ("text"    , _("Chat")),
		},

	"boatbuilder.xml" : {
		# (text of widget: BB_cancel_build_label) abort construction of a ship, lose invested resources
		"BB_cancel_build_label"       : ("text"    , _("Cancel building:")),
		# (text of widget: BB_cancel_warning_label) abort construction of a ship, lose invested resources
		"BB_cancel_warning_label"     : ("text"    , _("(lose all resources)")),
		# (text of widget: BB_current_order) Information about the ship currently under construction at the boat builder
		"BB_current_order"            : ("text"    , _("Currently building:")),
		# (text of widget: BB_howto_build_lbl)
		"BB_howto_build_lbl"          : ("text"    , _("To build a boat, click on one of the class tabs, select the desired ship and confirm the order.")),
		# (text of widget: BB_progress_label) Refers to the resources still missing to complete the current boat builder task
		"BB_progress_label"           : ("text"    , _("Construction progress:")),
		# (text of widget: headline)
		"headline"                    : ("text"    , _("Building overview")),
		# (tooltip of widget: BB_cancel_button) abort construction of a ship, lose invested resources
		"BB_cancel_button"            : ("tooltip" , _("Cancel all building progress")),
		# (tooltip of widget: toggle_active_active) Pauses the current ship production, can be resumed later
		"toggle_active_active"        : ("tooltip" , _("Pause")),
		# (tooltip of widget: toggle_active_inactive) Resumes the currently paused ship production
		"toggle_active_inactive"      : ("tooltip" , _("Resume")),
		# (tooltip of widget: running_costs_label)
		"running_costs_label"         : ("tooltip" , _("Running costs")),
		},

	"boatbuilder_trade.xml" : {
		# (text of widget: headline)
		"headline"                    : ("text"    , _("Trade boats")),
		# (text of widget: headline_BB_trade_ship1) The huker is a ship class mostly used for fishing. It is the starting ship of players in Unknown Horizons. If you are not sure how to translate, just leave the field empty and it will be called Huker.
		"headline_BB_trade_ship1"     : ("text"    , _("Huker")),
		# (tooltip of widget: BB_build_trade_1)
		"BB_build_trade_1"            : ("tooltip" , _("Build this ship!")),
		},

	"boatbuilder_war1.xml" : {
		# (text of widget: headline)
		"headline"                    : ("text"    , _("War boats")),
		# (text of widget: headline_BB_war1_ship1)
		"headline_BB_war1_ship1"      : ("text"    , _("Frigate")),
		# (tooltip of widget: BB_build_war1_1)
		"BB_build_war1_1"             : ("tooltip" , _("Build this ship!")),
		},

	"buysellmenu.xml" : {
		# (text of widget: buy_label)
		"buy_label"                   : ("text"    , _("Buy resources")),
		# (text of widget: buysell_help_label)
		"buysell_help_label"          : ("text"    , _("Click on slot icon to toggle mode:")),
		# (text of widget: headline)
		"headline"                    : ("text"    , _("Buy or sell resources")),
		# (text of widget: sell_label)
		"sell_label"                  : ("text"    , _("Sell resources")),
		},

	"select_trade_resource.xml" : {
		# (text of widget: headline)
		"headline"                    : ("text"    , _("Select resources:")),
		},

	"tab_account.xml" : {
		# (text of widget: buy_expenses_label)
		"buy_expenses_label"          : ("text"    , _("Buying")),
		# (text of widget: headline)
		"headline"                    : ("text"    , _("Account")),
		# (text of widget: headline_balance_label)
		"headline_balance_label"      : ("text"    , _("Balance:")),
		# (text of widget: headline_expenses_label)
		"headline_expenses_label"     : ("text"    , _("Expenses:")),
		# (text of widget: headline_income_label)
		"headline_income_label"       : ("text"    , _("Income:")),
		# (text of widget: running_costs_label)
		"running_costs_label"         : ("text"    , _("Running costs")),
		# (text of widget: sell_income_label)
		"sell_income_label"           : ("text"    , _("Sale")),
		# (text of widget: taxes_label)
		"taxes_label"                 : ("text"    , _("Taxes")),
		# (tooltip of widget: show_production_overview)
		"show_production_overview"    : ("tooltip" , _("Show resources produced in this settlement")),
		},

	"diplomacy.xml" : {
		# (text of widget: ally_label) Diplomacy state of player
		"ally_label"                  : ("text"    , _("ally")),
		# (text of widget: enemy_label) Diplomacy state of player
		"enemy_label"                 : ("text"    , _("enemy")),
		# (text of widget: neutral_label) Diplomacy state of player
		"neutral_label"               : ("text"    , _("neutral")),
		},

	"overview_buildrelated.xml" : {
		# (text of widget: headline)
		"headline"                    : ("text"    , _("Build fields")),
		},

	"overview_farm.xml" : {
		# (text of widget: headline)
		"headline"                    : ("text"    , _("Building overview")),
		# (tooltip of widget: running_costs_label)
		"running_costs_label"         : ("tooltip" , _("Running costs")),
		# (tooltip of widget: capacity_utilisation)
		"capacity_utilisation"        : ("tooltip" , _("capacity utilization")),
		# (tooltip of widget: running_costs)
		"running_costs"               : ("tooltip" , _("Running costs")),
		},

	"island_inventory.xml" : {
		# (text of widget: headline)
		"headline"                    : ("text"    , _("Settlement inventory")),
		},

	"mainsquare_inhabitants.xml" : {
		# (text of widget: avg_happiness_lbl)
		"avg_happiness_lbl"           : ("text"    , _("Average happiness:")),
		# (text of widget: headline)
		"headline"                    : ("text"    , _("Settler overview")),
		# (text of widget: most_needed_res_lbl)
		"most_needed_res_lbl"         : ("text"    , _("Most needed resource:")),
		},

	"mainsquare_pioneers.xml" : {
		# (text of widget: headline)
		"headline"                    : ("text"    , _("Pioneers")),
		# (text of widget: headline_residents_per_house)
		"headline_residents_per_house": ("text"    , _("Residents per house")),
		# (text of widget: headline_residents_total)
		"headline_residents_total"    : ("text"    , _("Summary")),
		# (text of widget: houses)
		"houses"                      : ("text"    , _("houses")),
		# (text of widget: resident_1)
		"resident_1"                  : ("text"    , _("1 resident")),
		# (text of widget: resident_2)
		"resident_2"                  : ("text"    , _("2 residents")),
		# (text of widget: resident_3)
		"resident_3"                  : ("text"    , _("3 residents")),
		# (text of widget: residents)
		"residents"                   : ("text"    , _("residents")),
		# (text of widget: tax_label)
		"tax_label"                   : ("text"    , _("Taxes:")),
		# (text of widget: upgrades_lbl)
		"upgrades_lbl"                : ("text"    , _("Upgrade permissions:")),
		# (tooltip of widget: paid_taxes_icon)
		"paid_taxes_icon"             : ("tooltip" , _("Paid taxes")),
		# (tooltip of widget: tax_rate_icon)
		"tax_rate_icon"               : ("tooltip" , _("Tax rate")),
		# (tooltip of widget: tax_val_label)
		"tax_val_label"               : ("tooltip" , _("Tax rate")),
		# (tooltip of widget: taxes)
		"taxes"                       : ("tooltip" , _("Paid taxes")),
		},

	"mainsquare_sailors.xml" : {
		# (text of widget: headline)
		"headline"                    : ("text"    , _("Sailors")),
		# (text of widget: headline_residents_per_house)
		"headline_residents_per_house": ("text"    , _("Residents per house")),
		# (text of widget: headline_residents_total)
		"headline_residents_total"    : ("text"    , _("Summary")),
		# (text of widget: houses)
		"houses"                      : ("text"    , _("houses")),
		# (text of widget: resident_1)
		"resident_1"                  : ("text"    , _("1 resident")),
		# (text of widget: resident_2)
		"resident_2"                  : ("text"    , _("2 residents")),
		# (text of widget: residents)
		"residents"                   : ("text"    , _("residents")),
		# (text of widget: tax_label)
		"tax_label"                   : ("text"    , _("Taxes:")),
		# (text of widget: upgrades_lbl)
		"upgrades_lbl"                : ("text"    , _("Upgrade permissions:")),
		# (tooltip of widget: paid_taxes_icon)
		"paid_taxes_icon"             : ("tooltip" , _("Paid taxes")),
		# (tooltip of widget: tax_rate_icon)
		"tax_rate_icon"               : ("tooltip" , _("Tax rate")),
		# (tooltip of widget: tax_val_label)
		"tax_val_label"               : ("tooltip" , _("Tax rate")),
		# (tooltip of widget: taxes)
		"taxes"                       : ("tooltip" , _("Paid taxes")),
		},

	"mainsquare_settlers.xml" : {
		# (text of widget: headline)
		"headline"                    : ("text"    , _("Settlers")),
		# (text of widget: headline_residents_per_house)
		"headline_residents_per_house": ("text"    , _("Residents per house")),
		# (text of widget: headline_residents_total)
		"headline_residents_total"    : ("text"    , _("Summary")),
		# (text of widget: houses)
		"houses"                      : ("text"    , _("houses")),
		# (text of widget: resident_1)
		"resident_1"                  : ("text"    , _("1 resident")),
		# (text of widget: resident_2)
		"resident_2"                  : ("text"    , _("2 residents")),
		# (text of widget: resident_3)
		"resident_3"                  : ("text"    , _("3 residents")),
		# (text of widget: resident_4)
		"resident_4"                  : ("text"    , _("4 residents")),
		# (text of widget: resident_5)
		"resident_5"                  : ("text"    , _("5 residents")),
		# (text of widget: residents)
		"residents"                   : ("text"    , _("residents")),
		# (text of widget: tax_label)
		"tax_label"                   : ("text"    , _("Taxes:")),
		# (text of widget: upgrades_lbl)
		"upgrades_lbl"                : ("text"    , _("Upgrade not possible:")),
		# (tooltip of widget: allow_upgrades)
		"allow_upgrades"              : ("tooltip" , _("This is the current maximum increment!")),
		# (tooltip of widget: paid_taxes_icon)
		"paid_taxes_icon"             : ("tooltip" , _("Paid taxes")),
		# (tooltip of widget: tax_rate_icon)
		"tax_rate_icon"               : ("tooltip" , _("Tax rate")),
		# (tooltip of widget: tax_val_label)
		"tax_val_label"               : ("tooltip" , _("Tax rate")),
		# (tooltip of widget: taxes)
		"taxes"                       : ("tooltip" , _("Paid taxes")),
		},

	"overview_branchoffice.xml" : {
		# (text of widget: collector_utilisation_label) Percentage describing how much time the collectors were idle (not collecting resources for this building's inventory)
		"collector_utilisation_label" : ("text"    , _("Collector utilisation:")),
		# (text of widget: name_label)
		"name_label"                  : ("text"    , _("Name:")),
		# (text of widget: running_costs_label)
		"running_costs_label"         : ("text"    , _("Running costs:")),
		},

	"overview_enemybranchoffice.xml" : {
		# (text of widget: buying_label)
		"buying_label"                : ("text"    , _("Buying")),
		# (text of widget: selling_label)
		"selling_label"               : ("text"    , _("Selling")),
		},

	"overview_groundunit.xml" : {
		# (text of widget: lbl_weapon_storage)
		"lbl_weapon_storage"          : ("text"    , _("Weapons:")),
		},

	"overview_mainsquare.xml" : {
		# (text of widget: name_label)
		"name_label"                  : ("text"    , _("Name:")),
		},

	"overview_productionbuilding.xml" : {
		# (text of widget: headline)
		"headline"                    : ("text"    , _("Building overview")),
		# (tooltip of widget: running_costs_label)
		"running_costs_label"         : ("tooltip" , _("Running costs")),
		# (tooltip of widget: capacity_utilisation)
		"capacity_utilisation"        : ("tooltip" , _("capacity utilization")),
		# (tooltip of widget: running_costs)
		"running_costs"               : ("tooltip" , _("Running costs")),
		},

	"overview_resourcedeposit.xml" : {
		# (text of widget: headline)
		"headline"                    : ("text"    , _("Resource deposit")),
		# (text of widget: res_dep_description_lbl)
		"res_dep_description_lbl"     : ("text"    , _("This is a resource deposit where you can build a mine to dig up resources.")),
		# (text of widget: res_dep_description_lbl2) It == The resource deposit
		"res_dep_description_lbl2"    : ("text"    , _("It contains these resources:")),
		},

	"overview_settler.xml" : {
		# (text of widget: needed_res_label)
		"needed_res_label"            : ("text"    , _("Needed resources:")),
		# (text of widget: tax_label)
		"tax_label"                   : ("text"    , _("Taxes:")),
		# (tooltip of widget: happiness_label)
		"happiness_label"             : ("tooltip" , _("Happiness")),
		# (tooltip of widget: paid_taxes_label)
		"paid_taxes_label"            : ("tooltip" , _("Paid taxes")),
		# (tooltip of widget: paid_taxes_label)
		"paid_taxes_label"            : ("tooltip" , _("Tax rate")),
		# (tooltip of widget: residents_label)
		"residents_label"             : ("tooltip" , _("Residents")),
		# (tooltip of widget: inhabitants)
		"inhabitants"                 : ("tooltip" , _("Residents")),
		# (tooltip of widget: tax_val_label)
		"tax_val_label"               : ("tooltip" , _("Tax rate")),
		# (tooltip of widget: taxes)
		"taxes"                       : ("tooltip" , _("Paid taxes")),
		# (tooltip of widget: happiness)
		"happiness"                   : ("tooltip" , _("Happiness")),
		},

	"overview_ship.xml" : {
		# (text of widget: foundSettlement_label)
		"foundSettlement_label"       : ("text"    , _("Build settlement:")),
		# (text of widget: lbl_weapon_storage)
		"lbl_weapon_storage"          : ("text"    , _("Weapons:")),
		# (tooltip of widget: name)
		"name"                        : ("tooltip" , _("Click to change the name of this ship.")),
		# (tooltip of widget: foundSettlement)
		"foundSettlement"             : ("tooltip" , _("Build settlement")),
		},

	"overview_signalfire.xml" : {
		# (text of widget: signal_fire_description_lbl)
		"signal_fire_description_lbl" : ("text"    , _("The signal fire shows the free trader how to reach your settlement in case you want to buy or sell goods.")),
		},

	"overview_tradership.xml" : {
		# (text of widget: trader_description_lbl)
		"trader_description_lbl"      : ("text"    , _("This is the free trader's ship. It will visit you from time to time to buy or sell goods.")),
		},

	"overviewtab.xml" : {
		# (text of widget: headline)
		"headline"                    : ("text"    , _("Overview")),
		# (text of widget: name_label)
		"name_label"                  : ("text"    , _("Name:")),
		},

	"buy_sell_goods.xml" : {
		# (text of widget: exchange_label)
		"exchange_label"              : ("text"    , _("Exchange:")),
		# (text of widget: headline)
		"headline"                    : ("text"    , _("Trade")),
		# (text of widget: ship_label)
		"ship_label"                  : ("text"    , _("Ship:")),
		},

	"exchange_goods.xml" : {
		# (text of widget: exchange_label)
		"exchange_label"              : ("text"    , _("Exchange:")),
		# (text of widget: headline)
		"headline"                    : ("text"    , _("Trade")),
		# (text of widget: ship_label)
		"ship_label"                  : ("text"    , _("Ship:")),
		},

	"fighting_ship_inventory.xml" : {
		# (text of widget: configure_route_label)
		"configure_route_label"       : ("text"    , _("Configure trading route:")),
		# (text of widget: headline)
		"headline"                    : ("text"    , _("Inventory")),
		# (text of widget: load_unload_label)
		"load_unload_label"           : ("text"    , _("Load/Unload:")),
		},

	"ship_inventory.xml" : {
		# (text of widget: configure_route_label)
		"configure_route_label"       : ("text"    , _("Configure trading route:")),
		# (text of widget: headline)
		"headline"                    : ("text"    , _("Inventory")),
		# (text of widget: load_unload_label)
		"load_unload_label"           : ("text"    , _("Load/Unload:")),
		},

	"overview_farmproductionline.xml" : {
		# (tooltip of widget: toggle_active_active)
		"toggle_active_active"        : ("tooltip" , _("Pause production")),
		# (tooltip of widget: toggle_active_inactive)
		"toggle_active_inactive"      : ("tooltip" , _("Start production")),
		},

	"overview_productionline.xml" : {
		# (tooltip of widget: toggle_active_active)
		"toggle_active_active"        : ("tooltip" , _("Pause production")),
		# (tooltip of widget: toggle_active_inactive)
		"toggle_active_inactive"      : ("tooltip" , _("Start production")),
		},

	"route_entry.xml" : {
		# (tooltip of widget: delete_bo) Trade route entry
		"delete_bo"                   : ("tooltip" , _("Delete entry")),
		# (tooltip of widget: move_down) Trade route entry
		"move_down"                   : ("tooltip" , _("Move down")),
		# (tooltip of widget: move_up) Trade route entry
		"move_up"                     : ("tooltip" , _("Move up")),
		},

	"captains_log.xml" : {
		# (tooltip of widget: cancelButton) Captain's Log: logbook/diary used in scenarios
		"cancelButton"                : ("tooltip" , _("Leave Captain's log")),
		# (tooltip of widget: backwardButton) Entry of Captain's Log (logbook/diary used in scenarios)
		"backwardButton"              : ("tooltip" , _("Read prev. entries")),
		# (tooltip of widget: forwardButton) Entry of Captain's Log (logbook/diary used in scenarios)
		"forwardButton"               : ("tooltip" , _("Read next entries")),
		},

	"choose_next_scenario.xml" : {
		# (text of widget: head_left)
		"head_left"                   : ("text"    , _("Available Scenarios")),
		# (text of widget: head_right)
		"head_right"                  : ("text"    , _("Scenario description")),
		# (text of widget: scenario_details) More text describing the scenario
		"scenario_details"            : ("text"    , _("Details:")),
		# (tooltip of widget: cancelButton) Players either select the next scenario they want to play or press this button
		"cancelButton"                : ("tooltip" , _("Continue playing")),
		# (tooltip of widget: choose_scenario) Select which scenario to play
		"choose_scenario"             : ("tooltip" , _("Choose this scenario")),
		},

	"configure_route.xml" : {
		# (text of widget: lbl_wait_at_load) Trade route setting: Whether to wait until all goods could be loaded.
		"lbl_wait_at_load"            : ("text"    , _("Wait at load:")),
		# (text of widget: lbl_wait_at_unload) Trade route setting: Whether to wait until all goods could be unloaded.
		"lbl_wait_at_unload"          : ("text"    , _("Wait at unload:")),
		# (tooltip of widget: cancelButton)
		"cancelButton"                : ("tooltip" , _("Exit")),
		# (tooltip of widget: add_bo) List of harbors in trade route
		"add_bo"                      : ("tooltip" , _("Add to list")),
		# (tooltip of widget: start_route) Trade route
		"start_route"                 : ("tooltip" , _("Start route")),
		},

	"island_production.xml" : {
		# (tooltip of widget: cancelButton)
		"cancelButton"                : ("tooltip" , _("Close")),
		},

	"players_overview.xml" : {
		# (text of widget: building_score)
		"building_score"              : ("text"    , _("Buildings")),
		# (text of widget: headline)
		"headline"                    : ("text"    , _("Player scores")),
		# (text of widget: land_score)
		"land_score"                  : ("text"    , _("Land")),
		# (text of widget: money_score)
		"money_score"                 : ("text"    , _("Money")),
		# (text of widget: player_name)
		"player_name"                 : ("text"    , _("Name")),
		# (text of widget: resource_score)
		"resource_score"              : ("text"    , _("Resources")),
		# (text of widget: settler_score)
		"settler_score"               : ("text"    , _("Settlers")),
		# (text of widget: total_score)
		"total_score"                 : ("text"    , _("Total")),
		# (text of widget: unit_score)
		"unit_score"                  : ("text"    , _("Units")),
		# (tooltip of widget: cancelButton)
		"cancelButton"                : ("tooltip" , _("Close")),
		},

	"players_settlements.xml" : {
		# (text of widget: balance)
		"balance"                     : ("text"    , _("Balance")),
		# (text of widget: inhabitants)
		"inhabitants"                 : ("text"    , _("Inhabitants")),
		# (text of widget: running_costs)
		"running_costs"               : ("text"    , _("Running costs")),
		# (text of widget: settlement_name)
		"settlement_name"             : ("text"    , _("Name")),
		# (text of widget: taxes)
		"taxes"                       : ("text"    , _("Taxes")),
		# (tooltip of widget: cancelButton)
		"cancelButton"                : ("tooltip" , _("Close")),
		},

	"ships_list.xml" : {
		# (text of widget: health)
		"health"                      : ("text"    , _("Health")),
		# (text of widget: ship_name)
		"ship_name"                   : ("text"    , _("Name")),
		# (text of widget: ship_type)
		"ship_type"                   : ("text"    , _("Type")),
		# (text of widget: status)
		"status"                      : ("text"    , _("Status")),
		# (text of widget: weapons)
		"weapons"                     : ("text"    , _("Weapons")),
		# (tooltip of widget: cancelButton)
		"cancelButton"                : ("tooltip" , _("Close")),
		},

	"stancewidget.xml" : {
		# (tooltip of widget: aggressive) Description of combat stance (how units behave when fighting)
		"aggressive"                  : ("tooltip" , _("Aggressive")),
		# (tooltip of widget: flee) Description of combat stance (how units behave when fighting)
		"flee"                        : ("tooltip" , _("Flee")),
		# (tooltip of widget: hold_ground) Description of combat stance (how units behave when fighting)
		"hold_ground"                 : ("tooltip" , _("Hold ground")),
		# (tooltip of widget: none) Description of combat stance (how units behave when fighting)
		"none"                        : ("tooltip" , _("Passive")),
		},

	"help.xml" : {
		# (text of widget: headline)
		"headline"                    : ("text"    , _("Key bindings")),
		# (text of widget: lbl_b)
		"lbl_b"                       : ("text"    , _("{B} = Show build menu")),
		# (text of widget: lbl_c)
		"lbl_c"                       : ("text"    , _("{C} = Chat")),
		# (text of widget: lbl_comma)
		"lbl_comma"                   : ("text"    , _("{ , } = Rotate building left")),
		# (text of widget: lbl_down)
		"lbl_down"                    : ("text"    , _("{DOWN} = Scroll down")),
		# (text of widget: lbl_escape)
		"lbl_escape"                  : ("text"    , _("{ESC} = Show pause menu")),
		# (text of widget: lbl_f1)
		"lbl_f1"                      : ("text"    , _("{F1} = Display help")),
		# (text of widget: lbl_f10)
		"lbl_f10"                     : ("text"    , _("{F10} = Toggle console on/off")),
		# (text of widget: lbl_f2)
		"lbl_f2"                      : ("text"    , _("{F2} = Show player scores")),
		# (text of widget: lbl_f3)
		"lbl_f3"                      : ("text"    , _("{F3} = Show settlement list")),
		# (text of widget: lbl_f4)
		"lbl_f4"                      : ("text"    , _("{F4} = Show ship list")),
		# (text of widget: lbl_f5)
		"lbl_f5"                      : ("text"    , _("{F5} = Quicksave")),
		# (text of widget: lbl_f9)
		"lbl_f9"                      : ("text"    , _("{F9} = Quickload")),
		# (text of widget: lbl_fife_and_uh_team)
		"lbl_fife_and_uh_team"        : ("text"    , _("The FIFE and Unknown Horizons development teams")),
		# (text of widget: lbl_g)
		"lbl_g"                       : ("text"    , _("{G} = Toggle grid on/off")),
		# (text of widget: lbl_h)
		"lbl_h"                       : ("text"    , _("{H} = Show coordinate values (Debug)")),
		# (text of widget: lbl_have_fun)
		"lbl_have_fun"                : ("text"    , _("Have fun.")),
		# (text of widget: lbl_l)
		"lbl_l"                       : ("text"    , _("{L} = Toggle Captain's log")),
		# (text of widget: lbl_left)
		"lbl_left"                    : ("text"    , _("{LEFT} = Scroll left")),
		# (text of widget: lbl_minus)
		"lbl_minus"                   : ("text"    , _("{ - } = Decrease game speed")),
		# (text of widget: lbl_p)
		"lbl_p"                       : ("text"    , _("{P} = Pause game")),
		# (text of widget: lbl_period)
		"lbl_period"                  : ("text"    , _("{ . } = Rotate building right")),
		# (text of widget: lbl_plus)
		"lbl_plus"                    : ("text"    , _("{ + } = Increase game speed")),
		# (text of widget: lbl_right)
		"lbl_right"                   : ("text"    , _("{RIGHT} = Scroll right")),
		# (text of widget: lbl_s)
		"lbl_s"                       : ("text"    , _("{S} = Screenshot")),
		# (text of widget: lbl_shift)
		"lbl_shift"                   : ("text"    , _("{SHIFT} = Hold to place multiple buildings")),
		# (text of widget: lbl_t)
		"lbl_t"                       : ("text"    , _("{T} = Toggle translucency of ambient buildings")),
		# (text of widget: lbl_up)
		"lbl_up"                      : ("text"    , _("{UP} = Scroll up")),
		# (text of widget: lbl_x)
		"lbl_x"                       : ("text"    , _("{X} = Enable destruct mode")),
		# (tooltip of widget: okButton)
		"okButton"                    : ("tooltip" , _("Return")),
		},

	"ingamemenu.xml" : {
		# (text of widget: help)
		"help"                        : ("text"    , _("Help")),
		# (text of widget: loadgame)
		"loadgame"                    : ("text"    , _("Load game")),
		# (text of widget: quit)
		"quit"                        : ("text"    , _("Cancel game")),
		# (text of widget: savegame)
		"savegame"                    : ("text"    , _("Save game")),
		# (text of widget: settings)
		"settings"                    : ("text"    , _("Settings")),
		# (text of widget: start)
		"start"                       : ("text"    , _("Return to game")),
		},

	"loadingscreen.xml" : {
		# (text of widget: loading_label)
		"loading_label"               : ("text"    , _("Loading ...")),
		# (text of widget: version_label)
		"version_label"               : ("text"    , VERSION.string()),
		},

	"mainmenu.xml" : {
		# (text of widget: chimebell)
		"chimebell"                   : ("text"    , _("Attention please!")),
		# (text of widget: credits)
		"credits"                     : ("text"    , _("Credits")),
		# (text of widget: help) Main / in-game menu entry
		"help"                        : ("text"    , _("Help")),
		# (text of widget: loadgame) Open a widget to select which game to load
		"loadgame"                    : ("text"    , _("Load game")),
		# (text of widget: quit) Completely shut down UH
		"quit"                        : ("text"    , _("Quit")),
		# (text of widget: settings) Main / in-game menu entry
		"settings"                    : ("text"    , _("Settings")),
		# (text of widget: start) Opens widget to create singleplayer games (campaigns, scenarios, random maps, free play)
		"start"                       : ("text"    , _("Singleplayer")),
		# (text of widget: start_multi) Opens widget to join or create multiplayer games
		"start_multi"                 : ("text"    , _("Multiplayer")),
		# (text of widget: version_label)
		"version_label"               : ("text"    , VERSION.string()),
		},

	"multiplayer_creategame.xml" : {
		# (text of widget: create_game_lbl)
		"create_game_lbl"             : ("text"    , _("Create game:")),
		# (text of widget: exit_to_mp_menu_lbl)
		"exit_to_mp_menu_lbl"         : ("text"    , _("Back:")),
		# (text of widget: headline)
		"headline"                    : ("text"    , _("Choose a map:")),
		# (text of widget: headline)
		"headline"                    : ("text"    , _("Create game - Multiplayer")),
		# (text of widget: mp_player_limit_lbl)
		"mp_player_limit_lbl"         : ("text"    , _("Player limit:")),
		# (tooltip of widget: create)
		"create"                      : ("tooltip" , _("Create this new game")),
		# (tooltip of widget: cancel)
		"cancel"                      : ("tooltip" , _("Exit to multiplayer menu")),
		},

	"multiplayer_gamelobby.xml" : {
		# (text of widget: exit_to_mp_menu_lbl)
		"exit_to_mp_menu_lbl"         : ("text"    , _("Leave:")),
		# (text of widget: game_start_notice)
		"game_start_notice"           : ("text"    , _("The game will start as soon as enough players have joined.")),
		# (text of widget: headline)
		"headline"                    : ("text"    , _("Chat:")),
		# (text of widget: headline)
		"headline"                    : ("text"    , _("Gamelobby")),
		# (text of widget: startmessage)
		"startmessage"                : ("text"    , _("Game details:")),
		# (tooltip of widget: cancel)
		"cancel"                      : ("tooltip" , _("Exit gamelobby")),
		},

	"multiplayermenu.xml" : {
		# (text of widget: active_games_lbl)
		"active_games_lbl"            : ("text"    , _("Active games:")),
		# (text of widget: create_game_lbl)
		"create_game_lbl"             : ("text"    , _("Create game:")),
		# (text of widget: exit_to_main_menu_lbl)
		"exit_to_main_menu_lbl"       : ("text"    , _("Main menu:")),
		# (text of widget: game_showonlyownversion)
		"game_showonlyownversion"     : ("text"    , _("Show only games with the same version:")),
		# (text of widget: headline_left)
		"headline_left"               : ("text"    , _("New game - Multiplayer")),
		# (text of widget: join_game_lbl)
		"join_game_lbl"               : ("text"    , _("Join game")),
		# (text of widget: name_lbl)
		"name_lbl"                    : ("text"    , _("Apply:")),
		# (text of widget: refr_gamelist_lbl)
		"refr_gamelist_lbl"           : ("text"    , _("Refresh list:")),
		# (tooltip of widget: apply_new_nickname)
		"apply_new_nickname"          : ("tooltip" , _("Apply the new name")),
		# (tooltip of widget: create)
		"create"                      : ("tooltip" , _("Create a new game")),
		# (tooltip of widget: join)
		"join"                        : ("tooltip" , _("Join the selected game")),
		# (tooltip of widget: cancel)
		"cancel"                      : ("tooltip" , _("Exit to main menu")),
		# (tooltip of widget: refresh)
		"refresh"                     : ("tooltip" , _("Refresh list of active games")),
		},

	"settings.xml" : {
		# (text of widget: autosave_interval_label)
		"autosave_interval_label"     : ("text"    , _("Autosave interval in minutes:")),
		# (text of widget: color_depth_label)
		"color_depth_label"           : ("text"    , _("Color depth:")),
		# (text of widget: edge_scrolling_label)
		"edge_scrolling_label"        : ("text"    , _("Enable edge scrolling:")),
		# (text of widget: effect_volume_label)
		"effect_volume_label"         : ("text"    , _("Effects volume:")),
		# (text of widget: headline)
		"headline"                    : ("text"    , _("Settings")),
		# (text of widget: headline_graphics)
		"headline_graphics"           : ("text"    , _("Graphics")),
		# (text of widget: headline_language)
		"headline_language"           : ("text"    , _("Language")),
		# (text of widget: headline_network)
		"headline_network"            : ("text"    , _("Network")),
		# (text of widget: headline_saving)
		"headline_saving"             : ("text"    , _("Saving")),
		# (text of widget: headline_sound)
		"headline_sound"              : ("text"    , _("Sound")),
		# (text of widget: language_label)
		"language_label"              : ("text"    , _("Select language:")),
		# (text of widget: minimap_rotation_label)
		"minimap_rotation_label"      : ("text"    , _("Enable minimap rotation:")),
		# (text of widget: music_volume_label)
		"music_volume_label"          : ("text"    , _("Music volume:")),
		# (text of widget: network_port_hint_lbl)
		"network_port_hint_lbl"       : ("text"    , _("(0 means default)")),
		# (text of widget: network_port_lbl)
		"network_port_lbl"            : ("text"    , _("Network port:")),
		# (text of widget: number_of_autosaves_label)
		"number_of_autosaves_label"   : ("text"    , _("Number of autosaves:")),
		# (text of widget: number_of_quicksaves_label)
		"number_of_quicksaves_label"  : ("text"    , _("Number of quicksaves:")),
		# (text of widget: screen_fullscreen_text)
		"screen_fullscreen_text"      : ("text"    , _("Full screen:")),
		# (text of widget: screen_resolution_label)
		"screen_resolution_label"     : ("text"    , _("Screen resolution:")),
		# (text of widget: sound_enable_opt_text)
		"sound_enable_opt_text"       : ("text"    , _("Enable sound:")),
		# (text of widget: uninterrupted_building_label)
		"uninterrupted_building_label": ("text"    , _("Uninterrupted building:")),
		# (text of widget: use_renderer_label)
		"use_renderer_label"          : ("text"    , _("Used renderer:")),
		# (text of widget: warning)
		"warning"                     : ("text"    , _("Please make sure that you know what you do.")),
		# (tooltip of widget: okButton)
		"okButton"                    : ("tooltip" , _("Apply")),
		# (tooltip of widget: cancelButton)
		"cancelButton"                : ("tooltip" , _("Return")),
		# (tooltip of widget: defaultButton)
		"defaultButton"               : ("tooltip" , _("Reset to default settings")),
		},

	"select_savegame.xml" : {
		# (text of widget: enter_filename_label)
		"enter_filename_label"        : ("text"    , _("Enter filename:")),
		# (text of widget: headline_details_label) More text describing the savegame
		"headline_details_label"      : ("text"    , _("Details:")),
		# (text of widget: headline_saved_games_label)
		"headline_saved_games_label"  : ("text"    , _("Your saved games:")),
		# (tooltip of widget: okButton)
		"okButton"                    : ("tooltip" , _("Start game")),
		# (tooltip of widget: cancelButton)
		"cancelButton"                : ("tooltip" , _("Cancel")),
		# (tooltip of widget: deleteButton)
		"deleteButton"                : ("tooltip" , _("Delete selected savegame")),
		},

	"singleplayermenu.xml" : {
		# (text of widget: headline)
		"headline"                    : ("text"    , _("New game - Singleplayer")),
		# (text of widget: main_menu_label)
		"main_menu_label"             : ("text"    , _("Main menu:")),
		# (text of widget: start_game_label)
		"start_game_label"            : ("text"    , _("Start game:")),
		# (text of widget: campaign)
		"campaign"                    : ("text"    , _("Campaign")),
		# (text of widget: free_maps)
		"free_maps"                   : ("text"    , _("Free play")),
		# (text of widget: random)
		"random"                      : ("text"    , _("Random map")),
		# (text of widget: scenario)
		"scenario"                    : ("text"    , _("Scenario")),
		# (tooltip of widget: okay)
		"okay"                        : ("tooltip" , _("Start game")),
		# (tooltip of widget: cancel)
		"cancel"                      : ("tooltip" , _("Exit to main menu")),
		},

	"sp_campaign.xml" : {
		# (text of widget: choose_map_lbl)
		"choose_map_lbl"              : ("text"    , _("Choose a map to play:")),
		},

	"sp_free_maps.xml" : {
		# (text of widget: headline_choose_map_lbl)
		"headline_choose_map_lbl"     : ("text"    , _("Choose a map to play:")),
		},

	"sp_random.xml" : {
		# (text of widget: headline_map_settings_lbl)
		"headline_map_settings_lbl"   : ("text"    , _("Map settings:")),
		},

	"sp_scenario.xml" : {
		# (text of widget: choose_map_lbl)
		"choose_map_lbl"              : ("text"    , _("Choose a map to play:")),
		},

	"aidataselection.xml" : {
		# (text of widget: ai_players_label)
		"ai_players_label"            : ("text"    , _("AI players:")),
		},

	"game_settings.xml" : {
		# (text of widget: headline_game_settings_lbl)
		"headline_game_settings_lbl"  : ("text"    , _("Game settings:")),
		# (text of widget: lbl_free_trader) Whether to create this kind of player in the game.
		"lbl_free_trader"             : ("text"    , _("Free Trader")),
		# (text of widget: lbl_pirates) Whether to create this kind of player in the game.
		"lbl_pirates"                 : ("text"    , _("Pirates")),
		},

	"playerdataselection.xml" : {
		# (text of widget: color_label)
		"color_label"                 : ("text"    , _("Color:")),
		# (text of widget: player_label)
		"player_label"                : ("text"    , _("Player name:")),
		},
>>>>>>> cde96dce
	}<|MERGE_RESOLUTION|>--- conflicted
+++ resolved
@@ -39,548 +39,6 @@
 def set_translations():
 	global text_translations
 	text_translations = {
-<<<<<<< HEAD
-		"stringpreviewwidget.xml" : {
-			"headline"                    : _("String Previewer Tool for Scenario files"),
-			"hintlbl"                     : _("select a scenario and click on load/reload to update the messages in the captain's log"),
-			"load"                        : _("load/reload"),
-			},
-		"buildtab_increment0.xml" : {
-			"companies_label"             : _("Companies"),
-			"headline"                    : _("Sailor buildings"),
-			"residents_infra_label"       : _("Residents and infrastructure"),
-			"services_label"              : _("Services"),
-			"church-1"                    : _("Pavilion: Fulfills religious needs of sailors."),
-			"fisher-1"                    : _("Fisherman: Fishes the sea, produces food."),
-			"hunter-1"                    : _("Hunter: Hunts wild forest animals, produces food."),
-			"lighthouse-1"                : _("Signal fire: Allows the player to trade with the free trader."),
-			"lumberjack-1"                : _("Lumberjack: Chops down trees and turns them into boards."),
-			"main_square-1"               : _("Main square: Supplies citizens with goods."),
-			"resident-1"                  : _("Tent: Houses your inhabitants."),
-			"store-1"                     : _("Storage: Extends stock and provides collectors."),
-			"street-1"                    : _("Trail: Needed for collecting goods."),
-			"tree-1"                      : _("Tree"),
-			},
-		"buildtab_increment1.xml" : {
-			"companies_label"             : _("Companies"),
-			"fields_label"                : _("Fields"),
-			"headline"                    : _("Pioneer buildings"),
-			"military_label"              : _("Military"),
-			"services_label"              : _("Services"),
-			"boat_builder-1"              : _("Boat builder: Builds boats and small ships. Built on coast."),
-			"brickyard-1"                 : _("Brickyard: Turns clay into bricks."),
-			"clay-pit-1"                  : _("Clay pit: Gets clay from deposit."),
-			"distillery-1"                : _("Distillery: Turns sugar into liquor."),
-			"herder-1"                    : _("Farm: Grows field crops and raises livestock."),
-			"pasture-1"                   : _("Pasture: Raises sheep. Produces wool. Needs a farm."),
-			"potatofield-1"               : _("Potato field: Yields food. Needs a farm."),
-			"sugarfield-1"                : _("Sugarcane field: Used in liquor production. Needs a farm."),
-			"tower-1"                     : _("Wooden tower: Defends your settlement."),
-			"villageschool-1"             : _("Village school: Provides education."),
-			"weaver-1"                    : _("Weaver: Turns lamb wool into cloth."),
-			},
-		"buildtab_increment2.xml" : {
-			"companies_label"             : _("Companies"),
-			"fields_label"                : _("Fields"),
-			"headline"                    : _("Settler buildings"),
-			"mining_label"                : _("Mining"),
-			"services_label"              : _("Services"),
-			"butchery-1"                  : _("Butchery: Needs pigs or cattle. Produces food."),
-			"cattlerun-1"                 : _("Cattle run: Raises cattle. Needs a farm."),
-			"charcoal-burning-1"          : _("Charcoal burning: Burns a lot of boards to charcoal."),
-			"iron-mine-1"                 : _("Mine: Gets ores from deposit."),
-			"pigsty-1"                    : _("Pigsty: Raises pigs. Needs a farm."),
-			"saltponds-1"                 : _("Salt ponds: Evaporates salt. Built on sea coast."),
-			"smeltery-1"                  : _("Smeltery: Refines all kind of ores."),
-			"tavern-1"                    : _("Tavern: Provides get-together."),
-			"tobaccofield-1"              : _("Tobacco field: Produces tobacco. Needs a farm."),
-			"tobacconist-1"               : _("Tobacconist: Produces tobaccos out of tobacco."),
-			"toolmaker-1"                 : _("Toolmaker: Produces tools out of iron."),
-			},
-		"buildtab_no_settlement.xml" : {
-			"headline"                    : _("Game start"),
-			"howto_1_need_bo"             : _("You need to found a settlement before you can construct buildings!"),
-			"howto_2_navigate_ship"       : _("Select your ship and approach the coast via right-click."),
-			"howto_3_build_bo"            : _("Afterwards, press the large button in the ship overview tab."),
-			},
-		"place_building.xml" : {
-			"headline"                    : _("Build"),
-			"running_costs_label"         : _("Running costs:"),
-			},
-		"city_info.xml" : {
-			"city_info_inhabitants"       : _("Inhabitants"),
-			"city_name"                   : _("Click to change the name of your settlement."),
-			},
-		"menu_panel.xml" : {
-			"build"                       : _("Build menu"),
-			"destroy_tool"                : _("Destroy"),
-			"diplomacyButton"             : _("Diplomacy"),
-			"gameMenuButton"              : _("Game menu"),
-			"logbook"                     : _("Captain's log"),
-			},
-		"minimap.xml" : {
-			"rotateLeft"                  : _("Rotate map counterclockwise"),
-			"rotateRight"                 : _("Rotate map clockwise"),
-			"speedDown"                   : _("Decrease game speed"),
-			"speedUp"                     : _("Increase game speed"),
-			"zoomIn"                      : _("Zoom in"),
-			"zoomOut"                     : _("Zoom out"),
-			},
-		"status.xml" : {
-			"boards_icon"                 : _("Boards"),
-			"bricks_icon"                 : _("Bricks"),
-			"food_icon"                   : _("Food"),
-			"textiles_icon"               : _("Textiles"),
-			"tools_icon"                  : _("Tools"),
-			},
-		"status_gold.xml" : {
-			"gold_icon"                   : _("Gold"),
-			},
-		"change_name.xml" : {
-			"enter_new_name_lbl"          : _("Enter new name:"),
-			"headline_change_name"        : _("Change name"),
-			"okButton"                    : _("Apply the new name"),
-			},
-		"chat.xml" : {
-			"chat_lbl"                    : _("Enter your message:"),
-			"headline"                    : _("Chat"),
-			},
-		"boatbuilder.xml" : {
-			"BB_cancel_build_label"       : _("Cancel building:"),
-			"BB_cancel_warning_label"     : _("(lose all resources)"),
-			"BB_current_order"            : _("Currently building:"),
-			"BB_howto_build_lbl"          : _("To build a boat, click on one of the class tabs, select the desired ship and confirm the order."),
-			"BB_progress_label"           : _("Construction progress:"),
-			"headline"                    : _("Building overview"),
-			"BB_cancel_button"            : _("Cancel all building progress"),
-			"toggle_active_active"        : _("Pause"),
-			"toggle_active_inactive"      : _("Resume"),
-			"running_costs_label"         : _("Running costs"),
-			},
-		"boatbuilder_trade.xml" : {
-			"headline"                    : _("Trade boats"),
-			"headline_BB_trade_ship1"     : _("Huker"),
-			"BB_build_trade_1"            : _("Build this ship!"),
-			},
-		"boatbuilder_war1.xml" : {
-			"headline"                    : _("War boats"),
-			"headline_BB_war1_ship1"      : _("Frigate"),
-			"BB_build_war1_1"             : _("Build this ship!"),
-			},
-		"buysellmenu.xml" : {
-			"buy_label"                   : _("Buy resources"),
-			"buysell_help_label"          : _("Click on slot icon to toggle mode:"),
-			"headline"                    : _("Buy or sell resources"),
-			"sell_label"                  : _("Sell resources"),
-			},
-		"select_trade_resource.xml" : {
-			"headline"                    : _("Select resources:"),
-			},
-		"tab_account.xml" : {
-			"buy_expenses_label"          : _("Buying"),
-			"headline"                    : _("Account"),
-			"headline_balance_label"      : _("Balance:"),
-			"headline_expenses_label"     : _("Expenses:"),
-			"headline_income_label"       : _("Income:"),
-			"running_costs_label"         : _("Running costs"),
-			"sell_income_label"           : _("Sale"),
-			"taxes_label"                 : _("Taxes"),
-			"show_production_overview"    : _("Show resources produced in this settlement"),
-			},
-		"diplomacy.xml" : {
-			"ally_label"                  : _("ally"),
-			"enemy_label"                 : _("enemy"),
-			"neutral_label"               : _("neutral"),
-			},
-		"overview_buildrelated.xml" : {
-			"headline"                    : _("Build fields"),
-			},
-		"overview_farm.xml" : {
-			"headline"                    : _("Building overview"),
-			"capacity_utilisation_label"  : _("capacity utilization"),
-			"running_costs_label"         : _("Running costs"),
-			"capacity_utilisation"        : _("capacity utilization"),
-			"running_costs"               : _("Running costs"),
-			},
-		"island_inventory.xml" : {
-			"headline"                    : _("Settlement inventory"),
-			},
-		"mainsquare_inhabitants.xml" : {
-			"avg_happiness_lbl"           : _("Average happiness:"),
-			"headline"                    : _("Settler overview"),
-			"most_needed_res_lbl"         : _("Most needed resource:"),
-			},
-		"mainsquare_pioneers.xml" : {
-			"headline"                    : _("Pioneers"),
-			"headline_residents_per_house": _("Residents per house"),
-			"headline_residents_total"    : _("Summary"),
-			"houses"                      : _("houses"),
-			"resident_1"                  : _("1 resident"),
-			"resident_2"                  : _("2 residents"),
-			"resident_3"                  : _("3 residents"),
-			"residents"                   : _("residents"),
-			"tax_label"                   : _("Taxes:"),
-			"upgrades_lbl"                : _("Upgrade permissions:"),
-			"paid_taxes_icon"             : _("Paid taxes"),
-			"tax_rate_icon"               : _("Tax rate"),
-			"tax_val_label"               : _("Tax rate"),
-			"taxes"                       : _("Paid taxes"),
-			},
-		"mainsquare_sailors.xml" : {
-			"headline"                    : _("Sailors"),
-			"headline_residents_per_house": _("Residents per house"),
-			"headline_residents_total"    : _("Summary"),
-			"houses"                      : _("houses"),
-			"resident_1"                  : _("1 resident"),
-			"resident_2"                  : _("2 residents"),
-			"residents"                   : _("residents"),
-			"tax_label"                   : _("Taxes:"),
-			"upgrades_lbl"                : _("Upgrade permissions:"),
-			"paid_taxes_icon"             : _("Paid taxes"),
-			"tax_rate_icon"               : _("Tax rate"),
-			"tax_val_label"               : _("Tax rate"),
-			"taxes"                       : _("Paid taxes"),
-			},
-		"mainsquare_settlers.xml" : {
-			"headline"                    : _("Settlers"),
-			"headline_residents_per_house": _("Residents per house"),
-			"headline_residents_total"    : _("Summary"),
-			"houses"                      : _("houses"),
-			"resident_1"                  : _("1 resident"),
-			"resident_2"                  : _("2 residents"),
-			"resident_3"                  : _("3 residents"),
-			"resident_4"                  : _("4 residents"),
-			"resident_5"                  : _("5 residents"),
-			"residents"                   : _("residents"),
-			"tax_label"                   : _("Taxes:"),
-			"upgrades_lbl"                : _("Upgrade not possible:"),
-			"allow_upgrades"              : _("This is the current maximum increment!"),
-			"paid_taxes_icon"             : _("Paid taxes"),
-			"tax_rate_icon"               : _("Tax rate"),
-			"tax_val_label"               : _("Tax rate"),
-			"taxes"                       : _("Paid taxes"),
-			},
-		"overview_branchoffice.xml" : {
-			"name_label"                  : _("Name:"),
-			"collector_utilisation_label" : _("Collector utilisation:"),
-			"running_costs_label"         : _("Running costs"),
-			"collector_utilisation"       : _("Collector utilisation:"),
-			"running_costs"               : _("Running costs"),
-			},
-		"overview_enemybranchoffice.xml" : {
-			"buying_label"                : _("Buying"),
-			"selling_label"               : _("Selling"),
-			},
-		"overview_groundunit.xml" : {
-			"lbl_weapon_storage"          : _("Weapons:"),
-			},
-		"overview_mainsquare.xml" : {
-			"name_label"                  : _("Name:"),
-			},
-		"overview_productionbuilding.xml" : {
-			"headline"                    : _("Building overview"),
-			"capacity_utilisation_label"  : _("capacity utilization"),
-			"running_costs_label"         : _("Running costs"),
-			"capacity_utilisation"        : _("capacity utilization"),
-			"running_costs"               : _("Running costs"),
-			},
-		"overview_resourcedeposit.xml" : {
-			"headline"                    : _("Resource deposit"),
-			"res_dep_description_lbl"     : _("This is a resource deposit where you can build a mine to dig up resources."),
-			"res_dep_description_lbl2"    : _("It contains these resources:"),
-			},
-		"overview_settler.xml" : {
-			"needed_res_label"            : _("Needed resources:"),
-			"tax_label"                   : _("Taxes:"),
-			"happiness_label"             : _("Happiness"),
-			"paid_taxes_label"            : _("Paid taxes"),
-			"paid_taxes_label"            : _("Tax rate"),
-			"residents_label"             : _("Residents"),
-			"inhabitants"                 : _("Residents"),
-			"tax_val_label"               : _("Tax rate"),
-			"taxes"                       : _("Paid taxes"),
-			"happiness"                   : _("Happiness"),
-			},
-		"overview_ship.xml" : {
-			"foundSettlement_label"       : _("Build settlement:"),
-			"lbl_weapon_storage"          : _("Weapons:"),
-			"name"                        : _("Click to change the name of this ship."),
-			"foundSettlement"             : _("Build settlement"),
-			},
-		"overview_signalfire.xml" : {
-			"signal_fire_description_lbl" : _("The signal fire shows the free trader how to reach your settlement in case you want to buy or sell goods."),
-			},
-		"overview_tradership.xml" : {
-			"trader_description_lbl"      : _("This is the free trader's ship. It will visit you from time to time to buy or sell goods."),
-			},
-		"overviewtab.xml" : {
-			"headline"                    : _("Overview"),
-			"name_label"                  : _("Name:"),
-			},
-		"buy_sell_goods.xml" : {
-			"buying_label"                : _("Buying"),
-			"exchange_label"              : _("Exchange:"),
-			"headline"                    : _("Trade"),
-			"selling_label"               : _("Selling"),
-			"ship_label"                  : _("Ship:"),
-			"trade_with_label"            : _("Trade partner:"),
-			},
-		"exchange_goods.xml" : {
-			"exchange_label"              : _("Exchange:"),
-			"headline"                    : _("Trade"),
-			"ship_label"                  : _("Ship:"),
-			"trade_with_label"            : _("Trade partner:"),
-			},
-		"fighting_ship_inventory.xml" : {
-			"configure_route_label"       : _("Configure trading route:"),
-			"headline"                    : _("Inventory"),
-			"load_unload_label"           : _("Load/Unload:"),
-			},
-		"ship_inventory.xml" : {
-			"configure_route_label"       : _("Configure trading route:"),
-			"headline"                    : _("Inventory"),
-			"load_unload_label"           : _("Load/Unload:"),
-			},
-		"overview_farmproductionline.xml" : {
-			"toggle_active_active"        : _("Pause production"),
-			"toggle_active_inactive"      : _("Start production"),
-			},
-		"overview_productionline.xml" : {
-			"toggle_active_active"        : _("Pause production"),
-			"toggle_active_inactive"      : _("Start production"),
-			},
-		"route_entry.xml" : {
-			"delete_bo"                   : _("Delete entry"),
-			"move_down"                   : _("Move down"),
-			"move_up"                     : _("Move up"),
-			},
-		"captains_log.xml" : {
-			"cancelButton"                : _("Leave Captain's log"),
-			"backwardButton"              : _("Read prev. entries"),
-			"forwardButton"               : _("Read next entries"),
-			},
-		"choose_next_scenario.xml" : {
-			"head_left"                   : _("Available Scenarios"),
-			"head_right"                  : _("Scenario description"),
-			"scenario_details"            : _("Details:"),
-			"cancelButton"                : _("Continue playing"),
-			"choose_scenario"             : _("Choose this scenario"),
-			},
-		"configure_route.xml" : {
-			"lbl_wait_at_load"            : _("Wait at load:"),
-			"lbl_wait_at_unload"          : _("Wait at unload:"),
-			"cancelButton"                : _("Exit"),
-			"add_bo"                      : _("Add to list"),
-			"start_route"                 : _("Start route"),
-			},
-		"healthwidget.xml" : {
-			"health_label"                : _("100/100"),
-			},
-		"island_production.xml" : {
-			"cancelButton"                : _("Close"),
-			},
-		"players_overview.xml" : {
-			"building_score"              : _("Buildings"),
-			"headline"                    : _("Player scores"),
-			"land_score"                  : _("Land"),
-			"money_score"                 : _("Money"),
-			"player_name"                 : _("Name"),
-			"resource_score"              : _("Resources"),
-			"settler_score"               : _("Settlers"),
-			"total_score"                 : _("Total"),
-			"unit_score"                  : _("Units"),
-			"cancelButton"                : _("Close"),
-			},
-		"players_settlements.xml" : {
-			"balance"                     : _("Balance"),
-			"inhabitants"                 : _("Inhabitants"),
-			"running_costs"               : _("Running costs"),
-			"settlement_name"             : _("Name"),
-			"taxes"                       : _("Taxes"),
-			"cancelButton"                : _("Close"),
-			},
-		"ships_list.xml" : {
-			"health"                      : _("Health"),
-			"ship_name"                   : _("Name"),
-			"ship_type"                   : _("Type"),
-			"status"                      : _("Status"),
-			"weapons"                     : _("Weapons"),
-			"cancelButton"                : _("Close"),
-			},
-		"stancewidget.xml" : {
-			"aggressive"                  : _("Aggressive"),
-			"flee"                        : _("Flee"),
-			"hold_ground"                 : _("Hold ground"),
-			"none"                        : _("None"),
-			},
-		"help.xml" : {
-			"headline"                    : _("Key bindings"),
-			"lbl_b"                       : _("{B} = Show build menu"),
-			"lbl_c"                       : _("{C} = Chat"),
-			"lbl_comma"                   : _("{ , } = Rotate building left"),
-			"lbl_down"                    : _("{DOWN} = Scroll down"),
-			"lbl_escape"                  : _("{ESC} = Show pause menu"),
-			"lbl_f1"                      : _("{F1} = Display help"),
-			"lbl_f10"                     : _("{F10} = Toggle console on/off"),
-			"lbl_f2"                      : _("{F2} = Show player scores"),
-			"lbl_f3"                      : _("{F3} = Show settlement list"),
-			"lbl_f4"                      : _("{F4} = Show ship list"),
-			"lbl_f5"                      : _("{F5} = Quicksave"),
-			"lbl_f9"                      : _("{F9} = Quickload"),
-			"lbl_fife_and_uh_team"        : _("The FIFE and Unknown Horizons development teams"),
-			"lbl_g"                       : _("{G} = Toggle grid on/off"),
-			"lbl_h"                       : _("{H} = Show coordinate values (Debug)"),
-			"lbl_have_fun"                : _("Have fun."),
-			"lbl_l"                       : _("{L} = Toggle Captain's log"),
-			"lbl_left"                    : _("{LEFT} = Scroll left"),
-			"lbl_minus"                   : _("{ - } = Decrease game speed"),
-			"lbl_p"                       : _("{P} = Pause game"),
-			"lbl_period"                  : _("{ . } = Rotate building right"),
-			"lbl_plus"                    : _("{ + } = Increase game speed"),
-			"lbl_right"                   : _("{RIGHT} = Scroll right"),
-			"lbl_s"                       : _("{S} = Screenshot"),
-			"lbl_shift"                   : _("{SHIFT} = Hold to place multiple buildings"),
-			"lbl_t"                       : _("{T} = Toggle translucency of ambient buildings"),
-			"lbl_up"                      : _("{UP} = Scroll up"),
-			"lbl_x"                       : _("{X} = Enable destruct mode"),
-			"okButton"                    : _("Return"),
-			},
-		"ingamemenu.xml" : {
-			"help"                        : _("Help"),
-			"loadgame"                    : _("Load game"),
-			"quit"                        : _("Cancel game"),
-			"savegame"                    : _("Save game"),
-			"settings"                    : _("Settings"),
-			"start"                       : _("Return to game"),
-			},
-		"loadingscreen.xml" : {
-			"loading_label"               : _("Loading ..."),
-			"version_label"               : VERSION.string(),
-			},
-		"mainmenu.xml" : {
-			"chimebell"                   : _("Attention please!"),
-			"credits"                     : _("Credits"),
-			"help"                        : _("Help"),
-			"loadgame"                    : _("Load game"),
-			"quit"                        : _("Quit"),
-			"settings"                    : _("Settings"),
-			"start"                       : _("Singleplayer"),
-			"start_multi"                 : _("Multiplayer"),
-			"version_label"               : VERSION.string(),
-			},
-		"multiplayer_creategame.xml" : {
-			"create_game_lbl"             : _("Create game:"),
-			"exit_to_mp_menu_lbl"         : _("Back:"),
-			"headline"                    : _("Choose a map:"),
-			"headline"                    : _("Create game - Multiplayer"),
-			"mp_player_limit_lbl"         : _("Player limit:"),
-			"create"                      : _("Create this new game"),
-			"cancel"                      : _("Exit to multiplayer menu"),
-			},
-		"multiplayer_gamelobby.xml" : {
-			"exit_to_mp_menu_lbl"         : _("Leave:"),
-			"game_start_notice"           : _("The game will start as soon as enough players have joined."),
-			"headline"                    : _("Chat:"),
-			"headline"                    : _("Gamelobby"),
-			"startmessage"                : _("Game details:"),
-			"cancel"                      : _("Exit gamelobby"),
-			},
-		"multiplayermenu.xml" : {
-			"active_games_lbl"            : _("Active games:"),
-			"create_game_lbl"             : _("Create game:"),
-			"exit_to_main_menu_lbl"       : _("Main menu:"),
-			"game_showonlyownversion"     : _("Show only games with the same version:"),
-			"headline_left"               : _("New game - Multiplayer"),
-			"join_game_lbl"               : _("Join game"),
-			"name_lbl"                    : _("Apply:"),
-			"refr_gamelist_lbl"           : _("Refresh list:"),
-			"apply_new_nickname"          : _("Apply the new name"),
-			"create"                      : _("Create a new game"),
-			"join"                        : _("Join the selected game"),
-			"cancel"                      : _("Exit to main menu"),
-			"refresh"                     : _("Refresh list of active games"),
-			},
-		"settings.xml" : {
-			"autosave_interval_label"     : _("Autosave interval in minutes:"),
-			"color_depth_label"           : _("Color depth:"),
-			"edge_scrolling_label"        : _("Enable edge scrolling:"),
-			"effect_volume_label"         : _("Effects volume:"),
-			"headline"                    : _("Settings"),
-			"headline_graphics"           : _("Graphics"),
-			"headline_language"           : _("Language"),
-			"headline_network"            : _("Network"),
-			"headline_saving"             : _("Saving"),
-			"headline_sound"              : _("Sound"),
-			"language_label"              : _("Select language:"),
-			"minimap_rotation_label"      : _("Enable minimap rotation:"),
-			"music_volume_label"          : _("Music volume:"),
-			"network_port_hint_lbl"       : _("(0 means default)"),
-			"network_port_lbl"            : _("Network port:"),
-			"number_of_autosaves_label"   : _("Number of autosaves:"),
-			"number_of_quicksaves_label"  : _("Number of quicksaves:"),
-			"screen_fullscreen_text"      : _("Full screen:"),
-			"screen_resolution_label"     : _("Screen resolution:"),
-			"sound_enable_opt_text"       : _("Enable sound:"),
-			"uninterrupted_building_label": _("Uninterrupted building:"),
-			"use_renderer_label"          : _("Used renderer:"),
-			"warning"                     : _("Please make sure that you know what you do."),
-			"okButton"                    : _("Apply"),
-			"cancelButton"                : _("Return"),
-			"defaultButton"               : _("Reset to default settings"),
-			},
-		"select_savegame.xml" : {
-			"enter_filename_label"        : _("Enter filename:"),
-			"headline_details_label"      : _("Details:"),
-			"headline_saved_games_label"  : _("Your saved games:"),
-			"okButton"                    : _("Start game"),
-			"cancelButton"                : _("Exit to main menu"),
-			"deleteButton"                : _("Delete selected savegame"),
-			},
-		"singleplayermenu.xml" : {
-			"headline"                    : _("New game - Singleplayer"),
-			"main_menu_label"             : _("Main menu:"),
-			"start_game_label"            : _("Start game:"),
-			"campaign"                    : _("Campaign"),
-			"free_maps"                   : _("Free play"),
-			"random"                      : _("Random map"),
-			"scenario"                    : _("Scenario"),
-			"okay"                        : _("Start game"),
-			"cancel"                      : _("Exit to main menu"),
-			},
-		"sp_campaign.xml" : {
-			"choose_map_lbl"              : _("Choose a map to play:"),
-			},
-		"sp_free_maps.xml" : {
-			"headline_choose_map_lbl"     : _("Choose a map to play:"),
-			},
-		"sp_random.xml" : {
-			"headline_map_settings_lbl"   : _("Map settings:"),
-			},
-		"sp_scenario.xml" : {
-			"choose_map_lbl"              : _("Choose a map to play:"),
-			},
-		"aidataselection.xml" : {
-			"ai_players_label"            : _("AI players:"),
-			},
-		"game_settings.xml" : {
-			"headline_game_settings_lbl"  : _("Game settings:"),
-			"lbl_free_trader"             : _("Free Trader"),
-			"lbl_pirates"                 : _("Pirates"),
-			},
-		"playerdataselection.xml" : {
-			"color_label"                 : _("Color:"),
-			"player_label"                : _("Player name:"),
-			},
-=======
-
-	"stringpreviewwidget.xml" : {
-		# (text of widget: headline)
-		"headline"                    : ("text"    , _("String Previewer Tool for Scenario files")),
-		# (text of widget: hintlbl)
-		"hintlbl"                     : ("text"    , _("select a scenario and click on load/reload to update the messages in the captain's log")),
-		# (text of widget: load)
-		"load"                        : ("text"    , _("load/reload")),
-		},
 
 	"buildtab_increment0.xml" : {
 		# (text of widget: companies_label)
@@ -798,6 +256,14 @@
 		"headline"                    : ("text"    , _("Trade boats")),
 		# (text of widget: headline_BB_trade_ship1) The huker is a ship class mostly used for fishing. It is the starting ship of players in Unknown Horizons. If you are not sure how to translate, just leave the field empty and it will be called Huker.
 		"headline_BB_trade_ship1"     : ("text"    , _("Huker")),
+		# (text of widget: noi18n)
+		"noi18n"                      : ("text"    , _("01t")),
+		# (text of widget: noi18n)
+		"noi18n"                      : ("text"    , _("03t")),
+		# (text of widget: noi18n)
+		"noi18n"                      : ("text"    , _("08t")),
+		# (text of widget: noi18n)
+		"noi18n"                      : ("text"    , _("550")),
 		# (tooltip of widget: BB_build_trade_1)
 		"BB_build_trade_1"            : ("tooltip" , _("Build this ship!")),
 		},
@@ -807,6 +273,16 @@
 		"headline"                    : ("text"    , _("War boats")),
 		# (text of widget: headline_BB_war1_ship1)
 		"headline_BB_war1_ship1"      : ("text"    , _("Frigate")),
+		# (text of widget: noi18n)
+		"noi18n"                      : ("text"    , _("02t")),
+		# (text of widget: noi18n)
+		"noi18n"                      : ("text"    , _("06t")),
+		# (text of widget: noi18n)
+		"noi18n"                      : ("text"    , _("07t")),
+		# (text of widget: noi18n)
+		"noi18n"                      : ("text"    , _("13t")),
+		# (text of widget: noi18n)
+		"noi18n"                      : ("text"    , _("750")),
 		# (tooltip of widget: BB_build_war1_1)
 		"BB_build_war1_1"             : ("tooltip" , _("Build this ship!")),
 		},
@@ -865,6 +341,8 @@
 	"overview_farm.xml" : {
 		# (text of widget: headline)
 		"headline"                    : ("text"    , _("Building overview")),
+		# (tooltip of widget: capacity_utilisation_label)
+		"capacity_utilisation_label"  : ("tooltip" , _("capacity utilization")),
 		# (tooltip of widget: running_costs_label)
 		"running_costs_label"         : ("tooltip" , _("Running costs")),
 		# (tooltip of widget: capacity_utilisation)
@@ -985,12 +463,16 @@
 		},
 
 	"overview_branchoffice.xml" : {
-		# (text of widget: collector_utilisation_label) Percentage describing how much time the collectors were idle (not collecting resources for this building's inventory)
-		"collector_utilisation_label" : ("text"    , _("Collector utilisation:")),
 		# (text of widget: name_label)
 		"name_label"                  : ("text"    , _("Name:")),
-		# (text of widget: running_costs_label)
-		"running_costs_label"         : ("text"    , _("Running costs:")),
+		# (tooltip of widget: collector_utilisation_label)
+		"collector_utilisation_label" : ("tooltip" , _("Collector utilisation:")),
+		# (tooltip of widget: running_costs_label)
+		"running_costs_label"         : ("tooltip" , _("Running costs")),
+		# (tooltip of widget: collector_utilisation) Percentage describing how much time the collectors were idle (not collecting resources for this building's inventory)
+		"collector_utilisation"       : ("tooltip" , _("Collector utilisation:")),
+		# (tooltip of widget: running_costs)
+		"running_costs"               : ("tooltip" , _("Running costs")),
 		},
 
 	"overview_enemybranchoffice.xml" : {
@@ -1013,6 +495,8 @@
 	"overview_productionbuilding.xml" : {
 		# (text of widget: headline)
 		"headline"                    : ("text"    , _("Building overview")),
+		# (tooltip of widget: capacity_utilisation_label)
+		"capacity_utilisation_label"  : ("tooltip" , _("capacity utilization")),
 		# (tooltip of widget: running_costs_label)
 		"running_costs_label"         : ("tooltip" , _("Running costs")),
 		# (tooltip of widget: capacity_utilisation)
@@ -1082,12 +566,28 @@
 		},
 
 	"buy_sell_goods.xml" : {
+		# (text of widget: buying_label)
+		"buying_label"                : ("text"    , _("Buying")),
 		# (text of widget: exchange_label)
 		"exchange_label"              : ("text"    , _("Exchange:")),
 		# (text of widget: headline)
 		"headline"                    : ("text"    , _("Trade")),
+		# (text of widget: noi18n)
+		"noi18n"                      : ("text"    , _("10t")),
+		# (text of widget: noi18n)
+		"noi18n"                      : ("text"    , _("1t")),
+		# (text of widget: noi18n)
+		"noi18n"                      : ("text"    , _("20t")),
+		# (text of widget: noi18n)
+		"noi18n"                      : ("text"    , _("50t")),
+		# (text of widget: noi18n)
+		"noi18n"                      : ("text"    , _("5t")),
+		# (text of widget: selling_label)
+		"selling_label"               : ("text"    , _("Selling")),
 		# (text of widget: ship_label)
 		"ship_label"                  : ("text"    , _("Ship:")),
+		# (text of widget: trade_with_label)
+		"trade_with_label"            : ("text"    , _("Trade partner:")),
 		},
 
 	"exchange_goods.xml" : {
@@ -1095,8 +595,20 @@
 		"exchange_label"              : ("text"    , _("Exchange:")),
 		# (text of widget: headline)
 		"headline"                    : ("text"    , _("Trade")),
+		# (text of widget: noi18n)
+		"noi18n"                      : ("text"    , _("10t")),
+		# (text of widget: noi18n)
+		"noi18n"                      : ("text"    , _("1t")),
+		# (text of widget: noi18n)
+		"noi18n"                      : ("text"    , _("20t")),
+		# (text of widget: noi18n)
+		"noi18n"                      : ("text"    , _("50t")),
+		# (text of widget: noi18n)
+		"noi18n"                      : ("text"    , _("5t")),
 		# (text of widget: ship_label)
 		"ship_label"                  : ("text"    , _("Ship:")),
+		# (text of widget: trade_with_label)
+		"trade_with_label"            : ("text"    , _("Trade partner:")),
 		},
 
 	"fighting_ship_inventory.xml" : {
@@ -1173,6 +685,11 @@
 		"add_bo"                      : ("tooltip" , _("Add to list")),
 		# (tooltip of widget: start_route) Trade route
 		"start_route"                 : ("tooltip" , _("Start route")),
+		},
+
+	"healthwidget.xml" : {
+		# (text of widget: noi18n_health_label)
+		"noi18n_health_label"         : ("text"    , _("100/100")),
 		},
 
 	"island_production.xml" : {
@@ -1303,6 +820,10 @@
 		"lbl_up"                      : ("text"    , _("{UP} = Scroll up")),
 		# (text of widget: lbl_x)
 		"lbl_x"                       : ("text"    , _("{X} = Enable destruct mode")),
+		# (text of widget: noi18n)
+		"noi18n"                      : ("text"    , _("http://www.fifengine.de")),
+		# (text of widget: noi18n)
+		"noi18n"                      : ("text"    , _("http://www.unknown-horizons.org")),
 		# (tooltip of widget: okButton)
 		"okButton"                    : ("tooltip" , _("Return")),
 		},
@@ -1542,5 +1063,4 @@
 		# (text of widget: player_label)
 		"player_label"                : ("text"    , _("Player name:")),
 		},
->>>>>>> cde96dce
 	}