--- conflicted
+++ resolved
@@ -790,11 +790,7 @@
 		# (text of widget: lbl_up)
 		"lbl_up"                      : ("text"    , _("Scroll up")),
 		# (text of widget: lbl_x)
-<<<<<<< HEAD
-		"lbl_x"                       : ("text"    , _("{X} = Enable destruct mode")),
-=======
 		"lbl_x"                       : ("text"    , _("Enable destruct mode")),
->>>>>>> da32e3c8
 		# (tooltip of widget: okButton)
 		"okButton"                    : ("tooltip" , _("Return")),
 		},
