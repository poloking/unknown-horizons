--- conflicted
+++ resolved
@@ -24,16 +24,15 @@
 
 from fife import fife
 from fife.fife import AudioSpaceCoordinate
+from fife.fife import Point3D
 
 import horizons.globals
 from horizons.constants import GAME_SPEED, LAYERS, VIEW
-from horizons.ext.typing import Tuple
 from horizons.messaging import ZoomChanged
 from horizons.util.changelistener import ChangeListener
 from horizons.util.shapes import Rect
 
 
-MapCoord = Tuple[int, int]
 
 
 class View(ChangeListener):
@@ -227,43 +226,22 @@
 		self._changed()
 
 	def get_displayed_area(self):
-<<<<<<< HEAD
-		"""Returns the coords of what is displayed on the screen as Rect"""
-		coords = self.cam.getLocation().getLayerCoordinates()
-=======
-		# type: () -> Tuple[MapCoord, MapCoord, MapCoord, MapCoord]
 		"""
 		Returns the coords (clockwise, beginning in the top-left corner) of what is
 		displayed on the screen.
 		"""
-		coords = self.cam.getLocationRef().getLayerCoordinates()
->>>>>>> 91e5e5eb
-		cell_dim = self.cam.getCellImageDimensions()
 		screen_width = horizons.globals.fife.engine_settings.getScreenWidth()
 		screen_height = horizons.globals.fife.engine_settings.getScreenHeight()
 
-		# Number of horizons/vertical cells on the screen
-		width_x = math.ceil(screen_width / (cell_dim.x * self.zoom))
-		width_y = math.ceil(screen_height / (cell_dim.y * self.zoom))
-
-		width_x //= 2
-		width_y //= 2
-
-		# Depending on rotation, the X/Y axis switch
-		d_x, d_y = {
-			45: (width_y // 2, width_x // 2),
-			225: (width_y // 2, width_x // 2),
-			135: (width_x // 2, width_y // 2),
-			315: (width_x // 2, width_y // 2)
-		}[self.cam.getRotation()]
-
-		(x, y) = coords.x, coords.y
-		return (
-			(x - d_x + d_y, y - d_x - d_y),
-			(x + d_y + d_y, y + d_x - d_y),
-			(x + d_x - d_y, y + d_x + d_y),
-			(x - d_x - d_y, y - d_x + d_y)
-		)
+		points = []
+		for screen_x, screen_y in [
+				(0,0),
+				(screen_width, 0),
+				(screen_width, screen_height),
+				(0, screen_height)]:
+			map_point = self.cam.toMapCoordinates(Point3D(screen_x, screen_y), False)
+			points.append((map_point.x, map_point.y))
+		return points
 
 	def save(self, db):
 		loc = self.cam.getLocation().getExactLayerCoordinates()
