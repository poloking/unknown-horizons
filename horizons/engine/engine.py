# -*- coding: utf-8 -*-
# ###################################################
# Copyright (C) 2008-2013 The Unknown Horizons Team
# team@unknown-horizons.org
# This file is part of Unknown Horizons.
#
# Unknown Horizons is free software; you can redistribute it and/or modify
# it under the terms of the GNU General Public License as published by
# the Free Software Foundation; either version 2 of the License, or
# (at your option) any later version.
#
# This program is distributed in the hope that it will be useful,
# but WITHOUT ANY WARRANTY; without even the implied warranty of
# MERCHANTABILITY or FITNESS FOR A PARTICULAR PURPOSE.  See the
# GNU General Public License for more details.
#
# You should have received a copy of the GNU General Public License
# along with this program; if not, write to the
# Free Software Foundation, Inc.,
# 51 Franklin St, Fifth Floor, Boston, MA  02110-1301  USA
# ###################################################

import locale

from fife import fife
from fife.extensions import pychan, fifelog
from fife.extensions.fife_settings import FIFE_MODULE

from horizons.constants import LANGUAGENAMES, PATHS
from horizons.engine import UH_MODULE, KEY_MODULE
from horizons.engine.pychan_util import init_pychan
from horizons.engine.settings import Settings
from horizons.engine.sound import Sound
from horizons.util.loaders.sqliteanimationloader import SQLiteAnimationLoader
from horizons.util.loaders.sqliteatlasloader import SQLiteAtlasLoader


class Fife(object):
	"""
	Basic initiation of engine. Followed later by init().
	"""
	def __init__(self):
		self.pump = []

		self._setting = Settings(PATHS.USER_CONFIG_FILE)
		self.engine = fife.Engine()
		self.engine_settings = self.engine.getSettings()

		self.init_logging()
		self.load_settings()

		self.pychan = pychan

		self.quit_requested = False
		self.break_requested = False
		self.return_values = None
		self._got_inited = False

	def load_settings(self):
		"""
		Load the settings from a python file and load them into the engine.
		Called in the ApplicationBase constructor.
		"""

		
		# get finalSetting (from the xml file, or if absent the default value)
		self._finalSetting = self._setting.get_module_settings("FIFE")
		
		engineSetting = self.engine.getSettings()
		
		engineSetting.setDefaultFontGlyphs(self._finalSetting['FontGlyphs'])
		engineSetting.setDefaultFontPath(self._finalSetting['Font'])
		engineSetting.setDefaultFontSize(self._finalSetting['DefaultFontSize'])
		engineSetting.setBitsPerPixel(self._finalSetting['BitsPerPixel'])
		engineSetting.setInitialVolume(self._finalSetting['InitialVolume'])
		engineSetting.setSDLRemoveFakeAlpha(self._finalSetting['SDLRemoveFakeAlpha'])
		engineSetting.setGLCompressImages(self._finalSetting['GLCompressImages'])
		engineSetting.setGLUseFramebuffer(self._finalSetting['GLUseFramebuffer'])
		engineSetting.setGLUseNPOT(self._finalSetting['GLUseNPOT'])
		(width, height) = self._finalSetting['ScreenResolution'].split('x')
		engineSetting.setScreenWidth(int(width))
		engineSetting.setScreenHeight(int(height))
		engineSetting.setRenderBackend(self._finalSetting['RenderBackend'])
		engineSetting.setFullScreen(self._finalSetting['FullScreen'])
		engineSetting.setVideoDriver(self._finalSetting['VideoDriver'])
		engineSetting.setLightingModel(self._finalSetting['Lighting'])

		try:
			engineSetting.setColorKeyEnabled(self._finalSetting['ColorKeyEnabled'])
		except:
			pass

		try:
			engineSetting.setColorKey(self._finalSetting['ColorKey'][0],self._finalSetting['ColorKey'][1],self._finalSetting['ColorKey'][2])
		except:
			pass

		try:
			engineSetting.setWindowTitle(self._finalSetting['WindowTitle'])
			engineSetting.setWindowIcon(self._finalSetting['WindowIcon'])
		except:
			pass
			
		try:
			engineSetting.setFrameLimitEnabled(self._finalSetting['FrameLimitEnabled'])
			engineSetting.setFrameLimit(self._finalSetting['FrameLimit'])
		except:
			pass

		try:
			engineSetting.setMouseSensitivity(self._finalSetting['MouseSensitivity'])
		except:
			pass

		try:
			engineSetting.setMouseAccelerationEnabled(self._finalSetting['MouseAcceleration'])
		except:
			pass

	def init_logging(self):
		"""
		Initialize the LogManager.
		"""

		logmodules = self._setting.get("FIFE", "LogModules", ["controller"])

		#log to both the console and log file
		self._log = fifelog.LogManager(self.engine,
									   self._setting.get("FIFE", "LogToPrompt", "0"),
									   self._setting.get("FIFE", "LogToFile", "0"))

		self._log.setLevelFilter(self._setting.get("FIFE", "LogLevelFilter", fife.LogManager.LEVEL_DEBUG))

		if logmodules:
			self._log.setVisibleModules(*logmodules)

	def init(self):
		"""Second initialization stage of engine
		"""
		self.engine.init()

		#init stuff
		self.eventmanager = self.engine.getEventManager()
		self.sound = Sound(self)
		self.imagemanager = self.engine.getImageManager()
		self.targetrenderer = self.engine.getTargetRenderer()
		self.animationloader = None

		#Set game cursor
		self.cursor = self.engine.getCursor()
		cursor_images = {
			'default':   'content/gui/images/cursors/cursor.png',
			'tearing':   'content/gui/images/cursors/cursor_tear.png',
			'attacking': 'content/gui/images/cursors/cursor_attack.png',
			'pipette':   'content/gui/images/cursors/cursor_pipette.png',
			'rename':    'content/gui/images/cursors/cursor_rename.png',
		}
		self.cursor_images = dict( (k, self.imagemanager.load(v)) for k, v in  cursor_images.iteritems() )
		self.cursor.set(self.cursor_images['default'])

		#init pychan
		debug_pychan = self.get_fife_setting('PychanDebug') # default is False
		self.pychan.init(self.engine, debug_pychan) # pychan debug mode may have performance impacts

		init_pychan()
		self._setting.apply()

		self._got_inited = True

	def init_animation_loader(self, use_atlases):
		# this method should not be called from init to catch any bugs caused by the loader changing after it.
		self.use_atlases = use_atlases
		if self.use_atlases:
			self.animationloader = SQLiteAtlasLoader()
		else:
			self.animationloader = SQLiteAnimationLoader()

<<<<<<< HEAD
=======
	def show_settings(self):
		"""Show fife settings gui"""
		if not hasattr(self, "_settings_extra_inited"):
			self._setting_handler.setup_setting_extras()
			self._settings_extra_inited = True
		if hasattr(self._setting, 'showSettingsDialog'):
			#TODO fifechan / FIFE 0.3.5+ compat
			self._setting.showSettingsDialog()
		else:
			# this is the old (0.3.4 and earlier) API
			self._setting.onOptionsPress()

>>>>>>> 8f09195b
	def set_cursor_image(self, which="default"):
		"""Sets a certain cursor image.
		See definition of cursor_images for reference."""
		self.cursor.set(self.cursor_images[which])

	def get_fife_setting(self, settingname):
		return self._setting.get(FIFE_MODULE, settingname)

	def set_fife_setting(self, settingname, value):
		"""Probably saves setting in memory. Call save_settings() later"""
		return self._setting.set(FIFE_MODULE, settingname, value)

	def get_uh_setting(self, settingname):
		return self._setting.get(UH_MODULE, settingname)

	def set_uh_setting(self, settingname, value):
		"""Probably saves setting in memory. Call save_settings() later"""
		self._setting.set(UH_MODULE, settingname, value)

	def get_hotkey_settings(self):
		return self._setting.get_module_settings(KEY_MODULE)

	def get_keys_for_action(self, action, default=False):
		"""Returns list of current hotkeys for *action* or its default hotkeys."""
		if default:
			keys = self._default_hotkeys.get(action)
		else:
			keys = self._setting.get(KEY_MODULE, action)
		return keys

	def set_key_for_action(self, action, newkey):
		"""Replaces all existing hotkeys for *action* with *newkey*."""
		self._setting.set(KEY_MODULE, action, newkey)

	def add_key_for_action(self, action, addkey):
		"""Adds hotkey *addkey* to list of hotkeys for action *action*."""
		old_keys = self._setting.get(KEY_MODULE, action, defaultValue=[])
		new_keys = set(old_keys + [addkey])
		self.set_key_for_action(action, list(new_keys))

	def remove_key_for_action(self, action, remkey):
		"""Removes hotkey *remkey* from list of hotkeys for action *action*."""
		old_keys = self._setting.get(KEY_MODULE, action, defaultValue=[])
		if remkey in old_keys:
				old_keys.remove(remkey)
		if len(old_keys) == 0:
				print 'Cannot have no binding for action'
				return
		self.set_key_for_action(action, old_keys)

	def replace_key_for_action(self, action, oldkey, newkey):
		"""Replaces key *oldkey* with key *newkey* for action *action*"""
		old_keys = self._setting.get(KEY_MODULE, action, defaultValue=[])
		if not oldkey in old_keys:
			return
		index = old_keys.index(oldkey)
		old_keys[index] = newkey
		self.set_key_for_action(action, old_keys)

	def save_settings(self):
		self._setting.save()

	def play_sound(self, emitter, soundfile):
		"""Plays a soundfile on the given emitter.
		@param emitter: string with the emitters name in horizons.globals.fife.sound.emitter that is to play the  sound
		@param soundfile: string containing the path to the soundfile"""
		self.sound.play_sound(emitter, soundfile)

	def get_locale(self):
		for locale_code, langname in LANGUAGENAMES.items():
			if langname == self.get_uh_setting('Language'):
				if not langname == 'System default':
					return locale_code
		try:
			default_locale, default_encoding = locale.getdefaultlocale()
			return default_locale.split('_')[0]
		except (ValueError, AttributeError):
			# OS X sometimes returns 'UTF-8' as locale, which is a ValueError.
			# If no locale is set at all, the split will fail, which is an AttributeError.
			# Use 'EN' as fallback in both cases since we cannot reasonably detect the locale.
			return "en"

	def run(self):
		"""
		"""
		assert self._got_inited

		self.engine.initializePumping()
		self.loop()
		self.engine.finalizePumping()
		self.__kill_engine()

	def loop(self):
		"""
		"""
		while not self.quit_requested:
			try:
				self.engine.pump()
			except fife.Exception as e:
				print e.getMessage()
				break
			for f in self.pump:
				f()
			if self.break_requested:
				self.break_requested = False
				return self.return_values

	def __kill_engine(self):
		"""Called when the engine is quit"""
		self.cursor.set(fife.CURSOR_NATIVE) #hack to get system cursor back
		self.engine.destroy()

	def breakLoop(self, returnValue=None):
		"""
		@param returnValue:
		"""
		self.return_values = returnValue
		self.break_requested = True

	def quit(self):
		""" Quits the engine.
		"""
		self.quit_requested = True<|MERGE_RESOLUTION|>--- conflicted
+++ resolved
@@ -175,21 +175,6 @@
 		else:
 			self.animationloader = SQLiteAnimationLoader()
 
-<<<<<<< HEAD
-=======
-	def show_settings(self):
-		"""Show fife settings gui"""
-		if not hasattr(self, "_settings_extra_inited"):
-			self._setting_handler.setup_setting_extras()
-			self._settings_extra_inited = True
-		if hasattr(self._setting, 'showSettingsDialog'):
-			#TODO fifechan / FIFE 0.3.5+ compat
-			self._setting.showSettingsDialog()
-		else:
-			# this is the old (0.3.4 and earlier) API
-			self._setting.onOptionsPress()
-
->>>>>>> 8f09195b
 	def set_cursor_image(self, which="default"):
 		"""Sets a certain cursor image.
 		See definition of cursor_images for reference."""
@@ -226,13 +211,13 @@
 
 	def add_key_for_action(self, action, addkey):
 		"""Adds hotkey *addkey* to list of hotkeys for action *action*."""
-		old_keys = self._setting.get(KEY_MODULE, action, defaultValue=[])
+		old_keys = self._setting.get(KEY_MODULE, action, [])
 		new_keys = set(old_keys + [addkey])
 		self.set_key_for_action(action, list(new_keys))
 
 	def remove_key_for_action(self, action, remkey):
 		"""Removes hotkey *remkey* from list of hotkeys for action *action*."""
-		old_keys = self._setting.get(KEY_MODULE, action, defaultValue=[])
+		old_keys = self._setting.get(KEY_MODULE, action, [])
 		if remkey in old_keys:
 				old_keys.remove(remkey)
 		if len(old_keys) == 0:
@@ -242,7 +227,7 @@
 
 	def replace_key_for_action(self, action, oldkey, newkey):
 		"""Replaces key *oldkey* with key *newkey* for action *action*"""
-		old_keys = self._setting.get(KEY_MODULE, action, defaultValue=[])
+		old_keys = self._setting.get(KEY_MODULE, action, [])
 		if not oldkey in old_keys:
 			return
 		index = old_keys.index(oldkey)
