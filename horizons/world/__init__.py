# -*- coding: utf-8 -*-
# ###################################################
# Copyright (C) 2008-2013 The Unknown Horizons Team
# team@unknown-horizons.org
# This file is part of Unknown Horizons.
#
# Unknown Horizons is free software; you can redistribute it and/or modify
# it under the terms of the GNU General Public License as published by
# the Free Software Foundation; either version 2 of the License, or
# (at your option) any later version.
#
# This program is distributed in the hope that it will be useful,
# but WITHOUT ANY WARRANTY; without even the implied warranty of
# MERCHANTABILITY or FITNESS FOR A PARTICULAR PURPOSE.  See the
# GNU General Public License for more details.
#
# You should have received a copy of the GNU General Public License
# along with this program; if not, write to the
# Free Software Foundation, Inc.,
# 51 Franklin St, Fifth Floor, Boston, MA  02110-1301  USA
# ###################################################

<<<<<<< HEAD
__all__ = ['island', 'nature', 'player', 'settlement', 'ambientsound']

from collections import deque
import copy
import json
import logging
=======
import logging
import json
import copy

from collections import deque
from functools import partial
>>>>>>> 5dad8544

import horizons.globals

from horizons.ai.aiplayer import AIPlayer
from horizons.ai.pirate import Pirate
from horizons.ai.trader import Trader
from horizons.command.unit import CreateUnit
from horizons.component.healthcomponent import HealthComponent
from horizons.component.selectablecomponent import SelectableComponent
from horizons.component.storagecomponent import StorageComponent
from horizons.constants import UNITS, BUILDINGS, RES, GROUND, GAME, MAP, PATHS, CLIMATE
from horizons.entities import Entities
from horizons.messaging import LoadingProgress
from horizons.scheduler import Scheduler
from horizons.util.buildingindexer import BuildingIndexer
from horizons.util.color import Color
from horizons.util.python import decorators
from horizons.util.savegameaccessor import SavegameAccessor
from horizons.util.shapes import Circle, Point, Rect
from horizons.util.worldobject import WorldObject
from horizons.world import worldutils
from horizons.world.buildingowner import BuildingOwner
from horizons.world.climate.climatezone import ClimateZone
from horizons.world.diplomacy import Diplomacy
from horizons.world.disaster.disastermanager import DisasterManager
from horizons.world.island import Island
from horizons.world.player import HumanPlayer
from horizons.world.units.bullet import Bullet
from horizons.world.units.weapon import Weapon



class World(BuildingOwner, WorldObject):
	"""The World class represents an Unknown Horizons map with all its units, grounds, buildings, etc.

	It inherits from BuildingOwner, among other things, so it has building management capabilities.
	There is always one big reference per building, which is stored in either the world, the island,
	or the settlement.

	The main components of the world are:
	   * players - a list of all the session's players - Player instances
	   * islands - a list of all the map's islands - Island instances
	   * grounds - a list of all the map's groundtiles
	   * ground_map - a dictionary that binds tuples of coordinates with a reference to the tile:
	                  { (x, y): tileref, ...}
	                 This is important for pathfinding and quick tile fetching.
	   * island_map - a dictionary that binds tuples of coordinates with a reference to the island
	   * ships - a list of all the ships ingame - horizons.world.units.ship.Ship instances
	   * ship_map - same as ground_map, but for ships
	   * session - reference to horizons.session.Session instance of the current game
	   * trader - The world's ingame free trader player instance (can control multiple ships)
	   * pirate - The world's ingame pirate player instance
	   TUTORIAL: You should now check out the _init() function.
	"""
	log = logging.getLogger("world")

	def __init__(self, session):
		"""
		@param session: instance of session the world belongs to.
		"""
		self.inited = False
		if False:
			assert isinstance(session, horizons.session.Session)
		self.session = session

		# Need to be here, so that zone data is already loaded
		self.zones = { CLIMATE.SUBPOLAR_ZONE: ClimateZone(CLIMATE.SUBPOLAR_ZONE), \
				CLIMATE.DESERT_ZONE: ClimateZone(CLIMATE.DESERT_ZONE), \
				CLIMATE.TEMPERATE_ZONE: ClimateZone(CLIMATE.TEMPERATE_ZONE)}

		# create playerlist
		self.players = []
		self.player = None  # player sitting in front of this machine
		self.trader = None
		self.pirate = None

		# create shiplist, which is currently used for saving ships
		# and having at least one reference to them
		self.ships = []
		self.ground_units = []

		self.islands = []

		super(World, self).__init__(worldid=GAME.WORLD_WORLDID)

	def end(self):
		# destructor-like thing.
		super(World, self).end()

		# let the AI players know that the end is near to speed up destruction
		for player in self.players:
			if hasattr(player, 'early_end'):
				player.early_end()

		for ship in self.ships[:]:
			ship.remove()
		for island in self.islands:
			island.end()
		for player in self.players:
			player.end()  # end players after game entities, since they usually depend on players

		self.session = None
		self.properties = None
		self.players = None
		self.player = None
		self.ground_map = None
		self.fake_tile_map = None
		self.full_map = None
		self.island_map = None
		self.water = None
		self.ships = None
		self.ship_map = None
		self.fish_indexer = None
		self.ground_units = None

		if self.pirate is not None:
			self.pirate.end()
			self.pirate = None

		if self.trader is not None:
			self.trader.end()
			self.trader = None

		self.islands = None
		self.diplomacy = None
		self.bullets = None

	def _init(self, savegame_db, force_player_id=None, disasters_enabled=True):
		"""
		@param savegame_db: Dbreader with loaded savegame database
		@param force_player_id: the worldid of the selected human player or default if None (debug option)
		"""
		"""
		All essential and non-essential parts of the world are set up here, you don't need to
		know everything that happens.
		"""
		# load properties
		self.properties = {}
		for (name, value) in savegame_db("SELECT name, value FROM map_properties"):
			self.properties[name] = json.loads(value)
		if not 'disasters_enabled' in self.properties:
			# set on first init
			self.properties['disasters_enabled'] = disasters_enabled

		self._load_players(savegame_db, force_player_id)

		# all static data
		LoadingProgress.broadcast(self, 'world_load_map')
		self.load_raw_map(savegame_db)

		# load world buildings (e.g. fish)
		LoadingProgress.broadcast(self, 'world_load_buildings')
		buildings = savegame_db("SELECT rowid, type FROM building WHERE location = ?", self.worldid)
		for (building_worldid, building_typeid) in buildings:
			load_building(self.session, savegame_db, building_typeid, building_worldid)

		# use a dict because it's directly supported by the pathfinding algo
		LoadingProgress.broadcast(self, 'world_init_water')
		self.water = dict((tile, 1.0) for tile in self.ground_map)
		self._init_water_bodies()
		self.sea_number = self.water_body[(self.min_x, self.min_y)]
		for island in self.islands:
			island.terrain_cache.create_sea_cache()

		# assemble list of water and coastline for ship, that can drive through shallow water
		# NOTE: this is rather a temporary fix to make the fisher be able to move
		# since there are tile between coastline and deep sea, all non-constructible tiles
		# are added to this list as well, which will contain a few too many
		self.water_and_coastline = copy.copy(self.water)
		for island in self.islands:
			for coord, tile in island.ground_map.iteritems():
				if 'coastline' in tile.classes or 'constructible' not in tile.classes:
					self.water_and_coastline[coord] = 1.0
		self._init_shallow_water_bodies()
		self.shallow_sea_number = self.shallow_water_body[(self.min_x, self.min_y)]

		# create ship position list. entries: ship_map[(x, y)] = ship
		self.ship_map = {}
		self.ground_unit_map = {}

		# create bullets list, used for saving bullets in ongoing attacks
		self.bullets = []

		if self.session.is_game_loaded():
			# there are 0 or 1 trader AIs so this is safe
			trader_data = savegame_db("SELECT rowid FROM player WHERE is_trader = 1")
			if trader_data:
				self.trader = Trader.load(self.session, savegame_db, trader_data[0][0])
			# there are 0 or 1 pirate AIs so this is safe
			pirate_data = savegame_db("SELECT rowid FROM player WHERE is_pirate = 1")
			if pirate_data:
				self.pirate = Pirate.load(self.session, savegame_db, pirate_data[0][0])

		# load all units (we do it here cause all buildings are loaded by now)
		LoadingProgress.broadcast(self, 'world_load_units')
		for (worldid, typeid) in savegame_db("SELECT rowid, type FROM unit ORDER BY rowid"):
			Entities.units[typeid].load(self.session, savegame_db, worldid)

		if self.session.is_game_loaded():
			# let trader and pirate command their ships. we have to do this here
			# because ships have to be initialized for this, and they have
			# to exist before ships are loaded.
			if self.trader:
				self.trader.load_ship_states(savegame_db)
			if self.pirate:
				self.pirate.finish_loading(savegame_db)

			# load the AI stuff only when we have AI players
			LoadingProgress.broadcast(self, 'world_setup_ai')
			if any(isinstance(player, AIPlayer) for player in self.players):
				AIPlayer.load_abstract_buildings(self.session.db)  # TODO: find a better place for this

			# load the AI players
			# this has to be done here because otherwise the ships and other objects won't exist
			for player in self.players:
				if not isinstance(player, HumanPlayer):
					player.finish_loading(savegame_db)

		LoadingProgress.broadcast(self, 'world_load_stuff')
		self._load_combat(savegame_db)
		self._load_diplomacy(savegame_db)
		self._load_disasters(savegame_db)
		
		if not self.session.is_game_loaded():
			self._distribute_resources()

		self.inited = True
		"""TUTORIAL:
		To dig deeper, you should now continue to horizons/world/island.py,
		to check out how buildings and settlements are added to the map."""



	def _load_combat(self, savegame_db):
		# load bullets
		if self.session.is_game_loaded():
			for (worldid, sx, sy, dx, dy, speed, img) in savegame_db("SELECT worldid, startx, starty, destx, desty, speed, image FROM bullet"):
				Bullet(img, Point(sx, sy), Point(dx, dy), speed, self.session, False, worldid)

		# load ongoing attacks
		if self.session.is_game_loaded():
			Weapon.load_attacks(self.session, savegame_db)

	def _load_diplomacy(self, savegame_db):
		self.diplomacy = Diplomacy()
		if self.session.is_game_loaded():
			self.diplomacy.load(self, savegame_db)

	def _load_disasters(self, savegame_db):
		# disasters are only enabled if they are explicitly set to be enabled
		disasters_disabled = not self.properties.get('disasters_enabled')
		self.disaster_manager = DisasterManager(self.session, disabled=disasters_disabled)
		if self.session.is_game_loaded():
			self.disaster_manager.load(savegame_db)

	def load_raw_map(self, savegame_db, preview=False):
		self.map_name = savegame_db.map_name

		# Calculate map dimensions
		self.min_x, self.min_y, self.max_x, self.max_y = savegame_db("SELECT min(x), min(y), max(x), max(y) from GROUND")[0]
		self.map_padding = savegame_db.map_padding
		# Min with 0, to make sure the map starts at 0,0
		self.min_x = min(self.min_x, 0) - self.map_padding
		self.min_y = min(self.min_y, 0) - self.map_padding
		self.max_x = max(self.max_x, 0) + self.map_padding
		self.max_y = max(self.max_y, 0) + self.map_padding
		self.map_dimensions = Rect.init_from_borders(self.min_x, self.min_y, self.max_x, self.max_y)

		# Load islands.
		for (islandid,) in savegame_db("SELECT DISTINCT island_id + 1001 FROM ground"):
			island = Island(savegame_db, islandid, self.session, preview=preview)
			self.islands.append(island)

		# Add water.
		self.log.debug("Filling world with water...")
		self.ground_map = {}

		# big sea water tile class
		if not preview:
			default_grounds = Entities.grounds[self.properties.get('default_ground', '%d-straight' % GROUND.WATER[0])]

		fake_tile_class = Entities.grounds['-1-special']
		fake_tile_size = 10
		for x in xrange(self.min_x - MAP.BORDER, self.max_x + MAP.BORDER, fake_tile_size):
			for y in xrange(self.min_y - MAP.BORDER, self.max_y + MAP.BORDER, fake_tile_size):
				fake_tile_x = x - 1
				fake_tile_y = y + fake_tile_size - 1
				if not preview:
					# we don't need no references, we don't need no mem control
					default_grounds(self.session, fake_tile_x, fake_tile_y)
				for x_offset in xrange(fake_tile_size):
					if self.min_x <= x + x_offset < self.max_x:
						for y_offset in xrange(fake_tile_size):
							if self.min_y <= y + y_offset < self.max_y:
								self.ground_map[(x + x_offset, y + y_offset)] = fake_tile_class(self.session, fake_tile_x, fake_tile_y)
		self.fake_tile_map = copy.copy(self.ground_map)

		# Remove parts that are occupied by islands, create the island map and the full map.
		self.island_map = {}
		self.full_map = copy.copy(self.ground_map)
		for island in self.islands:
			for coords in island.ground_map:
				if coords in self.ground_map:
					self.full_map[coords] = island.ground_map[coords]
					del self.ground_map[coords]
					self.island_map[coords] = island


	def _load_players(self, savegame_db, force_player_id):
		human_players = []
		for player_worldid, client_id in savegame_db("SELECT rowid, client_id FROM player WHERE is_trader = 0 and is_pirate = 0 ORDER BY rowid"):
			player = None
			# check if player is an ai
			ai_data = self.session.db("SELECT class_package, class_name FROM ai WHERE client_id = ?", client_id)
			if ai_data:
				class_package, class_name = ai_data[0]
				# import ai class and call load on it
				module = __import__('horizons.ai.' + class_package, fromlist=[str(class_name)])
				ai_class = getattr(module, class_name)
				player = ai_class.load(self.session, savegame_db, player_worldid)
			else:  # no ai
				player = HumanPlayer.load(self.session, savegame_db, player_worldid)
			self.players.append(player)

			if client_id == horizons.globals.fife.get_uh_setting("ClientID"):
				self.player = player
			elif client_id is not None and not ai_data:
				# possible human player candidate with different client id
				human_players.append(player)
		self.owner_highlight_active = False
		self.health_visible_for_all_health_instances = False

		if self.player is None:
			# we have no human player.
			# check if there is only one player with an id (i.e. human player)
			# this would be the case if the savegame originates from a different installation.
			# if there's more than one of this kind, we can't be sure what to select.
			# TODO: create interface for selecting player, if we want this
			if len(human_players) == 1:
				# exactly one player, we can quite safely use this one
				self.player = human_players[0]
			elif not human_players and self.players:
				# the first player should be the human-ai hybrid
				self.player = self.players[0]

		# set the human player to the forced value (debug option)
		self.set_forced_player(force_player_id)

		if self.player is None and self.session.is_game_loaded():
			self.log.warning('WARNING: Cannot autoselect a player because there '
			                 'are no or multiple candidates.')

	@classmethod
	def _recognize_water_bodies(cls, map_dict):
		"""This function runs the flood fill algorithm on the water to make it easy
		to recognize different water bodies."""
		moves = [(-1, -1), (-1, 0), (-1, 1), (0, -1), (0, 1), (1, -1), (1, 0), (1, 1)]

		n = 0
		for coords, num in map_dict.iteritems():
			if num is not None:
				continue

			map_dict[coords] = n
			queue = deque([coords])
			while queue:
				x, y = queue.popleft()
				for dx, dy in moves:
					coords2 = (x + dx, y + dy)
					if coords2 in map_dict and map_dict[coords2] is None:
						map_dict[coords2] = n
						queue.append(coords2)
			n += 1

	def get_climate_zone(self, y_coord):
		map_height = self.map_dimensions.height - self.map_padding * 2
		min_y = self.min_y + self.map_padding
		# 1/extreme_ratio will be sub_polar and 1/extreme_ratio will be desert
		border_sub_polar = min_y + (map_height / CLIMATE.EXTREME_RATIO)
		border_desert = min_y + ((map_height / CLIMATE.EXTREME_RATIO) * (CLIMATE.EXTREME_RATIO - 1))

		if y_coord <= border_sub_polar:
			return self.zones[CLIMATE.SUBPOLAR_ZONE]
		elif y_coord >= border_desert:
			return self.zones[CLIMATE.DESERT_ZONE]
		else:
			return self.zones[CLIMATE.DEFAULT_ZONE]

	def _distribute_resources(self):
		"""Distributes resources among islands according to their probability in 
		the island's climate zone. Every resource is made available at least once per map."""
		islands_by_climate_zone = {}
		for island in self.islands:
			if island.climate_zone not in islands_by_climate_zone:
				islands_by_climate_zone[island.climate_zone] = []
			islands_by_climate_zone[island.climate_zone].append(island)
			island.fertility.extend(island.climate_zone.default_resources)
		for climate_zone, islands in islands_by_climate_zone.iteritems():
			for resource, probability in climate_zone.possible_resources.iteritems():
				# Number of islands to put resources on at least
				number_of_islands = 1
				if probability is not None:
					# Put each resource on at least one island
					number_of_islands = max(number_of_islands, int(probability * len(islands)))
				for island in self.session.random.sample(islands, number_of_islands):
					island.fertility.append(resource)

	def _init_water_bodies(self):
		"""This function runs the flood fill algorithm on the water to make it easy
		to recognize different water bodies."""
		self.water_body = dict.fromkeys(self.water)
		self._recognize_water_bodies(self.water_body)

	def _init_shallow_water_bodies(self):
		"""This function runs the flood fill algorithm on the water and the coast to
		make it easy to recognise different water bodies for fishers."""
		self.shallow_water_body = dict.fromkeys(self.water_and_coastline)
		self._recognize_water_bodies(self.shallow_water_body)

	def init_fish_indexer(self):
		radius = Entities.buildings[ BUILDINGS.FISHER ].radius
		buildings = self.provider_buildings.provider_by_resources[RES.FISH]
		self.fish_indexer = BuildingIndexer(radius, self.full_map, buildings=buildings)

	def init_new_world(self, trader_enabled, pirate_enabled, natural_resource_multiplier):
		"""
		This should be called if a new map is loaded (not a savegame, a fresh
		map). In other words, when it is loaded for the first time.

		NOTE: commands for creating the world objects are executed directly,
		      bypassing the manager.
		      This is necessary because else the commands would be transmitted
		      over the wire in network games.

		@return: the coordinates of the players first ship
		"""

		# workaround: the creation of all the objects causes a lot of logging output we don't need.
		#             therefore, reset the levels for now
		loggers_to_silence = { 'world.production' : None }
		for logger_name in loggers_to_silence:
			logger = logging.getLogger(logger_name)
			loggers_to_silence[logger_name] = logger.getEffectiveLevel()
			logger.setLevel(logging.WARN)

		# add a random number of environmental objects
		if natural_resource_multiplier != 0:
			self._add_nature_objects(natural_resource_multiplier)

		# reset loggers, see above
		for logger_name, level in loggers_to_silence.iteritems():
			logging.getLogger(logger_name).setLevel(level)

		# add free trader
		if trader_enabled:
			self.trader = Trader(self.session, 99999, u"Free Trader", Color())

		ret_coords = None
		for player in self.players:
			# Adding ships for the players
			# hack to place the ship on the development map
			point = self.get_random_possible_ship_position()
			# Execute command directly, not via manager, because else it would be transmitted over the
			# network to other players. Those however will do the same thing anyways.
			ship = CreateUnit(player.worldid, UNITS.PLAYER_SHIP, point.x, point.y)(issuer=self.session.world.player)
			# give ship basic resources
			for res, amount in self.session.db("SELECT resource, amount FROM start_resources"):
				ship.get_component(StorageComponent).inventory.alter(res, amount)
			if player is self.player:
				ret_coords = point.to_tuple()
				# HACK: Store starting ship as first unit group, and select it
				def _preselect_player_ship(player_ship):
					sel_comp = player_ship.get_component(SelectableComponent)
					sel_comp.select(reset_cam=True)
					self.session.selected_instances = set([player_ship])
					self.session.ingame_gui.handle_selection_group(1, True)
					sel_comp.show_menu()
				select_ship = partial(_preselect_player_ship, ship)
				Scheduler().add_new_object(select_ship, ship, run_in=0)

		# load the AI stuff only when we have AI players
		if any(isinstance(player, AIPlayer) for player in self.players):
			AIPlayer.load_abstract_buildings(self.session.db)  # TODO: find a better place for this

		# add a pirate ship
		if pirate_enabled:
			self.pirate = Pirate(self.session, 99998, "Captain Blackbeard", Color())

		assert ret_coords is not None, "Return coords are None. No players loaded?"
		return ret_coords

	def _add_nature_objects(self, natural_resource_multiplier):
		worldutils.add_nature_objects(self, natural_resource_multiplier)

	def set_forced_player(self, force_player_id):
		if force_player_id is not None:
			for player in self.players:
				if player.worldid == force_player_id:
					self.player = player
					break

	def get_random_possible_ground_unit_position(self):
		"""Returns a position in water that is not at the border of the world.
		@return: Point"""
		return worldutils.get_random_possible_ground_unit_position(self)

	def get_random_possible_ship_position(self):
		"""Returns a position in water that is not at the border of the world.
		@return: Point"""
		return worldutils.get_random_possible_ship_position(self)

	def get_random_possible_coastal_ship_position(self):
		"""Returns a position in water that is not at the border of the world
		but on the coast of an island.
		@return: Point"""
		return worldutils.get_random_possible_coastal_ship_position(self)

	#----------------------------------------------------------------------
	def get_tiles_in_radius(self, position, radius, shuffle=False):
		"""Returns all tiles in the radius around the point.
		This is a generator; make sure you use it appropriately.
		@param position: Point instance
		@return List of tiles in radius.
		"""
		for point in self.get_points_in_radius(position, radius, shuffle):
			yield self.get_tile(point)

	def get_points_in_radius(self, position, radius, shuffle=False):
		"""Returns all points in the radius around the point.
		This is a generator; make sure you use it appropriately.
		@param position: Point instance
		@return List of points in radius.
		"""
		assert isinstance(position, Point)
		points = Circle(position, radius)
		if shuffle:
			points = list(points)
			self.session.random.shuffle(points)
		for point in points:
			if self.map_dimensions.contains_without_border(point):
				# don't yield if point is not in map, those points don't exist
				yield point

	def setup_player(self, id, name, color, clientid, local, is_ai, difficulty_level):
		"""Sets up a new Player instance and adds her to the active world.
		Only used for new games. Loading old players is done in _init().
		@param local: bool, whether the player is the one sitting on front of this machine."""
		inv = self.session.db.get_player_start_res()
		player = None
		if is_ai:  # a human controlled AI player
			player = AIPlayer(self.session, id, name, color, clientid, difficulty_level)
		else:
			player = HumanPlayer(self.session, id, name, color, clientid, difficulty_level)
		player.initialize(inv)  # Componentholder init
		if local:
			self.player = player
		self.players.append(player)

	def get_tile(self, point):
		"""Returns the ground at x, y.
		@param point: coords as Point
		@return: instance of Ground at x, y
		"""
		return self.full_map.get((point.x, point.y))

	@property
	def settlements(self):
		"""Returns all settlements on world"""
		settlements = []
		for i in self.islands:
			settlements.extend(i.settlements)
		return settlements

	def get_island(self, point):
		"""Returns the island for that coordinate. If none is found, returns None.
		@param point: instance of Point"""
		# NOTE: keep code synchronized with duplicated code below
		return self.island_map.get(point.to_tuple())

	def get_island_tuple(self, tup):
		"""Overloaded from above"""
		return self.island_map.get(tup)

	def get_islands_in_radius(self, point, radius):
		"""Returns all islands in a certain radius around a point.
		@return set of islands in radius"""
		islands = set()
		for island in self.islands:
			for tile in island.get_surrounding_tiles(point, radius=radius,
			                                         include_corners=False):
				islands.add(island)
				break
		return islands

	def get_warehouses(self, position=None, radius=None, owner=None, include_tradeable=False):
		"""Returns all warehouses on the map, optionally only those in range
		around the specified position.
		@param position: Point or Rect instance.
		@param radius: int radius to use.
		@param owner: Player instance, list only warehouses belonging to this player.
		@param include_tradeable also list the warehouses the owner can trade with
		@return: List of warehouses.
		"""
		warehouses = []
		islands = []
		if radius is not None and position is not None:
			islands = self.get_islands_in_radius(position, radius)
		else:
			islands = self.islands

		for island in islands:
			for settlement in island.settlements:
				warehouse = settlement.warehouse
				if (radius is None or position is None or
				    warehouse.position.distance(position) <= radius) and \
				   (owner is None or warehouse.owner == owner or
				    (include_tradeable and self.diplomacy.can_trade(warehouse.owner, owner))):
					warehouses.append(warehouse)
		return warehouses

	def get_ships(self, position=None, radius=None):
		"""Returns all ships on the map, optionally only those in range
		around the specified position.
		@param position: Point or Rect instance.
		@param radius: int radius to use.
		@return: List of ships.
		"""
		if position is not None and radius is not None:
			circle = Circle(position, radius)
			return [ship for ship in self.ships if circle.contains(ship.position)]
		else:
			return self.ships

	def get_ground_units(self, position=None, radius=None):
		"""@see get_ships"""
		if position is not None and radius is not None:
			circle = Circle(position, radius)
			return [unit for unit in self.ground_units if circle.contains(unit.position)]
		else:
			return self.ground_units

	def get_buildings(self, position=None, radius=None):
		"""@see get_ships"""
		buildings = []
		if position is not None and radius is not None:
			circle = Circle(position, radius)
			for island in self.islands:
				for building in island.buildings:
					if circle.contains(building.position.center):
						buildings.append(building)
			return buildings
		else:
			return [b for b in island.buildings for island in self.islands]

	def get_all_buildings(self):
		"""Yields all buildings independent of owner"""
		for island in self.islands:
			for b in island.buildings:
				yield b
			for s in island.settlements:
				for b in s.buildings:
					yield b

	def get_health_instances(self, position=None, radius=None):
		"""Returns all instances that have health"""
		instances = []
		for instance in self.get_ships(position, radius) + \
		                self.get_ground_units(position, radius):
			if instance.has_component(HealthComponent):
				instances.append(instance)
		return instances

	def save(self, db):
		"""Saves the current game to the specified db.
		@param db: DbReader object of the db the game is saved to."""
		super(World, self).save(db)
		if isinstance(self.map_name, list):
			db("INSERT INTO metadata VALUES(?, ?)", 'random_island_sequence', ' '.join(self.map_name))
		else:
			# the map name has to be simplified because the absolute paths won't be transferable between machines
			simplified_name = self.map_name
			if self.map_name.startswith(PATHS.USER_MAPS_DIR):
				simplified_name = 'USER_MAPS_DIR:' + simplified_name[len(PATHS.USER_MAPS_DIR):]
			db("INSERT INTO metadata VALUES(?, ?)", 'map_name', simplified_name)

		for island in self.islands:
			island.save(db)
		for player in self.players:
			player.save(db)
		if self.trader is not None:
			self.trader.save(db)
		if self.pirate is not None:
			self.pirate.save(db)
		for unit in self.ships + self.ground_units:
			unit.save(db)
		for bullet in self.bullets:
			bullet.save(db)
		self.diplomacy.save(db)
		Weapon.save_attacks(db)
		self.disaster_manager.save(db)

	def get_checkup_hash(self):
		"""Returns a collection of important game state values. Used to check if two mp games have diverged.
		Not designed to be reliable."""
		# NOTE: don't include float values, they are represented differently in python 2.6 and 2.7
		# and will differ at some insignificant place. Also make sure to handle them correctly in the game logic.
		data = {
			'rngvalue': self.session.random.random(),
			'settlements': [],
			'ships': [],
		}
		for island in self.islands:
			# dicts usually aren't hashable, this makes them
			# since defaultdicts appear, we discard values that can be autogenerated
			# (those are assumed to default to something evaluating False)
			dict_hash = lambda d : sorted(i for i in d.iteritems() if i[1])
			for settlement in island.settlements:
				storage_dict = settlement.get_component(StorageComponent).inventory._storage
				entry = {
					'owner': str(settlement.owner.worldid),
					'inhabitants': str(settlement.inhabitants),
					'cumulative_running_costs': str(settlement.cumulative_running_costs),
					'cumulative_taxes': str(settlement.cumulative_taxes),
					'inventory': str(dict_hash(storage_dict))
				}
				data['settlements'].append(entry)
		for ship in self.ships:
			entry = {
				'owner': str(ship.owner.worldid),
				'position': ship.position.to_tuple(),
			}
			data['ships'].append(entry)
		return data

	def toggle_owner_highlight(self):
		renderer = self.session.view.renderer['InstanceRenderer']
		# Toggle flag that tracks highlight status.
		self.owner_highlight_active = not self.owner_highlight_active
		if self.owner_highlight_active:  # show
			for player in self.players:
				red = player.color.r
				green = player.color.g
				blue = player.color.b
				for settlement in player.settlements:
					for tile in settlement.ground_map.itervalues():
						renderer.addColored(tile._instance, red, green, blue)
		else:
			# "Hide": Do nothing after removing color highlights.
			renderer.removeAllColored()

	def toggle_translucency(self):
		"""Make certain building types translucent"""
		worldutils.toggle_translucency(self)

	def toggle_health_for_all_health_instances(self):
		worldutils.toggle_health_for_all_health_instances(self)


def load_building(session, db, typeid, worldid):
	"""Loads a saved building. Don't load buildings yourself in the game code."""
	return Entities.buildings[typeid].load(session, db, worldid)


def load_raw_world(map_file):
	WorldObject.reset()
	world = World(session=None)
	world.inited = True
	world.load_raw_map(SavegameAccessor(map_file, True), preview=True)
	return world


decorators.bind_all(World)
decorators.bind_all(load_building)<|MERGE_RESOLUTION|>--- conflicted
+++ resolved
@@ -20,21 +20,11 @@
 # 51 Franklin St, Fifth Floor, Boston, MA  02110-1301  USA
 # ###################################################
 
-<<<<<<< HEAD
-__all__ = ['island', 'nature', 'player', 'settlement', 'ambientsound']
-
-from collections import deque
-import copy
-import json
-import logging
-=======
-import logging
 import json
 import copy
 
 from collections import deque
 from functools import partial
->>>>>>> 5dad8544
 
 import horizons.globals
 
