--- conflicted
+++ resolved
@@ -86,12 +86,9 @@
 		self.island_map = None
 		self.water = None
 		self.ships = None
-<<<<<<< HEAD
 		self.ship_map = None
 		self.fish_indexer = None
-=======
 		self.ground_units = None
->>>>>>> bfac290c
 		self.trader = None
 		self.pirate = None
 		self.islands = None
@@ -259,14 +256,13 @@
 			if self.pirate:
 				self.pirate.load_ship_states(savegame_db)
 
-<<<<<<< HEAD
 			# load the AI players
 			# this has to be done here because otherwise the ships and other objects won't exist
 			AIPlayer.load_abstract_buildings(self.session.db) # TODO: find a better place for this
 			for player in self.players:
 				if not isinstance(player, HumanPlayer):
 					player.finish_loading(savegame_db)
-=======
+
 		# load bullets
 		if self.session.is_game_loaded():
 			for (worldid, sx, sy, dx, dy, speed, img) in savegame_db("SELECT worldid, startx, starty, destx, desty, speed, image FROM bullet"):
@@ -298,7 +294,6 @@
 				{'player1' : player1, 'player2' : player2, 'status' : status})
 
 		self.diplomacy.add_diplomacy_status_changed_listener(notify_change)
->>>>>>> bfac290c
 
 		self.inited = True
 		"""TUTORIAL:
