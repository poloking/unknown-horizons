# -*- coding: utf-8 -*-
# ###################################################
# Copyright (C) 2011 The Unknown Horizons Team
# team@unknown-horizons.org
# This file is part of Unknown Horizons.
#
# Unknown Horizons is free software; you can redistribute it and/or modify
# it under the terms of the GNU General Public License as published by
# the Free Software Foundation; either version 2 of the License, or
# (at your option) any later version.
#
# This program is distributed in the hope that it will be useful,
# but WITHOUT ANY WARRANTY; without even the implied warranty of
# MERCHANTABILITY or FITNESS FOR A PARTICULAR PURPOSE.  See the
# GNU General Public License for more details.
#
# You should have received a copy of the GNU General Public License
# along with this program; if not, write to the
# Free Software Foundation, Inc.,
# 51 Franklin St, Fifth Floor, Boston, MA  02110-1301  USA
# ###################################################

__all__ = ['island', 'nature', 'player', 'settlement', 'ambientsound']

import bisect
import weakref
import random
import logging
import copy
import itertools
import shutil
import os.path

from collections import deque

import horizons.main
from horizons.world.island import Island
from horizons.world.player import Player, HumanPlayer
from horizons.util import Point, Rect, LivingObject, Circle, WorldObject
from horizons.util.color import Color
from horizons.constants import UNITS, BUILDINGS, RES, GROUND, GAME, WILD_ANIMAL, PATHS
from horizons.ai.trader import Trader
from horizons.ai.pirate import Pirate
from horizons.ai.aiplayer import AIPlayer
from horizons.entities import Entities
from horizons.util import decorators, BuildingIndexer
from horizons.util.dbreader import DbReader
from horizons.world.buildingowner import BuildingOwner
from horizons.world.diplomacy import Diplomacy
from horizons.world.units.bullet import Bullet
from horizons.world.units.weapon import Weapon
from horizons.world.ground import WaterDummy
from horizons.command.building import Build
from horizons.command.unit import CreateUnit

class World(BuildingOwner, LivingObject, WorldObject):
	"""The World class represents an Unknown Horizons map with all its units, grounds, buildings, etc.

	   * players - a list of all the session's players - Player instances
	   * islands - a list of all the map's islands - Island instances
	   * grounds - a list of all the map's groundtiles
	   * ground_map - a dictionary that binds tuples of coordinates with a reference to the tile:
	                  { (x, y): tileref, ...}
	                 This is important for pathfinding and quick tile fetching.z
	   * full_map - a dictionary that binds tuples of coordinates with a reference to the tile (includes water and ground)
	   * island_map - a dictionary that binds tuples of coordinates with a reference to the island
	   * ships - a list of all the ships ingame - horizons.world.units.ship.Ship instances
	   * ship_map - same as ground_map, but for ships
	   * fish_indexer - a BuildingIndexer for all fish on the map
	   * session - reference to horizons.session.Session instance of the current game
	   * water - Dictionary of coordinates that are water
	   * water_body - Dictionary of water bodies {coords: area_number, ...}
	   * sea_number - The water_body number of the sea
	   * trader - The world's ingame free trader player instance
	   * pirate - The world's ingame pirate player instance
	   TUTORIAL: You should now check out the _init() function.
	"""
	log = logging.getLogger("world")
	def __init__(self, session):
		"""
		@param session: instance of session the world belongs to.
		"""
		self.inited = False
		self.session = session
		super(World, self).__init__(worldid=GAME.WORLD_WORLDID)

	def end(self):
		self.session = None
		self.properties = None
		self.players = None
		self.player = None
		self.ground_map = None
		self.full_map = None
		self.island_map = None
		self.water = None
		self.ships = None
		self.ship_map = None
		self.fish_indexer = None
		self.ground_units = None
		self.trader = None
		self.pirate = None
		self.islands = None
		self.diplomacy = None
		self.bullets = None
		super(World, self).end()

	@decorators.make_constants()
	def _init(self, savegame_db):
		"""
		@param savegame_db: Dbreader with loaded savegame database
		"""
		#load properties
		self.properties = {}
		for (name, value) in savegame_db("SELECT name, value FROM map_properties"):
			self.properties[name] = value

		# create playerlist
		self.players = []
		self.player = None # player sitting in front of this machine
		self.trader = None
		self.pirate = None

		# load player
		human_players = []
		for player_worldid, client_id in savegame_db("SELECT rowid, client_id FROM player WHERE is_trader = 0 and is_pirate = 0 ORDER BY rowid"):
			player = None
			# check if player is an ai
			ai_data = self.session.db("SELECT class_package, class_name FROM ai WHERE client_id = ?", client_id)
			if len(ai_data) > 0:
				class_package, class_name = ai_data[0]
				# import ai class and call load on it
				module = __import__('horizons.ai.'+class_package, fromlist=[class_name])
				ai_class = getattr(module, class_name)
				player = ai_class.load(self.session, savegame_db, player_worldid)
			else: # no ai
				player = HumanPlayer.load(self.session, savegame_db, player_worldid)
			self.players.append(player)

			if client_id == horizons.main.fife.get_uh_setting("ClientID"):
				self.player = player
			elif client_id is not None and len(ai_data) == 0:
				# possible human player candidate with different client id
				human_players.append(player)

		if self.player is None:
			# we have no human player.
			# check if there is only one player with an id (i.e. human player)
			# this would be the case if the savegame originates from a different installation.
			# if there's more than one of this kind, we can't be sure what to select.
			# TODO: create interface for selecting player, if we want this
			if(len(human_players) == 1):
				# exactly one player, we can quite safely use this one
				self.player = human_players[0]
			elif not human_players and self.players:
				# the first player should be the human-ai hybrid
				self.player = self.players[0]

		if self.player is not None:
			self.player.inventory.add_change_listener(self.session.ingame_gui.update_gold, \
			                                          call_listener_now=True)

		if self.player is None and self.session.is_game_loaded():
			self.log.warning('WARNING: Cannot autoselect a player because there are no \
			or multiple candidates.')

		# load islands
		self.islands = []
		for (islandid,) in savegame_db("SELECT rowid + 1000 FROM island"):
			island = Island(savegame_db, islandid, self.session)
			self.islands.append(island)

		#calculate map dimensions
		self.min_x, self.min_y, self.max_x, self.max_y = 0, 0, 0, 0
		for i in self.islands:
			self.min_x = i.rect.left if self.min_x is None or i.rect.left < self.min_x else self.min_x
			self.min_y = i.rect.top if self.min_y is None or i.rect.top < self.min_y else self.min_y
			self.max_x = i.rect.right if self.max_x is None or i.rect.right > self.max_x else self.max_x
			self.max_y = i.rect.bottom if self.max_y is None or i.rect.bottom > self.max_y else self.max_y
		self.min_x -= 10
		self.min_y -= 10
		self.max_x += 10
		self.max_y += 10

		self.map_dimensions = Rect.init_from_borders(self.min_x, self.min_y, self.max_x, self.max_y)

		#add water
		self.log.debug("Filling world with water...")
		self.ground_map = {}
<<<<<<< HEAD
		default_grounds = Entities.grounds[int(self.properties.get('default_ground', GROUND.WATER[0]))]
=======
		default_grounds = Entities.grounds[int(self.properties.get('default_ground', GROUND.WATER))]
		#default_grounds = Entities.grounds[90]
>>>>>>> 97782fab

		# extra world size that is added so that he player can't see the "black void"
		border = 30
		for x in xrange(self.min_x-border, self.max_x+border, 10):
			for y in xrange(self.min_y-border, self.max_y+border, 10):
				ground = default_grounds(self.session, x, y)
				for x_offset in xrange(0,10):
					if x+x_offset < self.max_x and x+x_offset>= self.min_x:
						for y_offset in xrange(0,10):
							if y+y_offset < self.max_y and y+y_offset >= self.min_y:
								self.ground_map[(x+x_offset, y+y_offset)] = Entities.grounds[-1](self.session, x, y)

		# remove parts that are occupied by islands, create the island map and the full map
		self.island_map = {}
		self.full_map = copy.copy(self.ground_map)
		for island in self.islands:
			for coords in island.ground_map:
				if coords in self.ground_map:
					self.full_map[coords] = island.ground_map[coords]
					del self.ground_map[coords]
					self.island_map[coords] = island

		# load world buildings (e.g. fish)
		for (building_worldid, building_typeid) in \
		    savegame_db("SELECT rowid, type FROM building WHERE location = ?", self.worldid):
			load_building(self.session, savegame_db, building_typeid, building_worldid)

		# use a dict because it's directly supported by the pathfinding algo
		self.water = dict.fromkeys(list(self.ground_map), 1.0)
		self._init_water_bodies()
		self.sea_number = self.water_body[(self.min_x, self.min_y)]

		# assemble list of water and coastline for ship, that can drive through shallow water
		# NOTE: this is rather a temporary fix to make the fisher be able to move
		# since there are tile between coastline and deep sea, all non-constructible tiles
		# are added to this list as well, which will contain a few too many
		self.water_and_coastline = copy.copy(self.water)
		for island in self.islands:
			for coord, tile in island.ground_map.iteritems():
				if 'coastline' in tile.classes or 'constructible' not in tile.classes:
					self.water_and_coastline[coord] = 1.0

		# create ship position list. entries: ship_map[(x, y)] = ship
		self.ship_map = {}
		self.ground_unit_map = {}

		# create shiplist, which is currently used for saving ships
		# and having at least one reference to them
		self.ships = []
		self.ground_units = []

		# create bullets list, used for saving bullets in ongoing attacks
		self.bullets = []

		if self.session.is_game_loaded():
			# there are 0 or 1 trader AIs so this is safe
			trader_data = savegame_db("SELECT rowid FROM player WHERE is_trader = 1")
			if trader_data:
				self.trader = Trader.load(self.session, savegame_db, trader_data[0][0])
			# there are 0 or 1 pirate AIs so this is safe
			pirate_data = savegame_db("SELECT rowid FROM player WHERE is_pirate = 1")
			if pirate_data:
				self.pirate = Pirate.load(self.session, savegame_db, pirate_data[0][0])

		# load all units (we do it here cause all buildings are loaded by now)
		for (worldid, typeid) in savegame_db("SELECT rowid, type FROM unit ORDER BY rowid"):
			Entities.units[typeid].load(self.session, savegame_db, worldid)

		if self.session.is_game_loaded():
			# let trader command it's ships. we have to do this here cause ships have to be
			# initialised for this, and trader has to exist before ships are loaded.
			if self.trader:
				self.trader.load_ship_states(savegame_db)

			# let pirate command it's ships. we have to do this here cause ships have to be
			# initialised for this, and pirate has to exist before ships are loaded.
			if self.pirate:
				self.pirate.load_ship_states(savegame_db)

			# load the AI players
			# this has to be done here because otherwise the ships and other objects won't exist
			AIPlayer.load_abstract_buildings(self.session.db) # TODO: find a better place for this
			for player in self.players:
				if not isinstance(player, HumanPlayer):
					player.finish_loading(savegame_db)

		# load bullets
		if self.session.is_game_loaded():
			for (worldid, sx, sy, dx, dy, speed, img) in savegame_db("SELECT worldid, startx, starty, destx, desty, speed, image FROM bullet"):
				Bullet(img, Point(sx, sy), Point(dx, dy), speed, self.session, False, worldid)

		# load ongoing attacks
		if self.session.is_game_loaded():
			Weapon.load_attacks(self.session, savegame_db)

		# load diplomacy
		self.diplomacy = Diplomacy()
		if self.session.is_game_loaded():
			self.diplomacy.load(self, savegame_db)

		# add diplomacy notification listeners
		def notify_change(caller, change_type, a, b):
			player1 = u"%s" % a.name
			player2 = u"%s" % b.name

			#check if status really changed, if so update status string
			if change_type == 'friend':
				status = _('ally')
			elif change_type == 'enemy':
				status = _('enemy')
			else:
				status = _('neutral')

			data = {'player1' : player1, 'player2' : player2, 'status' : status}

			self.session.ingame_gui.message_widget.add(self.max_x/2, self.max_y/2,
			                                           'DIPLOMACY_STATUS_CHANGED', data)

		self.diplomacy.add_diplomacy_status_changed_listener(notify_change)

		self.inited = True
		"""TUTORIAL:
		To dig deeper, you should now continue to horizons/world/island.py,
		to check out how buildings and settlements are added to the map"""

	def _init_water_bodies(self):
		""" This function runs the flood fill algorithm on the water to make it easy to recognise different water bodies """
		moves = [(-1, -1), (-1, 0), (-1, 1), (0, -1), (0, 1), (1, -1), (1, 0), (1, 1)]

		n = 0
		self.water_body = dict.fromkeys(self.water)
		for coords, num in self.water_body.iteritems():
			if num is not None:
				continue

			self.water_body[coords] = n
			queue = deque([coords])
			while queue:
				x, y = queue[0]
				queue.popleft()
				for dx, dy in moves:
					coords2 = (x + dx, y + dy)
					if coords2 in self.water_body and self.water_body[coords2] is None:
						self.water_body[coords2] = n
						queue.append(coords2)
			n += 1

	def init_fish_indexer(self):
		self.fish_indexer = BuildingIndexer(16, self.full_map)
		for tile in self.ground_map.itervalues():
			if tile.object is not None and tile.object.id == BUILDINGS.FISH_DEPOSIT_CLASS:
				self.fish_indexer.add(tile.object)
		self.fish_indexer._update()

	@decorators.make_constants()
	def init_new_world(self, trader_enabled, pirate_enabled, natural_resource_multiplier):
		"""
		This should be called if a new map is loaded (not a savegame, a fresh
		map). In other words when it is loaded for the first time.

		NOTE: commands for creating the world objects are executed directly,
		      bypassing the manager
		      This is necessary because else the commands would be transmitted
		      over the wire in network games.

		@return: the coordinates of the players first ship
		"""

		# workaround: the creation of all the objects causes a lot of logging output, we don't need
		#             therefore, reset the levels for now
		loggers_to_silence = { 'world.production' : None }
		for logger_name in loggers_to_silence:
			logger = logging.getLogger(logger_name)
			loggers_to_silence[logger_name] = logger.getEffectiveLevel()
			logger.setLevel( logging.WARN )

		# add a random number of environmental objects
		self._add_nature_objects(natural_resource_multiplier)

		# reset loggers, see above
		for logger_name, level in loggers_to_silence.iteritems():
			logging.getLogger(logger_name).setLevel(level)

		# add free trader
		if trader_enabled:
			self.trader = Trader(self.session, 99999, u"Free Trader", Color())

		ret_coords = None
		for player in self.players:
			# Adding ships for the players
			# hack to place the ship on the development map
			point = self.get_random_possible_ship_position()
			# Execute command directly, not via manager, because else it would be transmitted over the
			# network to other players. Those however will do the same thing anyways.
			ship = CreateUnit(player.worldid, UNITS.PLAYER_SHIP_CLASS, point.x, point.y)(issuer=self.session.world.player)
			# give ship basic resources
			for res, amount in self.session.db("SELECT resource, amount FROM start_resources"):
				ship.inventory.alter(res, amount)
			if player is self.player:
				ret_coords = point.to_tuple()
		AIPlayer.load_abstract_buildings(self.session.db) # TODO: find a better place for this

		# add a pirate ship
		if pirate_enabled:
			self.pirate = Pirate(self.session, 99998, "Captain Blackbeard", Color())

		# Fire a message for new world creation
		self.session.ingame_gui.message_widget.add(self.max_x/2, self.max_y/2, 'NEW_WORLD')
		assert ret_coords is not None, "Return coords are None. No players loaded?"
		return ret_coords

	def _add_resource_deposits(self, resource_multiplier):
		"""
		Place clay deposits and mountains.

		The algorithm:
		1. calculate the manhattan distance from each island tile to the sea
		2. calculate the value of a tile
		3. calculate the value of an object's location as min(covered tile values)
		4. for each island place a number of clay deposits and mountains
		5. place a number of extra clay deposits and mountains without caring about the island
		* the probability of choosing a resource deposit location is proportional to its value

		@param natural_resource_multiplier: multiply the amount of clay deposits and mountains by this.
		"""

		moves = [(-1, 0), (0, -1), (0, 1), (1, 0)]
		ClayDeposit = Entities.buildings[BUILDINGS.CLAY_DEPOSIT_CLASS]
		Mountain = Entities.buildings[BUILDINGS.MOUNTAIN_CLASS]
		clay_deposit_locations = []
		mountain_locations = []

		def get_valid_locations(usable_part, island, width, height):
			"""Return a list of all valid locations for a width times height object in the format [(value, (x, y), island), ...]."""
			locations = []
			offsets = list(itertools.product(xrange(width), xrange(height)))
			for x, y in sorted(usable_part):
				min_value = None
				for dx, dy in offsets:
					coords = (x + dx, y + dy)
					if coords in usable_part:
						value = usable_part[coords]
						min_value = value if min_value is None or min_value > value else min_value
					else:
						min_value = None
						break
				if min_value:
					locations.append((1.0 / min_value, (x, y), island))
			return locations

		def place_objects(locations, max_objects, object_class):
			"""Place at most max_objects objects of the given class."""
			if not locations:
				return

			total_sum = [0]
			last_sum = 0
			for value in zip(*locations)[0]:
				last_sum += value
				total_sum.append(last_sum)

			for _ in xrange(max_objects):
				for _ in xrange(7): # try to place the object 7 times
					object_sum = self.session.random.random() * last_sum
					pos = bisect.bisect_left(total_sum, object_sum, 0, len(total_sum) - 2)
					x, y = locations[pos][1]
					if object_class.check_build(self.session, Point(x, y), check_settlement = False):
						Build(object_class, x, y, ownerless = True, island = locations[pos][2])(issuer = None)
						break

		for island in self.islands:
			# mark island tiles that are next to the sea
			queue = deque()
			distance = {}
			for (x, y), tile in island.ground_map.iteritems():
				if len(tile.classes) == 1: # could be a shallow to deep water tile
					for dx, dy in moves:
						coords = (x + dx, y + dy)
						if coords in self.water_body and self.water_body[coords] == self.sea_number:
							distance[(x, y)] = 1
							queue.append((x, y, 1))
							break

			# calculate the manhattan distance to the sea
			while queue:
				x, y, dist = queue[0]
				queue.popleft()
				for dx, dy in moves:
					coords = (x + dx, y + dy)
					if coords in distance:
						continue
					if coords in self.water_body and self.water_body[coords] == self.sea_number:
						continue
					distance[coords] = dist + 1
					queue.append((coords[0], coords[1], dist + 1))

			# calculate tiles' values
			usable_part = {}
			for coords, dist in distance.iteritems():
				if coords in island.ground_map and 'constructible' in island.ground_map[coords].classes:
					usable_part[coords] = (dist + 5) ** 2

			# place the local clay deposits
			local_clay_deposit_locations = get_valid_locations(usable_part, island, *ClayDeposit.size)
			clay_deposit_locations.extend(local_clay_deposit_locations)
			local_clay_deposits_base = 0.3 + len(local_clay_deposit_locations) ** 0.7 / 60.0
			num_local_clay_deposits = int(max(0, resource_multiplier * min(3, local_clay_deposits_base + abs(self.session.random.gauss(0, 0.7)))))
			place_objects(local_clay_deposit_locations, num_local_clay_deposits, ClayDeposit)

			# place the local mountains
			local_mountain_locations = get_valid_locations(usable_part, island, *Mountain.size)
			mountain_locations.extend(local_mountain_locations)
			local_mountains_base = 0.1 + len(local_mountain_locations) ** 0.5 / 120.0
			num_local_mountains = int(max(0, resource_multiplier * min(2, local_mountains_base + abs(self.session.random.gauss(0, 0.8)))))
			place_objects(local_mountain_locations, num_local_mountains, Mountain)

		# place some extra clay deposits
		extra_clay_base = len(clay_deposit_locations) ** 0.8 / 400.0
		num_extra_clay_deposits = int(round(max(1, resource_multiplier * min(7, len(self.islands) * 1.0 + 2, extra_clay_base + abs(self.session.random.gauss(0, 1))))))
		place_objects(clay_deposit_locations, num_extra_clay_deposits, ClayDeposit)

		# place some extra mountains
		extra_mountains_base = len(mountain_locations) ** 0.8 / 700.0
		num_extra_mountains = int(round(max(1, resource_multiplier * min(4, len(self.islands) * 0.5 + 2, extra_mountains_base + abs(self.session.random.gauss(0, 0.7))))))
		place_objects(mountain_locations, num_extra_mountains, Mountain)

	def _add_nature_objects(self, natural_resource_multiplier):
		"""
		Place trees, wild animals, fish deposits, clay deposits, and mountains.

		@param natural_resource_multiplier: multiply the amount of fish deposits, clay deposits, and mountains by this.
		"""

		if not int(self.properties.get('RandomTrees', 1)):
			return

		self._add_resource_deposits(natural_resource_multiplier)
		Tree = Entities.buildings[BUILDINGS.TREE_CLASS]
		FishDeposit = Entities.buildings[BUILDINGS.FISH_DEPOSIT_CLASS]
		fish_directions = [(i, j) for i in xrange(-1, 2) for j in xrange(-1, 2)]

		# add trees, wild animals, and fish
		for island in self.islands:
			for (x, y), tile in sorted(island.ground_map.iteritems()):
				# add tree to every nth tile and an animal to one in every M trees
				if self.session.random.randint(0, 2) == 0 and \
				   Tree.check_build(self.session, tile, check_settlement = False):
					building = Build(Tree, x, y, ownerless = True, island = island)(issuer = None)
					building.finish_production_now() # make trees big and fill their inventory
					if self.session.random.randint(0, WILD_ANIMAL.POPUlATION_INIT_RATIO) == 0: # add animal to every nth tree
						CreateUnit(island.worldid, UNITS.WILD_ANIMAL_CLASS, x, y)(issuer = None)
					if self.session.random.random() > WILD_ANIMAL.FOOD_AVAILABLE_ON_START:
						building.inventory.alter(RES.WILDANIMALFOOD_ID, -1)

				if 'coastline' in tile.classes and self.session.random.random() < natural_resource_multiplier / 4.0:
					# try to place fish: from the current position go to a random directions twice
					for (x_dir, y_dir) in self.session.random.sample(fish_directions, 2):
						# move a random amount in both directions
						fish_x = x + x_dir * self.session.random.randint(3, 9)
						fish_y = y + y_dir * self.session.random.randint(3, 9)
						# now we have the location, check if we can build here
						if (fish_x, fish_y) in self.ground_map:
							Build(FishDeposit, fish_x, fish_y, ownerless = True, island = self)(issuer = None)

	@decorators.make_constants()
	def get_random_possible_ground_unit_position(self):
		"""Returns a position in water, that is not at the border of the world"""
		offset = 2
		while True:
			x = self.session.random.randint(self.min_x + offset, self.max_x - offset)
			y = self.session.random.randint(self.min_y + offset, self.max_y - offset)

			if (x, y) in self.ground_unit_map:
				continue

			for island in self.islands:
				if (x, y) in island.path_nodes.nodes:
					return Point(x, y)

	@decorators.make_constants()
	def get_random_possible_ship_position(self):
		"""Returns a position in water, that is not at the border of the world"""
		offset = 2
		while True:
			x = self.session.random.randint(self.min_x + offset, self.max_x - offset)
			y = self.session.random.randint(self.min_y + offset, self.max_y - offset)

			if (x, y) in self.ship_map:
				continue # don't place ship where there is already a ship

			# check if there is an island nearby (check only important coords)
			position_possible = True
			for first_sign in (-1, 0, 1):
				for second_sign in (-1, 0, 1):
					point_to_check = Point( x + offset*first_sign, y + offset*second_sign )
					if self.get_island(point_to_check) is not None:
						position_possible = False
						break
			if not position_possible: # propagate break
				continue # try another coord

			break # all checks successful

		return Point(x, y)

	@decorators.make_constants()
	def get_random_possible_coastal_ship_position(self):
		"""Returns a position in water, that is not at the border of the world
		but on the coast of an island"""
		offset = 2
		while True:
			x = self.session.random.randint(self.min_x + offset, self.max_x - offset)
			y = self.session.random.randint(self.min_y + offset, self.max_y - offset)

			if (x, y) in self.ship_map:
				continue # don't place ship where there is already a ship

			result = Point(x, y)
			if self.get_island(result) is not None:
				continue # don't choose a point on an island

			# check if there is an island nearby (check only important coords)
			for first_sign in (-1, 0, 1):
				for second_sign in (-1, 0, 1):
					point_to_check = Point( x + first_sign, y + second_sign )
					if self.get_island(point_to_check) is not None:
						return result

	#----------------------------------------------------------------------
	def get_tiles_in_radius(self, position, radius, shuffle=False):
		"""Returns a all tiles in the radius around the point.
		This is a generator, make sure you use it appropriately.
		@param position: Point instance
		@return List of tiles in radius.
		"""
		for point in self.get_points_in_radius(position, radius, shuffle):
			yield self.get_tile(point)

	def get_points_in_radius(self, position, radius, shuffle=False):
		"""Returns all points in the radius around the point.
		This is a generator, make sure you use it appropriately.
		@param position: Point instance
		@return List of points in radius.
		"""
		assert isinstance(position, Point)
		points = Circle(position, radius)
		if shuffle:
			points = list(points)
			self.session.random.shuffle(points)
		for point in points:
			if self.map_dimensions.contains_without_border(point):
				# don't yield if point is not in map, those points don't exist
				yield point

	def setup_player(self, id, name, color, local, is_ai, difficulty_level):
		"""Sets up a new Player instance and adds him to the active world.
		Only used for new games. Loading old players is done in _init().
		@param local: bool, whether the player is the one sitting on front of this machine."""
		inv = self.session.db.get_player_start_res()
		player = None
		if local:
			if is_ai: # a human controlled AI player
				player = AIPlayer(self.session, id, name, color, difficulty_level, inventory=inv)
			else:
				player = HumanPlayer(self.session, id, name, color, difficulty_level, inventory=inv)
			self.player = player
			self.player.inventory.add_change_listener(self.session.ingame_gui.update_gold, \
			                                          call_listener_now=True)
		elif is_ai:
			player = AIPlayer(self.session, id, name, color, difficulty_level, inventory=inv)
		else:
			player = Player(self.session, id, name, color, difficulty_level, inventory=inv)
		self.players.append(player)

	def get_tile(self, point):
		"""Returns the ground at x, y.
		@param point: coords as Point
		@return: instance of Ground at x, y
		"""
		try:
			return self.full_map[(point.x, point.y)]
		except KeyError:
			return None

	@property
	def settlements(self):
		"""Returns all settlements on world"""
		settlements = []
		for i in self.islands:
			settlements.extend(i.settlements)
		return settlements

	def get_island(self, point):
		"""Returns the island for that coordinate, if none is found, returns None.
		@param point: instance of Point"""
		tup = point.to_tuple()
		if tup not in self.island_map:
			return None
		return self.island_map[tup]

	def get_islands_in_radius(self, point, radius):
		"""Returns all islands in a certain radius around a point.
		@return set of islands in radius"""
		islands = set()
		for island in self.islands:
			for tile in island.get_surrounding_tiles(point, radius):
				islands.add(island)
				break
		return islands

	@decorators.make_constants()
	def get_branch_offices(self, position=None, radius=None, owner=None, include_friendly=False):
		"""Returns all branch offices on the map. Optionally only those in range
		around the specified position.
		@param position: Point or Rect instance.
		@param radius: int radius to use.
		@param owner: Player instance, list only branch offices belonging to this player.
		@param include_friendly also list the branch offices belonging to friends
		@return: List of branch offices.
		"""
		branchoffices = []
		islands = []
		if radius is not None and position is not None:
			islands = self.get_islands_in_radius(position, radius)
		else:
			islands = self.islands

		for island in self.islands:
			for settlement in island.settlements:
				bo = settlement.branch_office
				if (radius is None or position is None or \
				    bo.position.distance(position) <= radius) and \
				   (owner is None or bo.owner == owner or include_friendly):
					branchoffices.append(bo)
		return branchoffices

	@decorators.make_constants()
	def get_ships(self, position=None, radius=None):
		"""Returns all ships on the map. Optionally only those in range
		around the specified position.
		@param position: Point or Rect instance.
		@param radius: int radius to use.
		@return: List of ships.
		"""
		if position is not None and radius is not None:
			circle = Circle(position, radius)
			ships = []
			for ship in self.ships:
				if circle.contains(ship.position):
					ships.append(ship)
			return ships
		else:
			return self.ships

	@decorators.make_constants()
	def get_ground_units(self, position=None, radius=None):
		"""@see get_ships"""
		if position is not None and radius is not None:
			circle = Circle(position, radius)
			units = []
			for unit in self.ground_units:
				if circle.contains(unit.position):
					units.append(unit)
			return units
		else:
			return self.ground_units

	@decorators.make_constants()
	def get_buildings(self, position=None, radius=None):
		"""@see get_ships"""
		buildings = []
		if position is not None and radius is not None:
			circle = Circle(position, radius)
			for island in self.islands:
				for building in island.buildings:
					if circle.contains(building.position.center()):
						buildings.append(building)
		else:
			for island in self.islands:
				for building in island.buildings:
					buildings.append(building)
		return buildings

	@decorators.make_constants()
	def get_health_instances(self, position=None, radius=None):
		"""Returns all instances that have health"""
		instances = []
		for instance in self.get_ships(position, radius)+\
				self.get_ground_units(position, radius):
			if instance.has_component('health'):
				instances.append(instance)
		return instances

	def save(self, db):
		"""Saves the current game to the specified db.
		@param db: DbReader object of the db the game is saved to."""
		super(World, self).save(db)
		for name, value in self.properties.iteritems():
			db("INSERT INTO map_properties (name, value) VALUES (?, ?)", name, value)
		for island in self.islands:
			island.save(db)
		for player in self.players:
			player.save(db)
		if self.trader is not None:
			self.trader.save(db)
		if self.pirate is not None:
			self.pirate.save(db)
		for ship in self.ships:
			ship.save(db)
		for ground_unit in self.ground_units:
			ground_unit.save(db)
		for bullet in self.bullets:
			bullet.save(db)
		self.diplomacy.save(db)
		Weapon.save_attacks(db)

	def save_map(self, path, prefix):
		map_file = os.path.join(path, prefix + '.sqlite')
		shutil.copyfile(PATHS.SAVEGAME_TEMPLATE, map_file)
		db = DbReader(map_file)
		db('BEGIN')
		for island in self.islands:
			island_name = '%s_island_%d_%d.sqlite' % (prefix, island.origin.x, island.origin.y)
			island_db_path = os.path.join(path, island_name)
			if os.path.exists(island_db_path):
				os.unlink(island_db_path) # the process relies on having an empty file
			db('INSERT INTO island (x, y, file) VALUES(?, ?, ?)', island.origin.x, island.origin.y, 'content/islands/' + island_name)
			island_db = DbReader(island_db_path)
			island.save_map(island_db)
			island_db.close()
		db('COMMIT')
		db.close()

	def get_checkup_hash(self):
		dict = {
			'rngvalue': self.session.random.random(),
			'settlements': [],
			'ships': [],
		}
		for island in self.islands:
			for settlement in island.settlements:
				entry = {
					'owner': str(settlement.owner.worldid),
					'tax_settings': str(settlement.tax_settings),
					'inhabitants': str(settlement.inhabitants),
					'cumulative_running_costs': str(settlement.cumulative_running_costs),
					'cumulative_taxes': str(settlement.cumulative_taxes),
					'inventory': str(settlement.inventory._storage),
				}
				dict['settlements'].append(entry)
		for ship in self.ships:
			entry = {
				'owner': str(ship.owner.worldid),
				'position': ship.position.to_tuple(),
			}
			dict['ships'].append(entry)
		return dict

	def notify_new_settlement(self):
		"""Called when a new settlement is created"""
		# make sure there's a trader ship for 2 settlements
		if self.trader and len(self.settlements) > self.trader.get_ship_count() * 2:
			self.trader.create_ship()

	@decorators.make_constants()
	def toggle_translucency(self):
		"""Make certain building types translucent"""
		if not hasattr(self, "_translucent_buildings"):
			self._translucent_buildings = set()

		if not self._translucent_buildings: # no translucent buildings saved => enable
			building_types = self.session.db.get_translucent_buildings()
			add = self._translucent_buildings.add
			from weakref import ref as create_weakref

			def get_all_buildings(world):
				for island in world.islands:
					for b in island.buildings:
						yield b
					for s in island.settlements:
						for b in s.buildings:
							yield b

			for b in get_all_buildings(self):
				if b.id in building_types:
					fife_instance = b._instance
					add( create_weakref(fife_instance) )
					fife_instance.keep_translucency = True
					fife_instance.get2dGfxVisual().setTransparency( BUILDINGS.TRANSPARENCY_VALUE )

		else: # undo translucency
			for inst in self._translucent_buildings:
				try:
					inst().get2dGfxVisual().setTransparency( 0 )
					inst().keep_translucency = False
				except AttributeError:
					pass # obj has been deleted, inst() returned None
			self._translucent_buildings.clear()


def load_building(session, db, typeid, worldid):
	"""Loads a saved building. Don't load buildings yourself in the game code."""
	return Entities.buildings[typeid].load(session, db, worldid)<|MERGE_RESOLUTION|>--- conflicted
+++ resolved
@@ -186,12 +186,8 @@
 		#add water
 		self.log.debug("Filling world with water...")
 		self.ground_map = {}
-<<<<<<< HEAD
 		default_grounds = Entities.grounds[int(self.properties.get('default_ground', GROUND.WATER[0]))]
-=======
-		default_grounds = Entities.grounds[int(self.properties.get('default_ground', GROUND.WATER))]
 		#default_grounds = Entities.grounds[90]
->>>>>>> 97782fab
 
 		# extra world size that is added so that he player can't see the "black void"
 		border = 30
