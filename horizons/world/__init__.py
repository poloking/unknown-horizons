--- conflicted
+++ resolved
@@ -1,1464 +1,734 @@
-<<<<<<< HEAD
-# -*- coding: utf-8 -*-
-# ###################################################
-# Copyright (C) 2012 The Unknown Horizons Team
-# team@unknown-horizons.org
-# This file is part of Unknown Horizons.
-#
-# Unknown Horizons is free software; you can redistribute it and/or modify
-# it under the terms of the GNU General Public License as published by
-# the Free Software Foundation; either version 2 of the License, or
-# (at your option) any later version.
-#
-# This program is distributed in the hope that it will be useful,
-# but WITHOUT ANY WARRANTY; without even the implied warranty of
-# MERCHANTABILITY or FITNESS FOR A PARTICULAR PURPOSE.  See the
-# GNU General Public License for more details.
-#
-# You should have received a copy of the GNU General Public License
-# along with this program; if not, write to the
-# Free Software Foundation, Inc.,
-# 51 Franklin St, Fifth Floor, Boston, MA  02110-1301  USA
-# ###################################################
-
-__all__ = ['island', 'nature', 'player', 'settlement', 'ambientsound']
-
-import logging
-import json
-import copy
-
-from collections import deque
-
-import horizons.globals
-from horizons.world.island import Island
-from horizons.world.player import HumanPlayer
-from horizons.util.buildingindexer import BuildingIndexer
-from horizons.util.color import Color
-from horizons.util.python import decorators
-from horizons.util.shapes import Circle, Point, Rect
-from horizons.util.worldobject import WorldObject
-from horizons.constants import UNITS, BUILDINGS, RES, GROUND, GAME, MAP
-from horizons.ai.trader import Trader
-from horizons.ai.pirate import Pirate
-from horizons.ai.aiplayer import AIPlayer
-from horizons.entities import Entities
-from horizons.world.buildingowner import BuildingOwner
-from horizons.world.diplomacy import Diplomacy
-from horizons.world.units.bullet import Bullet
-from horizons.world.units.weapon import Weapon
-from horizons.command.unit import CreateUnit
-from horizons.component.healthcomponent import HealthComponent
-from horizons.component.storagecomponent import StorageComponent
-from horizons.world.disaster.disastermanager import DisasterManager
-from horizons.world import worldutils
-
-class World(BuildingOwner, WorldObject):
-	"""The World class represents an Unknown Horizons map with all its units, grounds, buildings, etc.
-
-	It inherits from BuildingOwner, among other things, so it has building management capabilities.
-	There is always one big reference per building, which is stored in either the world, the island,
-	or the settlement.
-
-	The main components of the world are:
-	   * players - a list of all the session's players - Player instances
-	   * islands - a list of all the map's islands - Island instances
-	   * grounds - a list of all the map's groundtiles
-	   * ground_map - a dictionary that binds tuples of coordinates with a reference to the tile:
-	                  { (x, y): tileref, ...}
-	                 This is important for pathfinding and quick tile fetching.
-	   * island_map - a dictionary that binds tuples of coordinates with a reference to the island
-	   * ships - a list of all the ships ingame - horizons.world.units.ship.Ship instances
-	   * ship_map - same as ground_map, but for ships
-	   * session - reference to horizons.session.Session instance of the current game
-	   * trader - The world's ingame free trader player instance (can control multiple ships)
-	   * pirate - The world's ingame pirate player instance
-	   TUTORIAL: You should now check out the _init() function.
-	"""
-	log = logging.getLogger("world")
-	def __init__(self, session):
-		"""
-		@param session: instance of session the world belongs to.
-		"""
-		self.inited = False
-		if False:
-			assert isinstance(session, horizons.session.Session)
-		self.session = session
-		super(World, self).__init__(worldid=GAME.WORLD_WORLDID)
-
-	def end(self):
-		# destructor-like thing.
-		super(World, self).end()
-
-		# let the AI players know that the end is near to speed up destruction
-		for player in self.players:
-			if hasattr(player, 'early_end'):
-				player.early_end()
-
-		for ship in self.ships[:]:
-			ship.remove()
-		for island in self.islands:
-			island.end()
-		for player in self.players:
-			player.end() # end players after game entities, since they usually depend on players
-
-		self.session = None
-		self.properties = None
-		self.players = None
-		self.player = None
-		self.ground_map = None
-		self.fake_tile_map = None
-		self.full_map = None
-		self.island_map = None
-		self.water = None
-		self.ships = None
-		self.ship_map = None
-		self.fish_indexer = None
-		self.ground_units = None
-
-		if self.pirate is not None:
-			self.pirate.end()
-			self.pirate = None
-
-		if self.trader is not None:
-			self.trader.end()
-			self.trader = None
-
-		self.islands = None
-		self.diplomacy = None
-		self.bullets = None
-
-	def _init(self, savegame_db, force_player_id=None, disasters_enabled=True):
-		"""
-		@param savegame_db: Dbreader with loaded savegame database
-		@param force_player_id: the worldid of the selected human player or default if None (debug option)
-		"""
-		"""
-		All essential and non-essential parts of the world are set up here, you don't need to
-		know everything that happens.
-		"""
-		# load properties
-		self.properties = {}
-		for (name, value) in savegame_db("SELECT name, value FROM map_properties"):
-			self.properties[name] = json.loads(value)
-		if not 'disasters_enabled' in self.properties:
-			# set on first init
-			self.properties['disasters_enabled'] = disasters_enabled
-
-		# create playerlist
-		self.players = []
-		self.player = None # player sitting in front of this machine
-		self.trader = None
-		self.pirate = None
-
-		self._load_players(savegame_db, force_player_id)
-
-		# all static data
-		self.load_raw_map(savegame_db)
-
-		# load world buildings (e.g. fish)
-		for (building_worldid, building_typeid) in \
-		    savegame_db("SELECT rowid, type FROM building WHERE location = ?", self.worldid):
-			load_building(self.session, savegame_db, building_typeid, building_worldid)
-
-		# use a dict because it's directly supported by the pathfinding algo
-		self.water = dict((tile, 1.0) for tile in self.ground_map)
-		self._init_water_bodies()
-		self.sea_number = self.water_body[(self.min_x, self.min_y)]
-		for island in self.islands:
-			island.terrain_cache.create_sea_cache()
-
-		# assemble list of water and coastline for ship, that can drive through shallow water
-		# NOTE: this is rather a temporary fix to make the fisher be able to move
-		# since there are tile between coastline and deep sea, all non-constructible tiles
-		# are added to this list as well, which will contain a few too many
-		self.water_and_coastline = copy.copy(self.water)
-		for island in self.islands:
-			for coord, tile in island.ground_map.iteritems():
-				if 'coastline' in tile.classes or 'constructible' not in tile.classes:
-					self.water_and_coastline[coord] = 1.0
-
-		# create ship position list. entries: ship_map[(x, y)] = ship
-		self.ship_map = {}
-		self.ground_unit_map = {}
-
-		# create shiplist, which is currently used for saving ships
-		# and having at least one reference to them
-		self.ships = []
-		self.ground_units = []
-
-		# create bullets list, used for saving bullets in ongoing attacks
-		self.bullets = []
-
-		if self.session.is_game_loaded():
-			# there are 0 or 1 trader AIs so this is safe
-			trader_data = savegame_db("SELECT rowid FROM player WHERE is_trader = 1")
-			if trader_data:
-				self.trader = Trader.load(self.session, savegame_db, trader_data[0][0])
-			# there are 0 or 1 pirate AIs so this is safe
-			pirate_data = savegame_db("SELECT rowid FROM player WHERE is_pirate = 1")
-			if pirate_data:
-				self.pirate = Pirate.load(self.session, savegame_db, pirate_data[0][0])
-
-		# load all units (we do it here cause all buildings are loaded by now)
-		for (worldid, typeid) in savegame_db("SELECT rowid, type FROM unit ORDER BY rowid"):
-			Entities.units[typeid].load(self.session, savegame_db, worldid)
-
-		if self.session.is_game_loaded():
-			# let trader and pirate command their ships. we have to do this here
-			# because ships have to be initialised for this, and they have
-			# to exist before ships are loaded.
-			if self.trader:
-				self.trader.load_ship_states(savegame_db)
-			if self.pirate:
-				self.pirate.finish_loading(savegame_db)
-
-			# load the AI stuff only when we have AI players
-			if any(isinstance(player, AIPlayer) for player in self.players):
-				AIPlayer.load_abstract_buildings(self.session.db) # TODO: find a better place for this
-
-			# load the AI players
-			# this has to be done here because otherwise the ships and other objects won't exist
-			for player in self.players:
-				if not isinstance(player, HumanPlayer):
-					player.finish_loading(savegame_db)
-
-		self._load_combat(savegame_db)
-		self._load_diplomacy(savegame_db)
-		self._load_disasters(savegame_db)
-
-		self.inited = True
-		"""TUTORIAL:
-		To dig deeper, you should now continue to horizons/world/island.py,
-		to check out how buildings and settlements are added to the map."""
-
-
-
-	def _load_combat(self, savegame_db):
-		# load bullets
-		if self.session.is_game_loaded():
-			for (worldid, sx, sy, dx, dy, speed, img) in savegame_db("SELECT worldid, startx, starty, destx, desty, speed, image FROM bullet"):
-				Bullet(img, Point(sx, sy), Point(dx, dy), speed, self.session, False, worldid)
-
-		# load ongoing attacks
-		if self.session.is_game_loaded():
-			Weapon.load_attacks(self.session, savegame_db)
-
-	def _load_diplomacy(self, savegame_db):
-		self.diplomacy = Diplomacy()
-		if self.session.is_game_loaded():
-			self.diplomacy.load(self, savegame_db)
-
-		# add diplomacy notification listeners
-		def notify_change(caller, old_state, new_state, a, b):
-			player1 = u"%s" % a.name
-			player2 = u"%s" % b.name
-
-			data = {'player1' : player1, 'player2' : player2}
-
-			string_id = 'DIPLOMACY_STATUS_{old}_{new}'.format(old=old_state.upper(),
-			                                                  new=new_state.upper())
-			self.session.ingame_gui.message_widget.add(point=None, string_id=string_id,
-			                                           message_dict=data)
-
-		self.diplomacy.add_diplomacy_status_changed_listener(notify_change)
-
-	def _load_disasters(self, savegame_db):
-		# disasters are only enabled if they are explicitly set to be enabled
-		disasters_disabled = not self.properties.get('disasters_enabled')
-		self.disaster_manager = DisasterManager(self.session, disabled=disasters_disabled)
-		if self.session.is_game_loaded():
-			self.disaster_manager.load(savegame_db)
-
-	def load_raw_map(self, savegame_db, preview=False):
-		self.map_name = savegame_db.map_name
-
-		# load islands
-		self.islands = []
-		for (islandid,) in savegame_db("SELECT DISTINCT island_id + 1001 FROM ground"):
-			island = Island(savegame_db, islandid, self.session, preview=preview)
-			self.islands.append(island)
-
-		#calculate map dimensions
-		self.min_x, self.min_y, self.max_x, self.max_y = 0, 0, 0, 0
-		for island in self.islands:
-			self.min_x = min(island.rect.left, self.min_x)
-			self.min_y = min(island.rect.top, self.min_y)
-			self.max_x = max(island.rect.right, self.max_x)
-			self.max_y = max(island.rect.bottom, self.max_y)
-		self.min_x -= MAP.PADDING
-		self.min_y -= MAP.PADDING
-		self.max_x += MAP.PADDING
-		self.max_y += MAP.PADDING
-
-		self.map_dimensions = Rect.init_from_borders(self.min_x, self.min_y, self.max_x, self.max_y)
-
-		#add water
-		self.log.debug("Filling world with water...")
-		self.ground_map = {}
-
-		# big sea water tile class
-		if not preview:
-			default_grounds = Entities.grounds[self.properties.get('default_ground', '%d-straight' % GROUND.WATER[0])]
-
-		fake_tile_class = Entities.grounds['-1-special']
-		fake_tile_size = 10
-		for x in xrange(self.min_x-MAP.BORDER, self.max_x+MAP.BORDER, fake_tile_size):
-			for y in xrange(self.min_y-MAP.BORDER, self.max_y+MAP.BORDER, fake_tile_size):
-				fake_tile_x = x - 1
-				fake_tile_y = y + fake_tile_size - 1
-				if not preview:
-					# we don't need no references, we don't need no mem control
-					default_grounds(self.session, fake_tile_x, fake_tile_y)
-				for x_offset in xrange(fake_tile_size):
-					if x+x_offset < self.max_x and x+x_offset >= self.min_x:
-						for y_offset in xrange(fake_tile_size):
-							if y+y_offset < self.max_y and y+y_offset >= self.min_y:
-								self.ground_map[(x+x_offset, y+y_offset)] = fake_tile_class(self.session, fake_tile_x, fake_tile_y)
-		self.fake_tile_map = copy.copy(self.ground_map)
-
-		# remove parts that are occupied by islands, create the island map and the full map
-		self.island_map = {}
-		self.full_map = copy.copy(self.ground_map)
-		for island in self.islands:
-			for coords in island.ground_map:
-				if coords in self.ground_map:
-					self.full_map[coords] = island.ground_map[coords]
-					del self.ground_map[coords]
-					self.island_map[coords] = island
-
-
-	def _load_players(self, savegame_db, force_player_id):
-		human_players = []
-		for player_worldid, client_id in savegame_db("SELECT rowid, client_id FROM player WHERE is_trader = 0 and is_pirate = 0 ORDER BY rowid"):
-			player = None
-			# check if player is an ai
-			ai_data = self.session.db("SELECT class_package, class_name FROM ai WHERE client_id = ?", client_id)
-			if ai_data:
-				class_package, class_name = ai_data[0]
-				# import ai class and call load on it
-				module = __import__('horizons.ai.'+class_package, fromlist=[str(class_name)])
-				ai_class = getattr(module, class_name)
-				player = ai_class.load(self.session, savegame_db, player_worldid)
-			else: # no ai
-				player = HumanPlayer.load(self.session, savegame_db, player_worldid)
-			self.players.append(player)
-
-			if client_id == horizons.globals.fife.get_uh_setting("ClientID"):
-				self.player = player
-			elif client_id is not None and not ai_data:
-				# possible human player candidate with different client id
-				human_players.append(player)
-		self.owner_highlight_active = False
-		self.health_visible_for_all_health_instances = False
-
-		if self.player is None:
-			# we have no human player.
-			# check if there is only one player with an id (i.e. human player)
-			# this would be the case if the savegame originates from a different installation.
-			# if there's more than one of this kind, we can't be sure what to select.
-			# TODO: create interface for selecting player, if we want this
-			if len(human_players) == 1:
-				# exactly one player, we can quite safely use this one
-				self.player = human_players[0]
-			elif not human_players and self.players:
-				# the first player should be the human-ai hybrid
-				self.player = self.players[0]
-
-		# set the human player to the forced value (debug option)
-		self.set_forced_player(force_player_id)
-
-		if self.player is None and self.session.is_game_loaded():
-			self.log.warning('WARNING: Cannot autoselect a player because there are no \
-			or multiple candidates.')
-
-	def _init_water_bodies(self):
-		"""This function runs the flood fill algorithm on the water to make it easy
-		to recognise different water bodies."""
-		moves = [(-1, -1), (-1, 0), (-1, 1), (0, -1), (0, 1), (1, -1), (1, 0), (1, 1)]
-
-		n = 0
-		self.water_body = dict.fromkeys(self.water)
-		for coords, num in self.water_body.iteritems():
-			if num is not None:
-				continue
-
-			self.water_body[coords] = n
-			queue = deque([coords])
-			while queue:
-				x, y = queue[0]
-				queue.popleft()
-				for dx, dy in moves:
-					coords2 = (x + dx, y + dy)
-					if coords2 in self.water_body and self.water_body[coords2] is None:
-						self.water_body[coords2] = n
-						queue.append(coords2)
-			n += 1
-
-	def init_fish_indexer(self):
-		radius = Entities.buildings[ BUILDINGS.FISHER ].radius
-		buildings = self.provider_buildings.provider_by_resources[RES.FISH]
-		self.fish_indexer = BuildingIndexer(radius, self.full_map, buildings=buildings)
-
-	def init_new_world(self, trader_enabled, pirate_enabled, natural_resource_multiplier):
-		"""
-		This should be called if a new map is loaded (not a savegame, a fresh
-		map). In other words, when it is loaded for the first time.
-
-		NOTE: commands for creating the world objects are executed directly,
-		      bypassing the manager.
-		      This is necessary because else the commands would be transmitted
-		      over the wire in network games.
-
-		@return: the coordinates of the players first ship
-		"""
-
-		# workaround: the creation of all the objects causes a lot of logging output we don't need.
-		#             therefore, reset the levels for now
-		loggers_to_silence = { 'world.production' : None }
-		for logger_name in loggers_to_silence:
-			logger = logging.getLogger(logger_name)
-			loggers_to_silence[logger_name] = logger.getEffectiveLevel()
-			logger.setLevel(logging.WARN)
-
-		# add a random number of environmental objects
-		if natural_resource_multiplier != 0:
-			self._add_nature_objects(natural_resource_multiplier)
-
-		# reset loggers, see above
-		for logger_name, level in loggers_to_silence.iteritems():
-			logging.getLogger(logger_name).setLevel(level)
-
-		# add free trader
-		if trader_enabled:
-			self.trader = Trader(self.session, 99999, u"Free Trader", Color())
-
-		ret_coords = None
-		for player in self.players:
-			# Adding ships for the players
-			# hack to place the ship on the development map
-			point = self.get_random_possible_ship_position()
-			# Execute command directly, not via manager, because else it would be transmitted over the
-			# network to other players. Those however will do the same thing anyways.
-			ship = CreateUnit(player.worldid, UNITS.PLAYER_SHIP, point.x, point.y)(issuer=self.session.world.player)
-			# give ship basic resources
-			for res, amount in self.session.db("SELECT resource, amount FROM start_resources"):
-				ship.get_component(StorageComponent).inventory.alter(res, amount)
-			if player is self.player:
-				ret_coords = point.to_tuple()
-
-		# load the AI stuff only when we have AI players
-		if any(isinstance(player, AIPlayer) for player in self.players):
-			AIPlayer.load_abstract_buildings(self.session.db) # TODO: find a better place for this
-
-		# add a pirate ship
-		if pirate_enabled:
-			self.pirate = Pirate(self.session, 99998, "Captain Blackbeard", Color())
-
-		# Fire a message for new world creation
-		self.session.ingame_gui.message_widget.add(point=None, string_id='NEW_WORLD')
-		assert ret_coords is not None, "Return coords are None. No players loaded?"
-		return ret_coords
-
-	def _add_nature_objects(self, natural_resource_multiplier):
-		worldutils.add_nature_objects(self, natural_resource_multiplier)
-
-	def set_forced_player(self, force_player_id):
-		if force_player_id is not None:
-			for player in self.players:
-				if player.worldid == force_player_id:
-					self.player = player
-					break
-
-	def get_random_possible_ground_unit_position(self):
-		"""Returns a position in water that is not at the border of the world.
-		@return: Point"""
-		return worldutils.get_random_possible_ground_unit_position(self)
-
-	def get_random_possible_ship_position(self):
-		"""Returns a position in water that is not at the border of the world.
-		@return: Point"""
-		return worldutils.get_random_possible_ship_position(self)
-
-	def get_random_possible_coastal_ship_position(self):
-		"""Returns a position in water that is not at the border of the world
-		but on the coast of an island.
-		@return: Point"""
-		return worldutils.get_random_possible_coastal_ship_position(self)
-
-	#----------------------------------------------------------------------
-	def get_tiles_in_radius(self, position, radius, shuffle=False):
-		"""Returns all tiles in the radius around the point.
-		This is a generator; make sure you use it appropriately.
-		@param position: Point instance
-		@return List of tiles in radius.
-		"""
-		for point in self.get_points_in_radius(position, radius, shuffle):
-			yield self.get_tile(point)
-
-	def get_points_in_radius(self, position, radius, shuffle=False):
-		"""Returns all points in the radius around the point.
-		This is a generator; make sure you use it appropriately.
-		@param position: Point instance
-		@return List of points in radius.
-		"""
-		assert isinstance(position, Point)
-		points = Circle(position, radius)
-		if shuffle:
-			points = list(points)
-			self.session.random.shuffle(points)
-		for point in points:
-			if self.map_dimensions.contains_without_border(point):
-				# don't yield if point is not in map, those points don't exist
-				yield point
-
-	def setup_player(self, id, name, color, clientid, local, is_ai, difficulty_level):
-		"""Sets up a new Player instance and adds her to the active world.
-		Only used for new games. Loading old players is done in _init().
-		@param local: bool, whether the player is the one sitting on front of this machine."""
-		inv = self.session.db.get_player_start_res()
-		player = None
-		if is_ai: # a human controlled AI player
-			player = AIPlayer(self.session, id, name, color, clientid, difficulty_level)
-		else:
-			player = HumanPlayer(self.session, id, name, color, clientid, difficulty_level)
-		player.initialize(inv)  # Componentholder init
-		if local:
-			self.player = player
-		self.players.append(player)
-
-	def get_tile(self, point):
-		"""Returns the ground at x, y.
-		@param point: coords as Point
-		@return: instance of Ground at x, y
-		"""
-		return self.full_map.get( (point.x, point.y) )
-
-	@property
-	def settlements(self):
-		"""Returns all settlements on world"""
-		settlements = []
-		for i in self.islands:
-			settlements.extend(i.settlements)
-		return settlements
-
-	def get_island(self, point):
-		"""Returns the island for that coordinate. If none is found, returns None.
-		@param point: instance of Point"""
-		# NOTE: keep code synchronised with duplicated code below
-		return self.island_map.get(point.to_tuple())
-
-	def get_island_tuple(self, tup):
-		"""Overloaded from above"""
-		return self.island_map.get(tup)
-
-	def get_islands_in_radius(self, point, radius):
-		"""Returns all islands in a certain radius around a point.
-		@return set of islands in radius"""
-		islands = set()
-		for island in self.islands:
-			for tile in island.get_surrounding_tiles(point, radius=radius,
-			                                         include_corners=False):
-				islands.add(island)
-				break
-		return islands
-
-	def get_warehouses(self, position=None, radius=None, owner=None, include_tradeable=False):
-		"""Returns all warehouses on the map, optionally only those in range
-		around the specified position.
-		@param position: Point or Rect instance.
-		@param radius: int radius to use.
-		@param owner: Player instance, list only warehouses belonging to this player.
-		@param include_tradeable also list the warehouses the owner can trade with
-		@return: List of warehouses.
-		"""
-		warehouses = []
-		islands = []
-		if radius is not None and position is not None:
-			islands = self.get_islands_in_radius(position, radius)
-		else:
-			islands = self.islands
-
-		for island in islands:
-			for settlement in island.settlements:
-				warehouse = settlement.warehouse
-				if (radius is None or position is None or
-				    warehouse.position.distance(position) <= radius) and \
-				   (owner is None or warehouse.owner == owner or
-				    (include_tradeable and self.diplomacy.can_trade(warehouse.owner, owner))):
-					warehouses.append(warehouse)
-		return warehouses
-
-	def get_ships(self, position=None, radius=None):
-		"""Returns all ships on the map, optionally only those in range
-		around the specified position.
-		@param position: Point or Rect instance.
-		@param radius: int radius to use.
-		@return: List of ships.
-		"""
-		if position is not None and radius is not None:
-			circle = Circle(position, radius)
-			return [ship for ship in self.ships if circle.contains(ship.position)]
-		else:
-			return self.ships
-
-	def get_ground_units(self, position=None, radius=None):
-		"""@see get_ships"""
-		if position is not None and radius is not None:
-			circle = Circle(position, radius)
-			return [unit for unit in self.ground_units if circle.contains(unit.position)]
-		else:
-			return self.ground_units
-
-	def get_buildings(self, position=None, radius=None):
-		"""@see get_ships"""
-		buildings = []
-		if position is not None and radius is not None:
-			circle = Circle(position, radius)
-			for island in self.islands:
-				for building in island.buildings:
-					if circle.contains(building.position.center):
-						buildings.append(building)
-			return buildings
-		else:
-			return [b for b in island.buildings for island in self.islands]
-
-	def get_all_buildings(self):
-		"""Yields all buildings independent of owner"""
-		for island in self.islands:
-			for b in island.buildings:
-				yield b
-			for s in island.settlements:
-				for b in s.buildings:
-					yield b
-
-	def get_health_instances(self, position=None, radius=None):
-		"""Returns all instances that have health"""
-		instances = []
-		for instance in self.get_ships(position, radius) + \
-		                self.get_ground_units(position, radius):
-			if instance.has_component(HealthComponent):
-				instances.append(instance)
-		return instances
-
-	def save(self, db):
-		"""Saves the current game to the specified db.
-		@param db: DbReader object of the db the game is saved to."""
-		super(World, self).save(db)
-		if isinstance(self.map_name, list):
-			db("INSERT INTO metadata VALUES(?, ?)", 'random_island_sequence', ' '.join(self.map_name))
-		else:
-			db("INSERT INTO metadata VALUES(?, ?)", 'map_name', self.map_name)
-
-		for island in self.islands:
-			island.save(db)
-		for player in self.players:
-			player.save(db)
-		if self.trader is not None:
-			self.trader.save(db)
-		if self.pirate is not None:
-			self.pirate.save(db)
-		for unit in self.ships + self.ground_units:
-			unit.save(db)
-		for bullet in self.bullets:
-			bullet.save(db)
-		self.diplomacy.save(db)
-		Weapon.save_attacks(db)
-		self.disaster_manager.save(db)
-
-	def save_map(self, path, name):
-		"""Save the current map."""
-		if hasattr(self.session, 'world_editor'):
-			# save a map created in the editor
-			self.session.world_editor.save_map(path, name)
-
-	def get_checkup_hash(self):
-		"""Returns a collection of important game state values. Used to check if two mp games have diverged.
-		Not designed to be reliable."""
-		# NOTE: don't include float values, they are represented differently in python 2.6 and 2.7
-		# and will differ at some insignificant place. Also make sure to handle them correctly in the game logic.
-		data = {
-			'rngvalue': self.session.random.random(),
-			'settlements': [],
-			'ships': [],
-		}
-		for island in self.islands:
-			# dicts usually aren't hashable, this makes them
-			# since defaultdicts appear, we discard values that can be autogenerated
-			# (those are assumed to default to something evaluating False)
-			dict_hash = lambda d : sorted(i for i in d.iteritems() if i[1])
-			for settlement in island.settlements:
-				storage_dict =settlement.get_component(StorageComponent).inventory._storage
-				entry = {
-					'owner': str(settlement.owner.worldid),
-					'inhabitants': str(settlement.inhabitants),
-					'cumulative_running_costs': str(settlement.cumulative_running_costs),
-					'cumulative_taxes': str(settlement.cumulative_taxes),
-					'inventory': str(dict_hash(storage_dict))
-				}
-				data['settlements'].append(entry)
-		for ship in self.ships:
-			entry = {
-				'owner': str(ship.owner.worldid),
-				'position': ship.position.to_tuple(),
-			}
-			data['ships'].append(entry)
-		return data
-
-	def toggle_owner_highlight(self):
-		renderer = self.session.view.renderer['InstanceRenderer']
-		self.owner_highlight_active = not self.owner_highlight_active
-		if self.owner_highlight_active: #show
-			for player in self.players:
-				red = player.color.r
-				green = player.color.g
-				blue = player.color.b
-				for settlement in player.settlements:
-					for tile in settlement.ground_map.itervalues():
-						renderer.addColored(tile._instance, red, green, blue)
-		else: # 'hide' functionality
-			renderer.removeAllColored()
-
-	def toggle_translucency(self):
-		"""Make certain building types translucent"""
-		worldutils.toggle_translucency(self)
-
-	def toggle_health_for_all_health_instances(self):
-		worldutils.toggle_health_for_all_health_instances(self)
-
-
-def load_building(session, db, typeid, worldid):
-	"""Loads a saved building. Don't load buildings yourself in the game code."""
-	return Entities.buildings[typeid].load(session, db, worldid)
-
-
-decorators.bind_all(World)
-decorators.bind_all(load_building)
-=======
-# -*- coding: utf-8 -*-
-# ###################################################
-# Copyright (C) 2012 The Unknown Horizons Team
-# team@unknown-horizons.org
-# This file is part of Unknown Horizons.
-#
-# Unknown Horizons is free software; you can redistribute it and/or modify
-# it under the terms of the GNU General Public License as published by
-# the Free Software Foundation; either version 2 of the License, or
-# (at your option) any later version.
-#
-# This program is distributed in the hope that it will be useful,
-# but WITHOUT ANY WARRANTY; without even the implied warranty of
-# MERCHANTABILITY or FITNESS FOR A PARTICULAR PURPOSE.  See the
-# GNU General Public License for more details.
-#
-# You should have received a copy of the GNU General Public License
-# along with this program; if not, write to the
-# Free Software Foundation, Inc.,
-# 51 Franklin St, Fifth Floor, Boston, MA  02110-1301  USA
-# ###################################################
-
-__all__ = ['island', 'nature', 'player', 'settlement', 'ambientsound']
-
-import logging
-import json
-import copy
-
-from collections import deque
-
-import horizons.globals
-from horizons.world.island import Island
-from horizons.world.player import HumanPlayer
-from horizons.util.buildingindexer import BuildingIndexer
-from horizons.util.color import Color
-from horizons.util.python import decorators
-from horizons.util.shapes import Circle, Point, Rect
-from horizons.util.worldobject import WorldObject
-from horizons.constants import UNITS, BUILDINGS, RES, GROUND, GAME, MAP
-from horizons.ai.trader import Trader
-from horizons.ai.pirate import Pirate
-from horizons.ai.aiplayer import AIPlayer
-from horizons.entities import Entities
-from horizons.world.buildingowner import BuildingOwner
-from horizons.world.diplomacy import Diplomacy
-from horizons.world.units.bullet import Bullet
-from horizons.world.units.weapon import Weapon
-from horizons.command.unit import CreateUnit
-from horizons.component.healthcomponent import HealthComponent
-from horizons.component.storagecomponent import StorageComponent
-from horizons.world.disaster.disastermanager import DisasterManager
-from horizons.world import worldutils
-
-class World(BuildingOwner, WorldObject):
-	"""The World class represents an Unknown Horizons map with all its units, grounds, buildings, etc.
-
-	It inherits from BuildingOwner, among other things, so it has building management capabilities.
-	There is always one big reference per building, which is stored in either the world, the island,
-	or the settlement.
-
-	The main components of the world are:
-	   * players - a list of all the session's players - Player instances
-	   * islands - a list of all the map's islands - Island instances
-	   * grounds - a list of all the map's groundtiles
-	   * ground_map - a dictionary that binds tuples of coordinates with a reference to the tile:
-	                  { (x, y): tileref, ...}
-	                 This is important for pathfinding and quick tile fetching.
-	   * island_map - a dictionary that binds tuples of coordinates with a reference to the island
-	   * ships - a list of all the ships ingame - horizons.world.units.ship.Ship instances
-	   * ship_map - same as ground_map, but for ships
-	   * session - reference to horizons.session.Session instance of the current game
-	   * trader - The world's ingame free trader player instance (can control multiple ships)
-	   * pirate - The world's ingame pirate player instance
-	   TUTORIAL: You should now check out the _init() function.
-	"""
-	log = logging.getLogger("world")
-	def __init__(self, session):
-		"""
-		@param session: instance of session the world belongs to.
-		"""
-		self.inited = False
-		if False:
-			assert isinstance(session, horizons.session.Session)
-		self.session = session
-		super(World, self).__init__(worldid=GAME.WORLD_WORLDID)
-
-	def end(self):
-		# destructor-like thing.
-		super(World, self).end()
-
-		for ship in self.ships[:]:
-			ship.remove()
-		for island in self.islands:
-			island.end()
-		for player in self.players:
-			player.end() # end players after game entities, since they usually depend on players
-
-		self.session = None
-		self.properties = None
-		self.players = None
-		self.player = None
-		self.ground_map = None
-		self.fake_tile_map = None
-		self.full_map = None
-		self.island_map = None
-		self.water = None
-		self.ships = None
-		self.ship_map = None
-		self.fish_indexer = None
-		self.ground_units = None
-
-		if self.pirate is not None:
-			self.pirate.end()
-			self.pirate = None
-
-		if self.trader is not None:
-			self.trader.end()
-			self.trader = None
-
-		self.islands = None
-		self.diplomacy = None
-		self.bullets = None
-
-	def _init(self, savegame_db, force_player_id=None, disasters_enabled=True):
-		"""
-		@param savegame_db: Dbreader with loaded savegame database
-		@param force_player_id: the worldid of the selected human player or default if None (debug option)
-		"""
-		"""
-		All essential and non-essential parts of the world are set up here, you don't need to
-		know everything that happens.
-		"""
-		# load properties
-		self.properties = {}
-		for (name, value) in savegame_db("SELECT name, value FROM map_properties"):
-			self.properties[name] = json.loads(value)
-		if not 'disasters_enabled' in self.properties:
-			# set on first init
-			self.properties['disasters_enabled'] = disasters_enabled
-
-		# create playerlist
-		self.players = []
-		self.player = None # player sitting in front of this machine
-		self.trader = None
-		self.pirate = None
-
-		self._load_players(savegame_db, force_player_id)
-
-		# all static data
-		self.load_raw_map(savegame_db)
-
-		# load world buildings (e.g. fish)
-		for (building_worldid, building_typeid) in \
-		    savegame_db("SELECT rowid, type FROM building WHERE location = ?", self.worldid):
-			load_building(self.session, savegame_db, building_typeid, building_worldid)
-
-		# use a dict because it's directly supported by the pathfinding algo
-		self.water = dict((tile, 1.0) for tile in self.ground_map)
-		self._init_water_bodies()
-		self.sea_number = self.water_body[(self.min_x, self.min_y)]
-
-		# assemble list of water and coastline for ship, that can drive through shallow water
-		# NOTE: this is rather a temporary fix to make the fisher be able to move
-		# since there are tile between coastline and deep sea, all non-constructible tiles
-		# are added to this list as well, which will contain a few too many
-		self.water_and_coastline = copy.copy(self.water)
-		for island in self.islands:
-			for coord, tile in island.ground_map.iteritems():
-				if 'coastline' in tile.classes or 'constructible' not in tile.classes:
-					self.water_and_coastline[coord] = 1.0
-
-		# create ship position list. entries: ship_map[(x, y)] = ship
-		self.ship_map = {}
-		self.ground_unit_map = {}
-
-		# create shiplist, which is currently used for saving ships
-		# and having at least one reference to them
-		self.ships = []
-		self.ground_units = []
-
-		# create bullets list, used for saving bullets in ongoing attacks
-		self.bullets = []
-
-		if self.session.is_game_loaded():
-			# there are 0 or 1 trader AIs so this is safe
-			trader_data = savegame_db("SELECT rowid FROM player WHERE is_trader = 1")
-			if trader_data:
-				self.trader = Trader.load(self.session, savegame_db, trader_data[0][0])
-			# there are 0 or 1 pirate AIs so this is safe
-			pirate_data = savegame_db("SELECT rowid FROM player WHERE is_pirate = 1")
-			if pirate_data:
-				self.pirate = Pirate.load(self.session, savegame_db, pirate_data[0][0])
-
-		# load all units (we do it here cause all buildings are loaded by now)
-		for (worldid, typeid) in savegame_db("SELECT rowid, type FROM unit ORDER BY rowid"):
-			Entities.units[typeid].load(self.session, savegame_db, worldid)
-
-		if self.session.is_game_loaded():
-			# let trader and pirate command their ships. we have to do this here
-			# because ships have to be initialised for this, and they have
-			# to exist before ships are loaded.
-			if self.trader:
-				self.trader.load_ship_states(savegame_db)
-			if self.pirate:
-				self.pirate.finish_loading(savegame_db)
-
-			# load the AI stuff only when we have AI players
-			if any(isinstance(player, AIPlayer) for player in self.players):
-				AIPlayer.load_abstract_buildings(self.session.db) # TODO: find a better place for this
-
-			# load the AI players
-			# this has to be done here because otherwise the ships and other objects won't exist
-			for player in self.players:
-				if not isinstance(player, HumanPlayer):
-					player.finish_loading(savegame_db)
-
-		self._load_combat(savegame_db)
-		self._load_diplomacy(savegame_db)
-		self._load_disasters(savegame_db)
-
-		self.inited = True
-		"""TUTORIAL:
-		To dig deeper, you should now continue to horizons/world/island.py,
-		to check out how buildings and settlements are added to the map."""
-
-
-
-	def _load_combat(self, savegame_db):
-		# load bullets
-		if self.session.is_game_loaded():
-			for (worldid, sx, sy, dx, dy, speed, img) in savegame_db("SELECT worldid, startx, starty, destx, desty, speed, image FROM bullet"):
-				Bullet(img, Point(sx, sy), Point(dx, dy), speed, self.session, False, worldid)
-
-		# load ongoing attacks
-		if self.session.is_game_loaded():
-			Weapon.load_attacks(self.session, savegame_db)
-
-	def _load_diplomacy(self, savegame_db):
-		self.diplomacy = Diplomacy()
-		if self.session.is_game_loaded():
-			self.diplomacy.load(self, savegame_db)
-
-		# add diplomacy notification listeners
-		def notify_change(caller, old_state, new_state, a, b):
-			player1 = u"%s" % a.name
-			player2 = u"%s" % b.name
-
-			data = {'player1' : player1, 'player2' : player2}
-
-			string_id = 'DIPLOMACY_STATUS_{old}_{new}'.format(old=old_state.upper(),
-			                                                  new=new_state.upper())
-			self.session.ingame_gui.message_widget.add(point=None, string_id=string_id,
-			                                           message_dict=data)
-
-		self.diplomacy.add_diplomacy_status_changed_listener(notify_change)
-
-	def _load_disasters(self, savegame_db):
-		# disasters are only enabled if they are explicitly set to be enabled
-		disasters_disabled = not self.properties.get('disasters_enabled')
-		self.disaster_manager = DisasterManager(self.session, disabled=disasters_disabled)
-		if self.session.is_game_loaded():
-			self.disaster_manager.load(savegame_db)
-
-	def load_raw_map(self, savegame_db, preview=False):
-		self.map_name = savegame_db.map_name
-
-		# load islands
-		self.islands = []
-		for (islandid,) in savegame_db("SELECT DISTINCT island_id + 1001 FROM ground"):
-			island = Island(savegame_db, islandid, self.session, preview=preview)
-			self.islands.append(island)
-
-		#calculate map dimensions
-		self.min_x, self.min_y, self.max_x, self.max_y = 0, 0, 0, 0
-		for island in self.islands:
-			self.min_x = min(island.rect.left, self.min_x)
-			self.min_y = min(island.rect.top, self.min_y)
-			self.max_x = max(island.rect.right, self.max_x)
-			self.max_y = max(island.rect.bottom, self.max_y)
-		self.min_x -= MAP.PADDING
-		self.min_y -= MAP.PADDING
-		self.max_x += MAP.PADDING
-		self.max_y += MAP.PADDING
-
-		self.map_dimensions = Rect.init_from_borders(self.min_x, self.min_y, self.max_x, self.max_y)
-
-		#add water
-		self.log.debug("Filling world with water...")
-		self.ground_map = {}
-
-		# big sea water tile class
-		if not preview:
-			default_grounds = Entities.grounds[self.properties.get('default_ground', '%d-straight' % GROUND.WATER[0])]
-
-		fake_tile_class = Entities.grounds['-1-special']
-		fake_tile_size = 10
-		for x in xrange(self.min_x-MAP.BORDER, self.max_x+MAP.BORDER, fake_tile_size):
-			for y in xrange(self.min_y-MAP.BORDER, self.max_y+MAP.BORDER, fake_tile_size):
-				fake_tile_x = x - 1
-				fake_tile_y = y + fake_tile_size - 1
-				if not preview:
-					# we don't need no references, we don't need no mem control
-					default_grounds(self.session, fake_tile_x, fake_tile_y)
-				for x_offset in xrange(fake_tile_size):
-					if x+x_offset < self.max_x and x+x_offset >= self.min_x:
-						for y_offset in xrange(fake_tile_size):
-							if y+y_offset < self.max_y and y+y_offset >= self.min_y:
-								self.ground_map[(x+x_offset, y+y_offset)] = fake_tile_class(self.session, fake_tile_x, fake_tile_y)
-		self.fake_tile_map = copy.copy(self.ground_map)
-
-		# remove parts that are occupied by islands, create the island map and the full map
-		self.island_map = {}
-		self.full_map = copy.copy(self.ground_map)
-		for island in self.islands:
-			for coords in island.ground_map:
-				if coords in self.ground_map:
-					self.full_map[coords] = island.ground_map[coords]
-					del self.ground_map[coords]
-					self.island_map[coords] = island
-
-
-	def _load_players(self, savegame_db, force_player_id):
-		human_players = []
-		for player_worldid, client_id in savegame_db("SELECT rowid, client_id FROM player WHERE is_trader = 0 and is_pirate = 0 ORDER BY rowid"):
-			player = None
-			# check if player is an ai
-			ai_data = self.session.db("SELECT class_package, class_name FROM ai WHERE client_id = ?", client_id)
-			if ai_data:
-				class_package, class_name = ai_data[0]
-				# import ai class and call load on it
-				module = __import__('horizons.ai.'+class_package, fromlist=[str(class_name)])
-				ai_class = getattr(module, class_name)
-				player = ai_class.load(self.session, savegame_db, player_worldid)
-			else: # no ai
-				player = HumanPlayer.load(self.session, savegame_db, player_worldid)
-			self.players.append(player)
-
-			if client_id == horizons.globals.fife.get_uh_setting("ClientID"):
-				self.player = player
-			elif client_id is not None and not ai_data:
-				# possible human player candidate with different client id
-				human_players.append(player)
-		self.owner_highlight_active = False
-		self.health_visible_for_all_health_instances = False
-
-		if self.player is None:
-			# we have no human player.
-			# check if there is only one player with an id (i.e. human player)
-			# this would be the case if the savegame originates from a different installation.
-			# if there's more than one of this kind, we can't be sure what to select.
-			# TODO: create interface for selecting player, if we want this
-			if len(human_players) == 1:
-				# exactly one player, we can quite safely use this one
-				self.player = human_players[0]
-			elif not human_players and self.players:
-				# the first player should be the human-ai hybrid
-				self.player = self.players[0]
-
-		# set the human player to the forced value (debug option)
-		self.set_forced_player(force_player_id)
-
-		if self.player is None and self.session.is_game_loaded():
-			self.log.warning('WARNING: Cannot autoselect a player because there are no \
-			or multiple candidates.')
-
-	def _init_water_bodies(self):
-		"""This function runs the flood fill algorithm on the water to make it easy
-		to recognise different water bodies."""
-		moves = [(-1, -1), (-1, 0), (-1, 1), (0, -1), (0, 1), (1, -1), (1, 0), (1, 1)]
-
-		n = 0
-		self.water_body = dict.fromkeys(self.water)
-		for coords, num in self.water_body.iteritems():
-			if num is not None:
-				continue
-
-			self.water_body[coords] = n
-			queue = deque([coords])
-			while queue:
-				x, y = queue[0]
-				queue.popleft()
-				for dx, dy in moves:
-					coords2 = (x + dx, y + dy)
-					if coords2 in self.water_body and self.water_body[coords2] is None:
-						self.water_body[coords2] = n
-						queue.append(coords2)
-			n += 1
-
-	def init_fish_indexer(self):
-		radius = Entities.buildings[ BUILDINGS.FISHER ].radius
-		buildings = self.provider_buildings.provider_by_resources[RES.FISH]
-		self.fish_indexer = BuildingIndexer(radius, self.full_map, buildings=buildings)
-
-	def init_new_world(self, trader_enabled, pirate_enabled, natural_resource_multiplier):
-		"""
-		This should be called if a new map is loaded (not a savegame, a fresh
-		map). In other words, when it is loaded for the first time.
-
-		NOTE: commands for creating the world objects are executed directly,
-		      bypassing the manager.
-		      This is necessary because else the commands would be transmitted
-		      over the wire in network games.
-
-		@return: the coordinates of the players first ship
-		"""
-
-		# workaround: the creation of all the objects causes a lot of logging output we don't need.
-		#             therefore, reset the levels for now
-		loggers_to_silence = { 'world.production' : None }
-		for logger_name in loggers_to_silence:
-			logger = logging.getLogger(logger_name)
-			loggers_to_silence[logger_name] = logger.getEffectiveLevel()
-			logger.setLevel(logging.WARN)
-
-		# add a random number of environmental objects
-		if natural_resource_multiplier != 0:
-			self._add_nature_objects(natural_resource_multiplier)
-
-		# reset loggers, see above
-		for logger_name, level in loggers_to_silence.iteritems():
-			logging.getLogger(logger_name).setLevel(level)
-
-		# add free trader
-		if trader_enabled:
-			self.trader = Trader(self.session, 99999, u"Free Trader", Color())
-
-		ret_coords = None
-		for player in self.players:
-			# Adding ships for the players
-			# hack to place the ship on the development map
-			point = self.get_random_possible_ship_position()
-			# Execute command directly, not via manager, because else it would be transmitted over the
-			# network to other players. Those however will do the same thing anyways.
-			ship = CreateUnit(player.worldid, UNITS.PLAYER_SHIP, point.x, point.y)(issuer=self.session.world.player)
-			# give ship basic resources
-			for res, amount in self.session.db("SELECT resource, amount FROM start_resources"):
-				ship.get_component(StorageComponent).inventory.alter(res, amount)
-			if player is self.player:
-				ret_coords = point.to_tuple()
-
-		# load the AI stuff only when we have AI players
-		if any(isinstance(player, AIPlayer) for player in self.players):
-			AIPlayer.load_abstract_buildings(self.session.db) # TODO: find a better place for this
-
-		# add a pirate ship
-		if pirate_enabled:
-			self.pirate = Pirate(self.session, 99998, "Captain Blackbeard", Color())
-
-		# Fire a message for new world creation
-		self.session.ingame_gui.message_widget.add(point=None, string_id='NEW_WORLD')
-		assert ret_coords is not None, "Return coords are None. No players loaded?"
-		return ret_coords
-
-	def _add_nature_objects(self, natural_resource_multiplier):
-		worldutils.add_nature_objects(self, natural_resource_multiplier)
-
-	def set_forced_player(self, force_player_id):
-		if force_player_id is not None:
-			for player in self.players:
-				if player.worldid == force_player_id:
-					self.player = player
-					break
-
-	def get_random_possible_ground_unit_position(self):
-		"""Returns a position in water that is not at the border of the world.
-		@return: Point"""
-		return worldutils.get_random_possible_ground_unit_position(self)
-
-	def get_random_possible_ship_position(self):
-		"""Returns a position in water that is not at the border of the world.
-		@return: Point"""
-		return worldutils.get_random_possible_ship_position(self)
-
-	def get_random_possible_coastal_ship_position(self):
-		"""Returns a position in water that is not at the border of the world
-		but on the coast of an island.
-		@return: Point"""
-		return worldutils.get_random_possible_coastal_ship_position(self)
-
-	#----------------------------------------------------------------------
-	def get_tiles_in_radius(self, position, radius, shuffle=False):
-		"""Returns all tiles in the radius around the point.
-		This is a generator; make sure you use it appropriately.
-		@param position: Point instance
-		@return List of tiles in radius.
-		"""
-		for point in self.get_points_in_radius(position, radius, shuffle):
-			yield self.get_tile(point)
-
-	def get_points_in_radius(self, position, radius, shuffle=False):
-		"""Returns all points in the radius around the point.
-		This is a generator; make sure you use it appropriately.
-		@param position: Point instance
-		@return List of points in radius.
-		"""
-		assert isinstance(position, Point)
-		points = Circle(position, radius)
-		if shuffle:
-			points = list(points)
-			self.session.random.shuffle(points)
-		for point in points:
-			if self.map_dimensions.contains_without_border(point):
-				# don't yield if point is not in map, those points don't exist
-				yield point
-
-	def setup_player(self, id, name, color, clientid, local, is_ai, difficulty_level):
-		"""Sets up a new Player instance and adds her to the active world.
-		Only used for new games. Loading old players is done in _init().
-		@param local: bool, whether the player is the one sitting on front of this machine."""
-		inv = self.session.db.get_player_start_res()
-		player = None
-		if is_ai: # a human controlled AI player
-			player = AIPlayer(self.session, id, name, color, clientid, difficulty_level)
-		else:
-			player = HumanPlayer(self.session, id, name, color, clientid, difficulty_level)
-		player.initialize(inv)  # Componentholder init
-		if local:
-			self.player = player
-		self.players.append(player)
-
-	def get_tile(self, point):
-		"""Returns the ground at x, y.
-		@param point: coords as Point
-		@return: instance of Ground at x, y
-		"""
-		return self.full_map.get( (point.x, point.y) )
-
-	@property
-	def settlements(self):
-		"""Returns all settlements on world"""
-		settlements = []
-		for i in self.islands:
-			settlements.extend(i.settlements)
-		return settlements
-
-	def get_island(self, point):
-		"""Returns the island for that coordinate. If none is found, returns None.
-		@param point: instance of Point"""
-		# NOTE: keep code synchronised with duplicated code below
-		return self.island_map.get(point.to_tuple())
-
-	def get_island_tuple(self, tup):
-		"""Overloaded from above"""
-		return self.island_map.get(tup)
-
-	def get_islands_in_radius(self, point, radius):
-		"""Returns all islands in a certain radius around a point.
-		@return set of islands in radius"""
-		islands = set()
-		for island in self.islands:
-			for tile in island.get_surrounding_tiles(point, radius=radius,
-			                                         include_corners=False):
-				islands.add(island)
-				break
-		return islands
-
-	def get_warehouses(self, position=None, radius=None, owner=None, include_tradeable=False):
-		"""Returns all warehouses on the map, optionally only those in range
-		around the specified position.
-		@param position: Point or Rect instance.
-		@param radius: int radius to use.
-		@param owner: Player instance, list only warehouses belonging to this player.
-		@param include_tradeable also list the warehouses the owner can trade with
-		@return: List of warehouses.
-		"""
-		warehouses = []
-		islands = []
-		if radius is not None and position is not None:
-			islands = self.get_islands_in_radius(position, radius)
-		else:
-			islands = self.islands
-
-		for island in islands:
-			for settlement in island.settlements:
-				warehouse = settlement.warehouse
-				if (radius is None or position is None or
-				    warehouse.position.distance(position) <= radius) and \
-				   (owner is None or warehouse.owner == owner or
-				    (include_tradeable and self.diplomacy.can_trade(warehouse.owner, owner))):
-					warehouses.append(warehouse)
-		return warehouses
-
-	def get_ships(self, position=None, radius=None):
-		"""Returns all ships on the map, optionally only those in range
-		around the specified position.
-		@param position: Point or Rect instance.
-		@param radius: int radius to use.
-		@return: List of ships.
-		"""
-		if position is not None and radius is not None:
-			circle = Circle(position, radius)
-			return [ship for ship in self.ships if circle.contains(ship.position)]
-		else:
-			return self.ships
-
-	def get_ground_units(self, position=None, radius=None):
-		"""@see get_ships"""
-		if position is not None and radius is not None:
-			circle = Circle(position, radius)
-			return [unit for unit in self.ground_units if circle.contains(unit.position)]
-		else:
-			return self.ground_units
-
-	def get_buildings(self, position=None, radius=None):
-		"""@see get_ships"""
-		buildings = []
-		if position is not None and radius is not None:
-			circle = Circle(position, radius)
-			for island in self.islands:
-				for building in island.buildings:
-					if circle.contains(building.position.center):
-						buildings.append(building)
-			return buildings
-		else:
-			return [b for b in island.buildings for island in self.islands]
-
-	def get_all_buildings(self):
-		"""Yields all buildings independent of owner"""
-		for island in self.islands:
-			for b in island.buildings:
-				yield b
-			for s in island.settlements:
-				for b in s.buildings:
-					yield b
-
-	def get_health_instances(self, position=None, radius=None):
-		"""Returns all instances that have health"""
-		instances = []
-		for instance in self.get_ships(position, radius) + \
-		                self.get_ground_units(position, radius):
-			if instance.has_component(HealthComponent):
-				instances.append(instance)
-		return instances
-
-	def save(self, db):
-		"""Saves the current game to the specified db.
-		@param db: DbReader object of the db the game is saved to."""
-		super(World, self).save(db)
-		if isinstance(self.map_name, list):
-			db("INSERT INTO metadata VALUES(?, ?)", 'random_island_sequence', ' '.join(self.map_name))
-		else:
-			db("INSERT INTO metadata VALUES(?, ?)", 'map_name', self.map_name)
-
-		for island in self.islands:
-			island.save(db)
-		for player in self.players:
-			player.save(db)
-		if self.trader is not None:
-			self.trader.save(db)
-		if self.pirate is not None:
-			self.pirate.save(db)
-		for unit in self.ships + self.ground_units:
-			unit.save(db)
-		for bullet in self.bullets:
-			bullet.save(db)
-		self.diplomacy.save(db)
-		Weapon.save_attacks(db)
-		self.disaster_manager.save(db)
-
-	def save_map(self, path, name):
-		"""Save the current map."""
-		if hasattr(self.session, 'world_editor'):
-			# save a map created in the editor
-			self.session.world_editor.save_map(path, name)
-
-	def get_checkup_hash(self):
-		"""Returns a collection of important game state values. Used to check if two mp games have diverged.
-		Not designed to be reliable."""
-		# NOTE: don't include float values, they are represented differently in python 2.6 and 2.7
-		# and will differ at some insignificant place. Also make sure to handle them correctly in the game logic.
-		data = {
-			'rngvalue': self.session.random.random(),
-			'settlements': [],
-			'ships': [],
-		}
-		for island in self.islands:
-			# dicts usually aren't hashable, this makes them
-			# since defaultdicts appear, we discard values that can be autogenerated
-			# (those are assumed to default to something evaluating False)
-			dict_hash = lambda d : sorted(i for i in d.iteritems() if i[1])
-			for settlement in island.settlements:
-				storage_dict = settlement.get_component(StorageComponent).inventory._storage
-				entry = {
-					'owner': str(settlement.owner.worldid),
-					'inhabitants': str(settlement.inhabitants),
-					'cumulative_running_costs': str(settlement.cumulative_running_costs),
-					'cumulative_taxes': str(settlement.cumulative_taxes),
-					'inventory': str(dict_hash(storage_dict))
-				}
-				data['settlements'].append(entry)
-		for ship in self.ships:
-			entry = {
-				'owner': str(ship.owner.worldid),
-				'position': ship.position.to_tuple(),
-			}
-			data['ships'].append(entry)
-		return data
-
-	def toggle_owner_highlight(self):
-		renderer = self.session.view.renderer['InstanceRenderer']
-		self.owner_highlight_active = not self.owner_highlight_active
-		if self.owner_highlight_active: #show
-			for player in self.players:
-				red = player.color.r
-				green = player.color.g
-				blue = player.color.b
-				for settlement in player.settlements:
-					for tile in settlement.ground_map.itervalues():
-						renderer.addColored(tile._instance, red, green, blue)
-		else: # 'hide' functionality
-			renderer.removeAllColored()
-
-	def toggle_translucency(self):
-		"""Make certain building types translucent"""
-		worldutils.toggle_translucency(self)
-
-	def toggle_health_for_all_health_instances(self):
-		worldutils.toggle_health_for_all_health_instances(self)
-
-
-def load_building(session, db, typeid, worldid):
-	"""Loads a saved building. Don't load buildings yourself in the game code."""
-	return Entities.buildings[typeid].load(session, db, worldid)
-
-
-decorators.bind_all(World)
-decorators.bind_all(load_building)
->>>>>>> 6cd82b18
+# -*- coding: utf-8 -*-
+# ###################################################
+# Copyright (C) 2012 The Unknown Horizons Team
+# team@unknown-horizons.org
+# This file is part of Unknown Horizons.
+#
+# Unknown Horizons is free software; you can redistribute it and/or modify
+# it under the terms of the GNU General Public License as published by
+# the Free Software Foundation; either version 2 of the License, or
+# (at your option) any later version.
+#
+# This program is distributed in the hope that it will be useful,
+# but WITHOUT ANY WARRANTY; without even the implied warranty of
+# MERCHANTABILITY or FITNESS FOR A PARTICULAR PURPOSE.  See the
+# GNU General Public License for more details.
+#
+# You should have received a copy of the GNU General Public License
+# along with this program; if not, write to the
+# Free Software Foundation, Inc.,
+# 51 Franklin St, Fifth Floor, Boston, MA  02110-1301  USA
+# ###################################################
+
+__all__ = ['island', 'nature', 'player', 'settlement', 'ambientsound']
+
+import logging
+import json
+import copy
+
+from collections import deque
+
+import horizons.globals
+from horizons.world.island import Island
+from horizons.world.player import HumanPlayer
+from horizons.util.buildingindexer import BuildingIndexer
+from horizons.util.color import Color
+from horizons.util.python import decorators
+from horizons.util.shapes import Circle, Point, Rect
+from horizons.util.worldobject import WorldObject
+from horizons.constants import UNITS, BUILDINGS, RES, GROUND, GAME, MAP
+from horizons.ai.trader import Trader
+from horizons.ai.pirate import Pirate
+from horizons.ai.aiplayer import AIPlayer
+from horizons.entities import Entities
+from horizons.world.buildingowner import BuildingOwner
+from horizons.world.diplomacy import Diplomacy
+from horizons.world.units.bullet import Bullet
+from horizons.world.units.weapon import Weapon
+from horizons.command.unit import CreateUnit
+from horizons.component.healthcomponent import HealthComponent
+from horizons.component.storagecomponent import StorageComponent
+from horizons.world.disaster.disastermanager import DisasterManager
+from horizons.world import worldutils
+
+class World(BuildingOwner, WorldObject):
+	"""The World class represents an Unknown Horizons map with all its units, grounds, buildings, etc.
+
+	It inherits from BuildingOwner, among other things, so it has building management capabilities.
+	There is always one big reference per building, which is stored in either the world, the island,
+	or the settlement.
+
+	The main components of the world are:
+	   * players - a list of all the session's players - Player instances
+	   * islands - a list of all the map's islands - Island instances
+	   * grounds - a list of all the map's groundtiles
+	   * ground_map - a dictionary that binds tuples of coordinates with a reference to the tile:
+	                  { (x, y): tileref, ...}
+	                 This is important for pathfinding and quick tile fetching.
+	   * island_map - a dictionary that binds tuples of coordinates with a reference to the island
+	   * ships - a list of all the ships ingame - horizons.world.units.ship.Ship instances
+	   * ship_map - same as ground_map, but for ships
+	   * session - reference to horizons.session.Session instance of the current game
+	   * trader - The world's ingame free trader player instance (can control multiple ships)
+	   * pirate - The world's ingame pirate player instance
+	   TUTORIAL: You should now check out the _init() function.
+	"""
+	log = logging.getLogger("world")
+	def __init__(self, session):
+		"""
+		@param session: instance of session the world belongs to.
+		"""
+		self.inited = False
+		if False:
+			assert isinstance(session, horizons.session.Session)
+		self.session = session
+		super(World, self).__init__(worldid=GAME.WORLD_WORLDID)
+
+	def end(self):
+		# destructor-like thing.
+		super(World, self).end()
+
+		# let the AI players know that the end is near to speed up destruction
+		for player in self.players:
+			if hasattr(player, 'early_end'):
+				player.early_end()
+
+		for ship in self.ships[:]:
+			ship.remove()
+		for island in self.islands:
+			island.end()
+		for player in self.players:
+			player.end() # end players after game entities, since they usually depend on players
+
+		self.session = None
+		self.properties = None
+		self.players = None
+		self.player = None
+		self.ground_map = None
+		self.fake_tile_map = None
+		self.full_map = None
+		self.island_map = None
+		self.water = None
+		self.ships = None
+		self.ship_map = None
+		self.fish_indexer = None
+		self.ground_units = None
+
+		if self.pirate is not None:
+			self.pirate.end()
+			self.pirate = None
+
+		if self.trader is not None:
+			self.trader.end()
+			self.trader = None
+
+		self.islands = None
+		self.diplomacy = None
+		self.bullets = None
+
+	def _init(self, savegame_db, force_player_id=None, disasters_enabled=True):
+		"""
+		@param savegame_db: Dbreader with loaded savegame database
+		@param force_player_id: the worldid of the selected human player or default if None (debug option)
+		"""
+		"""
+		All essential and non-essential parts of the world are set up here, you don't need to
+		know everything that happens.
+		"""
+		# load properties
+		self.properties = {}
+		for (name, value) in savegame_db("SELECT name, value FROM map_properties"):
+			self.properties[name] = json.loads(value)
+		if not 'disasters_enabled' in self.properties:
+			# set on first init
+			self.properties['disasters_enabled'] = disasters_enabled
+
+		# create playerlist
+		self.players = []
+		self.player = None # player sitting in front of this machine
+		self.trader = None
+		self.pirate = None
+
+		self._load_players(savegame_db, force_player_id)
+
+		# all static data
+		self.load_raw_map(savegame_db)
+
+		# load world buildings (e.g. fish)
+		for (building_worldid, building_typeid) in \
+		    savegame_db("SELECT rowid, type FROM building WHERE location = ?", self.worldid):
+			load_building(self.session, savegame_db, building_typeid, building_worldid)
+
+		# use a dict because it's directly supported by the pathfinding algo
+		self.water = dict((tile, 1.0) for tile in self.ground_map)
+		self._init_water_bodies()
+		self.sea_number = self.water_body[(self.min_x, self.min_y)]
+		for island in self.islands:
+			island.terrain_cache.create_sea_cache()
+
+		# assemble list of water and coastline for ship, that can drive through shallow water
+		# NOTE: this is rather a temporary fix to make the fisher be able to move
+		# since there are tile between coastline and deep sea, all non-constructible tiles
+		# are added to this list as well, which will contain a few too many
+		self.water_and_coastline = copy.copy(self.water)
+		for island in self.islands:
+			for coord, tile in island.ground_map.iteritems():
+				if 'coastline' in tile.classes or 'constructible' not in tile.classes:
+					self.water_and_coastline[coord] = 1.0
+
+		# create ship position list. entries: ship_map[(x, y)] = ship
+		self.ship_map = {}
+		self.ground_unit_map = {}
+
+		# create shiplist, which is currently used for saving ships
+		# and having at least one reference to them
+		self.ships = []
+		self.ground_units = []
+
+		# create bullets list, used for saving bullets in ongoing attacks
+		self.bullets = []
+
+		if self.session.is_game_loaded():
+			# there are 0 or 1 trader AIs so this is safe
+			trader_data = savegame_db("SELECT rowid FROM player WHERE is_trader = 1")
+			if trader_data:
+				self.trader = Trader.load(self.session, savegame_db, trader_data[0][0])
+			# there are 0 or 1 pirate AIs so this is safe
+			pirate_data = savegame_db("SELECT rowid FROM player WHERE is_pirate = 1")
+			if pirate_data:
+				self.pirate = Pirate.load(self.session, savegame_db, pirate_data[0][0])
+
+		# load all units (we do it here cause all buildings are loaded by now)
+		for (worldid, typeid) in savegame_db("SELECT rowid, type FROM unit ORDER BY rowid"):
+			Entities.units[typeid].load(self.session, savegame_db, worldid)
+
+		if self.session.is_game_loaded():
+			# let trader and pirate command their ships. we have to do this here
+			# because ships have to be initialised for this, and they have
+			# to exist before ships are loaded.
+			if self.trader:
+				self.trader.load_ship_states(savegame_db)
+			if self.pirate:
+				self.pirate.finish_loading(savegame_db)
+
+			# load the AI stuff only when we have AI players
+			if any(isinstance(player, AIPlayer) for player in self.players):
+				AIPlayer.load_abstract_buildings(self.session.db) # TODO: find a better place for this
+
+			# load the AI players
+			# this has to be done here because otherwise the ships and other objects won't exist
+			for player in self.players:
+				if not isinstance(player, HumanPlayer):
+					player.finish_loading(savegame_db)
+
+		self._load_combat(savegame_db)
+		self._load_diplomacy(savegame_db)
+		self._load_disasters(savegame_db)
+
+		self.inited = True
+		"""TUTORIAL:
+		To dig deeper, you should now continue to horizons/world/island.py,
+		to check out how buildings and settlements are added to the map."""
+
+
+
+	def _load_combat(self, savegame_db):
+		# load bullets
+		if self.session.is_game_loaded():
+			for (worldid, sx, sy, dx, dy, speed, img) in savegame_db("SELECT worldid, startx, starty, destx, desty, speed, image FROM bullet"):
+				Bullet(img, Point(sx, sy), Point(dx, dy), speed, self.session, False, worldid)
+
+		# load ongoing attacks
+		if self.session.is_game_loaded():
+			Weapon.load_attacks(self.session, savegame_db)
+
+	def _load_diplomacy(self, savegame_db):
+		self.diplomacy = Diplomacy()
+		if self.session.is_game_loaded():
+			self.diplomacy.load(self, savegame_db)
+
+		# add diplomacy notification listeners
+		def notify_change(caller, old_state, new_state, a, b):
+			player1 = u"%s" % a.name
+			player2 = u"%s" % b.name
+
+			data = {'player1' : player1, 'player2' : player2}
+
+			string_id = 'DIPLOMACY_STATUS_{old}_{new}'.format(old=old_state.upper(),
+			                                                  new=new_state.upper())
+			self.session.ingame_gui.message_widget.add(point=None, string_id=string_id,
+			                                           message_dict=data)
+
+		self.diplomacy.add_diplomacy_status_changed_listener(notify_change)
+
+	def _load_disasters(self, savegame_db):
+		# disasters are only enabled if they are explicitly set to be enabled
+		disasters_disabled = not self.properties.get('disasters_enabled')
+		self.disaster_manager = DisasterManager(self.session, disabled=disasters_disabled)
+		if self.session.is_game_loaded():
+			self.disaster_manager.load(savegame_db)
+
+	def load_raw_map(self, savegame_db, preview=False):
+		self.map_name = savegame_db.map_name
+
+		# load islands
+		self.islands = []
+		for (islandid,) in savegame_db("SELECT DISTINCT island_id + 1001 FROM ground"):
+			island = Island(savegame_db, islandid, self.session, preview=preview)
+			self.islands.append(island)
+
+		#calculate map dimensions
+		self.min_x, self.min_y, self.max_x, self.max_y = 0, 0, 0, 0
+		for island in self.islands:
+			self.min_x = min(island.rect.left, self.min_x)
+			self.min_y = min(island.rect.top, self.min_y)
+			self.max_x = max(island.rect.right, self.max_x)
+			self.max_y = max(island.rect.bottom, self.max_y)
+		self.min_x -= MAP.PADDING
+		self.min_y -= MAP.PADDING
+		self.max_x += MAP.PADDING
+		self.max_y += MAP.PADDING
+
+		self.map_dimensions = Rect.init_from_borders(self.min_x, self.min_y, self.max_x, self.max_y)
+
+		#add water
+		self.log.debug("Filling world with water...")
+		self.ground_map = {}
+
+		# big sea water tile class
+		if not preview:
+			default_grounds = Entities.grounds[self.properties.get('default_ground', '%d-straight' % GROUND.WATER[0])]
+
+		fake_tile_class = Entities.grounds['-1-special']
+		fake_tile_size = 10
+		for x in xrange(self.min_x-MAP.BORDER, self.max_x+MAP.BORDER, fake_tile_size):
+			for y in xrange(self.min_y-MAP.BORDER, self.max_y+MAP.BORDER, fake_tile_size):
+				fake_tile_x = x - 1
+				fake_tile_y = y + fake_tile_size - 1
+				if not preview:
+					# we don't need no references, we don't need no mem control
+					default_grounds(self.session, fake_tile_x, fake_tile_y)
+				for x_offset in xrange(fake_tile_size):
+					if x+x_offset < self.max_x and x+x_offset >= self.min_x:
+						for y_offset in xrange(fake_tile_size):
+							if y+y_offset < self.max_y and y+y_offset >= self.min_y:
+								self.ground_map[(x+x_offset, y+y_offset)] = fake_tile_class(self.session, fake_tile_x, fake_tile_y)
+		self.fake_tile_map = copy.copy(self.ground_map)
+
+		# remove parts that are occupied by islands, create the island map and the full map
+		self.island_map = {}
+		self.full_map = copy.copy(self.ground_map)
+		for island in self.islands:
+			for coords in island.ground_map:
+				if coords in self.ground_map:
+					self.full_map[coords] = island.ground_map[coords]
+					del self.ground_map[coords]
+					self.island_map[coords] = island
+
+
+	def _load_players(self, savegame_db, force_player_id):
+		human_players = []
+		for player_worldid, client_id in savegame_db("SELECT rowid, client_id FROM player WHERE is_trader = 0 and is_pirate = 0 ORDER BY rowid"):
+			player = None
+			# check if player is an ai
+			ai_data = self.session.db("SELECT class_package, class_name FROM ai WHERE client_id = ?", client_id)
+			if ai_data:
+				class_package, class_name = ai_data[0]
+				# import ai class and call load on it
+				module = __import__('horizons.ai.'+class_package, fromlist=[str(class_name)])
+				ai_class = getattr(module, class_name)
+				player = ai_class.load(self.session, savegame_db, player_worldid)
+			else: # no ai
+				player = HumanPlayer.load(self.session, savegame_db, player_worldid)
+			self.players.append(player)
+
+			if client_id == horizons.globals.fife.get_uh_setting("ClientID"):
+				self.player = player
+			elif client_id is not None and not ai_data:
+				# possible human player candidate with different client id
+				human_players.append(player)
+		self.owner_highlight_active = False
+		self.health_visible_for_all_health_instances = False
+
+		if self.player is None:
+			# we have no human player.
+			# check if there is only one player with an id (i.e. human player)
+			# this would be the case if the savegame originates from a different installation.
+			# if there's more than one of this kind, we can't be sure what to select.
+			# TODO: create interface for selecting player, if we want this
+			if len(human_players) == 1:
+				# exactly one player, we can quite safely use this one
+				self.player = human_players[0]
+			elif not human_players and self.players:
+				# the first player should be the human-ai hybrid
+				self.player = self.players[0]
+
+		# set the human player to the forced value (debug option)
+		self.set_forced_player(force_player_id)
+
+		if self.player is None and self.session.is_game_loaded():
+			self.log.warning('WARNING: Cannot autoselect a player because there are no \
+			or multiple candidates.')
+
+	def _init_water_bodies(self):
+		"""This function runs the flood fill algorithm on the water to make it easy
+		to recognise different water bodies."""
+		moves = [(-1, -1), (-1, 0), (-1, 1), (0, -1), (0, 1), (1, -1), (1, 0), (1, 1)]
+
+		n = 0
+		self.water_body = dict.fromkeys(self.water)
+		for coords, num in self.water_body.iteritems():
+			if num is not None:
+				continue
+
+			self.water_body[coords] = n
+			queue = deque([coords])
+			while queue:
+				x, y = queue[0]
+				queue.popleft()
+				for dx, dy in moves:
+					coords2 = (x + dx, y + dy)
+					if coords2 in self.water_body and self.water_body[coords2] is None:
+						self.water_body[coords2] = n
+						queue.append(coords2)
+			n += 1
+
+	def init_fish_indexer(self):
+		radius = Entities.buildings[ BUILDINGS.FISHER ].radius
+		buildings = self.provider_buildings.provider_by_resources[RES.FISH]
+		self.fish_indexer = BuildingIndexer(radius, self.full_map, buildings=buildings)
+
+	def init_new_world(self, trader_enabled, pirate_enabled, natural_resource_multiplier):
+		"""
+		This should be called if a new map is loaded (not a savegame, a fresh
+		map). In other words, when it is loaded for the first time.
+
+		NOTE: commands for creating the world objects are executed directly,
+		      bypassing the manager.
+		      This is necessary because else the commands would be transmitted
+		      over the wire in network games.
+
+		@return: the coordinates of the players first ship
+		"""
+
+		# workaround: the creation of all the objects causes a lot of logging output we don't need.
+		#             therefore, reset the levels for now
+		loggers_to_silence = { 'world.production' : None }
+		for logger_name in loggers_to_silence:
+			logger = logging.getLogger(logger_name)
+			loggers_to_silence[logger_name] = logger.getEffectiveLevel()
+			logger.setLevel(logging.WARN)
+
+		# add a random number of environmental objects
+		if natural_resource_multiplier != 0:
+			self._add_nature_objects(natural_resource_multiplier)
+
+		# reset loggers, see above
+		for logger_name, level in loggers_to_silence.iteritems():
+			logging.getLogger(logger_name).setLevel(level)
+
+		# add free trader
+		if trader_enabled:
+			self.trader = Trader(self.session, 99999, u"Free Trader", Color())
+
+		ret_coords = None
+		for player in self.players:
+			# Adding ships for the players
+			# hack to place the ship on the development map
+			point = self.get_random_possible_ship_position()
+			# Execute command directly, not via manager, because else it would be transmitted over the
+			# network to other players. Those however will do the same thing anyways.
+			ship = CreateUnit(player.worldid, UNITS.PLAYER_SHIP, point.x, point.y)(issuer=self.session.world.player)
+			# give ship basic resources
+			for res, amount in self.session.db("SELECT resource, amount FROM start_resources"):
+				ship.get_component(StorageComponent).inventory.alter(res, amount)
+			if player is self.player:
+				ret_coords = point.to_tuple()
+
+		# load the AI stuff only when we have AI players
+		if any(isinstance(player, AIPlayer) for player in self.players):
+			AIPlayer.load_abstract_buildings(self.session.db) # TODO: find a better place for this
+
+		# add a pirate ship
+		if pirate_enabled:
+			self.pirate = Pirate(self.session, 99998, "Captain Blackbeard", Color())
+
+		# Fire a message for new world creation
+		self.session.ingame_gui.message_widget.add(point=None, string_id='NEW_WORLD')
+		assert ret_coords is not None, "Return coords are None. No players loaded?"
+		return ret_coords
+
+	def _add_nature_objects(self, natural_resource_multiplier):
+		worldutils.add_nature_objects(self, natural_resource_multiplier)
+
+	def set_forced_player(self, force_player_id):
+		if force_player_id is not None:
+			for player in self.players:
+				if player.worldid == force_player_id:
+					self.player = player
+					break
+
+	def get_random_possible_ground_unit_position(self):
+		"""Returns a position in water that is not at the border of the world.
+		@return: Point"""
+		return worldutils.get_random_possible_ground_unit_position(self)
+
+	def get_random_possible_ship_position(self):
+		"""Returns a position in water that is not at the border of the world.
+		@return: Point"""
+		return worldutils.get_random_possible_ship_position(self)
+
+	def get_random_possible_coastal_ship_position(self):
+		"""Returns a position in water that is not at the border of the world
+		but on the coast of an island.
+		@return: Point"""
+		return worldutils.get_random_possible_coastal_ship_position(self)
+
+	#----------------------------------------------------------------------
+	def get_tiles_in_radius(self, position, radius, shuffle=False):
+		"""Returns all tiles in the radius around the point.
+		This is a generator; make sure you use it appropriately.
+		@param position: Point instance
+		@return List of tiles in radius.
+		"""
+		for point in self.get_points_in_radius(position, radius, shuffle):
+			yield self.get_tile(point)
+
+	def get_points_in_radius(self, position, radius, shuffle=False):
+		"""Returns all points in the radius around the point.
+		This is a generator; make sure you use it appropriately.
+		@param position: Point instance
+		@return List of points in radius.
+		"""
+		assert isinstance(position, Point)
+		points = Circle(position, radius)
+		if shuffle:
+			points = list(points)
+			self.session.random.shuffle(points)
+		for point in points:
+			if self.map_dimensions.contains_without_border(point):
+				# don't yield if point is not in map, those points don't exist
+				yield point
+
+	def setup_player(self, id, name, color, clientid, local, is_ai, difficulty_level):
+		"""Sets up a new Player instance and adds her to the active world.
+		Only used for new games. Loading old players is done in _init().
+		@param local: bool, whether the player is the one sitting on front of this machine."""
+		inv = self.session.db.get_player_start_res()
+		player = None
+		if is_ai: # a human controlled AI player
+			player = AIPlayer(self.session, id, name, color, clientid, difficulty_level)
+		else:
+			player = HumanPlayer(self.session, id, name, color, clientid, difficulty_level)
+		player.initialize(inv)  # Componentholder init
+		if local:
+			self.player = player
+		self.players.append(player)
+
+	def get_tile(self, point):
+		"""Returns the ground at x, y.
+		@param point: coords as Point
+		@return: instance of Ground at x, y
+		"""
+		return self.full_map.get( (point.x, point.y) )
+
+	@property
+	def settlements(self):
+		"""Returns all settlements on world"""
+		settlements = []
+		for i in self.islands:
+			settlements.extend(i.settlements)
+		return settlements
+
+	def get_island(self, point):
+		"""Returns the island for that coordinate. If none is found, returns None.
+		@param point: instance of Point"""
+		# NOTE: keep code synchronised with duplicated code below
+		return self.island_map.get(point.to_tuple())
+
+	def get_island_tuple(self, tup):
+		"""Overloaded from above"""
+		return self.island_map.get(tup)
+
+	def get_islands_in_radius(self, point, radius):
+		"""Returns all islands in a certain radius around a point.
+		@return set of islands in radius"""
+		islands = set()
+		for island in self.islands:
+			for tile in island.get_surrounding_tiles(point, radius=radius,
+			                                         include_corners=False):
+				islands.add(island)
+				break
+		return islands
+
+	def get_warehouses(self, position=None, radius=None, owner=None, include_tradeable=False):
+		"""Returns all warehouses on the map, optionally only those in range
+		around the specified position.
+		@param position: Point or Rect instance.
+		@param radius: int radius to use.
+		@param owner: Player instance, list only warehouses belonging to this player.
+		@param include_tradeable also list the warehouses the owner can trade with
+		@return: List of warehouses.
+		"""
+		warehouses = []
+		islands = []
+		if radius is not None and position is not None:
+			islands = self.get_islands_in_radius(position, radius)
+		else:
+			islands = self.islands
+
+		for island in islands:
+			for settlement in island.settlements:
+				warehouse = settlement.warehouse
+				if (radius is None or position is None or
+				    warehouse.position.distance(position) <= radius) and \
+				   (owner is None or warehouse.owner == owner or
+				    (include_tradeable and self.diplomacy.can_trade(warehouse.owner, owner))):
+					warehouses.append(warehouse)
+		return warehouses
+
+	def get_ships(self, position=None, radius=None):
+		"""Returns all ships on the map, optionally only those in range
+		around the specified position.
+		@param position: Point or Rect instance.
+		@param radius: int radius to use.
+		@return: List of ships.
+		"""
+		if position is not None and radius is not None:
+			circle = Circle(position, radius)
+			return [ship for ship in self.ships if circle.contains(ship.position)]
+		else:
+			return self.ships
+
+	def get_ground_units(self, position=None, radius=None):
+		"""@see get_ships"""
+		if position is not None and radius is not None:
+			circle = Circle(position, radius)
+			return [unit for unit in self.ground_units if circle.contains(unit.position)]
+		else:
+			return self.ground_units
+
+	def get_buildings(self, position=None, radius=None):
+		"""@see get_ships"""
+		buildings = []
+		if position is not None and radius is not None:
+			circle = Circle(position, radius)
+			for island in self.islands:
+				for building in island.buildings:
+					if circle.contains(building.position.center):
+						buildings.append(building)
+			return buildings
+		else:
+			return [b for b in island.buildings for island in self.islands]
+
+	def get_all_buildings(self):
+		"""Yields all buildings independent of owner"""
+		for island in self.islands:
+			for b in island.buildings:
+				yield b
+			for s in island.settlements:
+				for b in s.buildings:
+					yield b
+
+	def get_health_instances(self, position=None, radius=None):
+		"""Returns all instances that have health"""
+		instances = []
+		for instance in self.get_ships(position, radius) + \
+		                self.get_ground_units(position, radius):
+			if instance.has_component(HealthComponent):
+				instances.append(instance)
+		return instances
+
+	def save(self, db):
+		"""Saves the current game to the specified db.
+		@param db: DbReader object of the db the game is saved to."""
+		super(World, self).save(db)
+		if isinstance(self.map_name, list):
+			db("INSERT INTO metadata VALUES(?, ?)", 'random_island_sequence', ' '.join(self.map_name))
+		else:
+			db("INSERT INTO metadata VALUES(?, ?)", 'map_name', self.map_name)
+
+		for island in self.islands:
+			island.save(db)
+		for player in self.players:
+			player.save(db)
+		if self.trader is not None:
+			self.trader.save(db)
+		if self.pirate is not None:
+			self.pirate.save(db)
+		for unit in self.ships + self.ground_units:
+			unit.save(db)
+		for bullet in self.bullets:
+			bullet.save(db)
+		self.diplomacy.save(db)
+		Weapon.save_attacks(db)
+		self.disaster_manager.save(db)
+
+	def save_map(self, path, name):
+		"""Save the current map."""
+		if hasattr(self.session, 'world_editor'):
+			# save a map created in the editor
+			self.session.world_editor.save_map(path, name)
+
+	def get_checkup_hash(self):
+		"""Returns a collection of important game state values. Used to check if two mp games have diverged.
+		Not designed to be reliable."""
+		# NOTE: don't include float values, they are represented differently in python 2.6 and 2.7
+		# and will differ at some insignificant place. Also make sure to handle them correctly in the game logic.
+		data = {
+			'rngvalue': self.session.random.random(),
+			'settlements': [],
+			'ships': [],
+		}
+		for island in self.islands:
+			# dicts usually aren't hashable, this makes them
+			# since defaultdicts appear, we discard values that can be autogenerated
+			# (those are assumed to default to something evaluating False)
+			dict_hash = lambda d : sorted(i for i in d.iteritems() if i[1])
+			for settlement in island.settlements:
+				storage_dict = settlement.get_component(StorageComponent).inventory._storage
+				entry = {
+					'owner': str(settlement.owner.worldid),
+					'inhabitants': str(settlement.inhabitants),
+					'cumulative_running_costs': str(settlement.cumulative_running_costs),
+					'cumulative_taxes': str(settlement.cumulative_taxes),
+					'inventory': str(dict_hash(storage_dict))
+				}
+				data['settlements'].append(entry)
+		for ship in self.ships:
+			entry = {
+				'owner': str(ship.owner.worldid),
+				'position': ship.position.to_tuple(),
+			}
+			data['ships'].append(entry)
+		return data
+
+	def toggle_owner_highlight(self):
+		renderer = self.session.view.renderer['InstanceRenderer']
+		self.owner_highlight_active = not self.owner_highlight_active
+		if self.owner_highlight_active: #show
+			for player in self.players:
+				red = player.color.r
+				green = player.color.g
+				blue = player.color.b
+				for settlement in player.settlements:
+					for tile in settlement.ground_map.itervalues():
+						renderer.addColored(tile._instance, red, green, blue)
+		else: # 'hide' functionality
+			renderer.removeAllColored()
+
+	def toggle_translucency(self):
+		"""Make certain building types translucent"""
+		worldutils.toggle_translucency(self)
+
+	def toggle_health_for_all_health_instances(self):
+		worldutils.toggle_health_for_all_health_instances(self)
+
+
+def load_building(session, db, typeid, worldid):
+	"""Loads a saved building. Don't load buildings yourself in the game code."""
+	return Entities.buildings[typeid].load(session, db, worldid)
+
+
+decorators.bind_all(World)
+decorators.bind_all(load_building)