# ###################################################
# Copyright (C) 2011 The Unknown Horizons Team
# team@unknown-horizons.org
# This file is part of Unknown Horizons.
#
# Unknown Horizons is free software; you can redistribute it and/or modify
# it under the terms of the GNU General Public License as published by
# the Free Software Foundation; either version 2 of the License, or
# (at your option) any later version.
#
# This program is distributed in the hope that it will be useful,
# but WITHOUT ANY WARRANTY; without even the implied warranty of
# MERCHANTABILITY or FITNESS FOR A PARTICULAR PURPOSE.  See the
# GNU General Public License for more details.
#
# You should have received a copy of the GNU General Public License
# along with this program; if not, write to the
# Free Software Foundation, Inc.,
# 51 Franklin St, Fifth Floor, Boston, MA  02110-1301  USA
# ###################################################

import math
import logging
from fife import fife

import horizons.main

from horizons.world.units.movingobject import MovingObject
from horizons.util import Point, WorldObject, WeakMethod, Circle, decorators
from horizons.constants import LAYERS
from horizons.ambientsound import AmbientSound

class Unit(AmbientSound, MovingObject):
	log = logging.getLogger("world.units")
	is_unit = True
	is_ship = False
	health_bar_y = -30
	is_selectable = False

	def __init__(self, x, y, owner=None, **kwargs):
		super(Unit, self).__init__(x=x, y=y, **kwargs)
		self.__init(x, y, owner)

	def __init(self, x, y, owner):
		self.owner = owner
		class Tmp(fife.InstanceActionListener): pass
		self.InstanceActionListener = Tmp()
		self.InstanceActionListener.onInstanceActionFinished = \
				WeakMethod(self.onInstanceActionFinished)
		self.InstanceActionListener.thisown = 0 # fife will claim ownership of this
		if self._object is None:
			self.__class__._loadObject()

		self._instance = self.session.view.layers[LAYERS.OBJECTS].createInstance( \
			self._object, fife.ModelCoordinate(int(x), int(y), 0), str(self.worldid))
		fife.InstanceVisual.create(self._instance)
		location = fife.Location(self._instance.getLocation().getLayer())
		location.setExactLayerCoordinates(fife.ExactModelCoordinate(x + x, y + y, 0))
		self.act(self._action, location, True)
		self._instance.addActionListener(self.InstanceActionListener)

		self.loading_area = self.position

	def remove(self):
		self.log.debug("Unit.remove for %s started", self)
		if hasattr(self.owner, 'remove_unit'):
			self.owner.remove_unit(self)
		self._instance.removeActionListener(self.InstanceActionListener)
		super(Unit, self).remove()

	def onInstanceActionFinished(self, instance, action):
		"""
		@param instance: fife.Instance
		@param action: string representing the action that is finished.
		"""
		location = fife.Location(self._instance.getLocation().getLayer())
		location.setExactLayerCoordinates(fife.ExactModelCoordinate( \
			self.position.x + self.position.x - self.last_position.x, \
			self.position.y + self.position.y - self.last_position.y, 0))
		if action.getId() != ('move_'+self._action_set_id):
			self.act(self._action, self._instance.getFacingLocation(), True)
		else:
			self.act(self._action, location, True)
		self.session.view.cam.refresh()

	def draw_health(self):
		"""Draws the units current health as a healthbar over the unit."""
		if not self.has_component('health'):
			return
		health = self.get_component('health').health
		max_health = self.get_component('health').max_health
		renderer = self.session.view.renderer['GenericRenderer']
		renderer.removeAll("health_" + str(self.worldid))
		zoom = self.session.view.get_zoom()
		height = int(5 * zoom)
		width = int(50 * zoom)
		y_pos = int(self.health_bar_y * zoom)
<<<<<<< HEAD
		mid_node_up = fife.RendererNode(self._instance, \
									fife.Point(-width/2+int(((self.health/self.max_health)*width)),\
=======
		mid_node_up = fife.GenericRendererNode(self._instance, \
									fife.Point(-width/2+int(((health/max_health)*width)),\
>>>>>>> 9338c2ef
		                                       y_pos-height)
		                            )
		mid_node_down = fife.RendererNode(self._instance, \
		                                         fife.Point(
		                                             -width/2+int(((health/max_health)*width))
		                                             ,y_pos)
		                                         )
		if health != 0:
			renderer.addQuad("health_" + str(self.worldid), \
			                fife.RendererNode(self._instance, \
			                                         fife.Point(-width/2, y_pos-height)), \
			                mid_node_up, \
			                mid_node_down, \
			                fife.RendererNode(self._instance, fife.Point(-width/2, y_pos)), \
			                0, 255, 0)
		if health != max_health:
			renderer.addQuad("health_" + str(self.worldid), mid_node_up, \
			                 fife.RendererNode(self._instance, fife.Point(width/2, y_pos-height)), \
			                 fife.RendererNode(self._instance, fife.Point(width/2, y_pos)), \
			                 mid_node_down, 255, 0, 0)

	def hide(self):
		"""Hides the unit."""
		vis = self._instance.get2dGfxVisual()
		vis.setVisible(False)

	def show(self):
		vis = self._instance.get2dGfxVisual()
		vis.setVisible(True)

	def save(self, db):
		super(Unit, self).save(db)

		owner_id = 0 if self.owner is None else self.owner.worldid
		db("INSERT INTO unit (rowid, type, x, y, owner) VALUES(?, ?, ?, ?, ?)",
			self.worldid, self.__class__.id, self.position.x, self.position.y, \
					owner_id)

	def load(self, db, worldid):
		super(Unit, self).load(db, worldid)

		x, y, owner_id = db("SELECT x, y, owner FROM unit WHERE rowid = ?", worldid)[0]
		if (owner_id == 0):
			owner = None
		else:
			owner = WorldObject.get_object_by_id(owner_id)
		self.__init(x, y, owner)

		return self

	def get_random_location(self, in_range):
		"""Returns a random location in walking_range, that we can find a path to
		Does not check every point, only a few samples are tried.
		@param in_range: int, max distance to returned point from current position
		@return: tuple(Instance of Point or None, path or None)"""
		range_squared = in_range * in_range
		randint = self.session.random.randint
		# pick a sample, try tries times
		tries = int(range_squared / 2)
		for i in xrange(tries):
			# choose x-difference, then y-difference so that the distance is in the range.
			x_diff = randint(1, in_range) # always go at least 1 field
			y_max_diff = int( math.sqrt(range_squared - x_diff*x_diff) )
			y_diff = randint(0, y_max_diff)
			# use randomness of x/y_diff below, randint calls are expensive
			# this results in a higher chance for x > y than y < x, so equalize
			if (x_diff + y_diff) % 2 == 0:
				x_diff, y_diff = y_diff, x_diff
			# direction
			if x_diff % 2 == 0:
				y_diff = -y_diff
			if y_diff % 2 == 0:
				x_diff = -x_diff
			# check this target
			possible_target = Point(self.position.x + x_diff, self.position.y + y_diff)
			path = self.check_move(possible_target)
			if path:
				return (possible_target, path)
		return (None, None)

	def __str__(self): # debug
		classname = horizons.main.db.cached_query("SELECT name FROM unit where id = ?", self.id)[0][0]
		return '%s(id=%s;worldid=%s)' % (classname, self.id, \
																		 self.worldid)


decorators.bind_all(Unit)<|MERGE_RESOLUTION|>--- conflicted
+++ resolved
@@ -95,13 +95,8 @@
 		height = int(5 * zoom)
 		width = int(50 * zoom)
 		y_pos = int(self.health_bar_y * zoom)
-<<<<<<< HEAD
 		mid_node_up = fife.RendererNode(self._instance, \
-									fife.Point(-width/2+int(((self.health/self.max_health)*width)),\
-=======
-		mid_node_up = fife.GenericRendererNode(self._instance, \
 									fife.Point(-width/2+int(((health/max_health)*width)),\
->>>>>>> 9338c2ef
 		                                       y_pos-height)
 		                            )
 		mid_node_down = fife.RendererNode(self._instance, \
