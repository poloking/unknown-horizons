--- conflicted
+++ resolved
@@ -327,22 +327,9 @@
 		self._selected = True
 		self.session.view.renderer['InstanceRenderer'].addOutlined(self._instance, 255, 255, 255, 1)
 		# add a buoy at the ship's target if the player owns the ship
-<<<<<<< HEAD
-		if self.is_moving() and self.session.world.player == self.owner:
-			loc = fife.Location(self.session.view.layers[LAYERS.OBJECTS])
-			loc.thisown = 0 # thisown = 0 because the genericrenderernode might delete it
-			move_target = self.get_move_target()
-			coords = fife.ModelCoordinate(move_target.x, move_target.y)
-			coords.thisown = 1 # thisown = 1 because setLayerCoordinates will create a copy
-			loc.setLayerCoordinates(coords)
-			self.session.view.renderer['GenericRenderer'].addAnimation(
-				"buoy_" + str(self.worldid), fife.RendererNode(loc),
-				horizons.main.fife.animationloader.loadResource("as_buoy0-idle-45")
-			)
-=======
 		if self.session.world.player == self.owner:
 			self._update_buoy()
->>>>>>> 1aef68d1
+
 		self.draw_health()
 		if reset_cam:
 			self.session.view.set_location(self.position.to_tuple())
