--- conflicted
+++ resolved
@@ -36,9 +36,7 @@
 from horizons.world.units.collectors import FisherShipCollector
 from unit import Unit
 from horizons.command.uioptions import TransferResource
-from horizons.constants import LAYERS, STORAGE
 from weapon import Cannon
-from horizons.constants import LAYERS, STORAGE, GAME_SPEED
 from horizons.scheduler import Scheduler
 from horizons.constants import LAYERS, STORAGE, GAME_SPEED
 
@@ -263,13 +261,10 @@
 		"""Moves the ship.
 		This is called when a ship is selected and RMB is pressed outside the ship"""
 		self.stop()
-<<<<<<< HEAD
 		#NOTE stops the attack
 		#when the specialized attack ship will be instantiated
 		#this method should be overridden and self.stop_attack moved there
 		self.stop_attack()
-=======
->>>>>>> 2e85f938
 
 		#disable the trading route
 		if hasattr(self, 'route'):
