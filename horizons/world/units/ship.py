# ###################################################
# Copyright (C) 2011 The Unknown Horizons Team
# team@unknown-horizons.org
# This file is part of Unknown Horizons.
#
# Unknown Horizons is free software; you can redistribute it and/or modify
# it under the terms of the GNU General Public License as published by
# the Free Software Foundation; either version 2 of the License, or
# (at your option) any later version.
#
# This program is distributed in the hope that it will be useful,
# but WITHOUT ANY WARRANTY; without even the implied warranty of
# MERCHANTABILITY or FITNESS FOR A PARTICULAR PURPOSE.  See the
# GNU General Public License for more details.
#
# You should have received a copy of the GNU General Public License
# along with this program; if not, write to the
# Free Software Foundation, Inc.,
# 51 Franklin St, Fifth Floor, Boston, MA  02110-1301  USA
# ###################################################

import weakref
from fife import fife

import horizons.main

from horizons.gui.tabs import ShipInventoryTab, ShipOverviewTab, \
	TraderShipOverviewTab, EnemyShipOverviewTab
from horizons.world.storage import PositiveTotalNumSlotsStorage
from horizons.world.storageholder import StorageHolder
from horizons.world.pathfinding.pather import ShipPather, FisherShipPather
from horizons.world.pathfinding import PathBlockedError
from horizons.world.units.movingobject import MoveNotPossible
from horizons.util import Point, NamedObject, Circle, WorldObject
from horizons.world.units.collectors import FisherShipCollector
from unit import Unit
from horizons.command.uioptions import TransferResource
from horizons.constants import LAYERS, STORAGE, GAME_SPEED
from horizons.scheduler import Scheduler
from horizons.world.component.healthcomponent import HealthComponent

class ShipRoute(object):
	"""
	waypoints: list of dicts with the keys
		- branch_office:  a branch office object
		- resource_list: a {res_id:amount} dict
			- if amount is negative the ship unloads
			- if amount is positive the ship loads

	#NOTE new methods need to be added to handle route editing.
	"""
	def __init__(self, ship):
		self.ship = ship
		self.waypoints = []
		self.current_waypoint = -1
		self.enabled = False

	def append(self, branch_office):
		self.waypoints.append({
		  'branch_office' : branch_office,
		  'resource_list' : {}
		})

	def move_waypoint(self, position, direction):
		if position == len(self.waypoints) and direction is 'down' or \
		   position == 0 and direction is 'up':
			return
		if direction is 'up':
			new_pos = position - 1
		elif direction is 'down':
			new_pos = position + 1
		else:
			return
		self.waypoints.insert(new_pos, self.waypoints.pop(position))

	def add_to_resource_list(self, position, res_id, amount):
		self.waypoints[position]['resource_list'][res_id] = amount

	def remove_from_resource_list(self, position, res_id):
		self.waypoints[position]['resource_list'].pop(res_id)

	def on_route_bo_reached(self):
		branch_office = self.get_location()['branch_office']
		resource_list = self.get_location()['resource_list']
		settlement = branch_office.settlement
		# if ship and branch office have the same owner, the ship will
		# load/unload resources without paying anything
		if settlement.owner == self.ship.owner:
			for res in resource_list:
				amount = resource_list[res]
				if amount > 0:
					try:
						amount = max(0, amount - self.ship.inventory._storage[res])
					except KeyError:
						pass
					TransferResource (amount, res, branch_office, self.ship).execute(self.ship.session)
				else:
					TransferResource (-amount, res, self.ship, branch_office).execute(self.ship.session)
		self.move_to_next_route_bo()

	def on_ship_blocked(self):
		# the ship was blocked while it was already moving so try again
		self.move_to_next_route_bo(advance_waypoint = False)

	def move_to_next_route_bo(self, advance_waypoint = True):
		next_destination = self.get_next_destination(advance_waypoint)
		if next_destination == None:
			return

		branch_office = next_destination['branch_office']
		if self.ship.position.distance_to_point(branch_office.position.center()) <= self.ship.radius:
			self.on_route_bo_reached()
			return

		try:
			self.ship.move(Circle(branch_office.position.center(), self.ship.radius), self.on_route_bo_reached,
				blocked_callback = self.on_ship_blocked)
		except MoveNotPossible:
			# retry in 5 seconds
			Scheduler().add_new_object(self.on_ship_blocked, self, GAME_SPEED.TICKS_PER_SECOND * 5)

	def get_next_destination(self, advance_waypoint):
		if not self.enabled:
			return None
		if len(self.waypoints) < 2:
			return None

		if advance_waypoint:
			self.current_waypoint += 1
			self.current_waypoint %= len(self.waypoints)
		return self.waypoints[self.current_waypoint]

	def get_location(self):
		return self.waypoints[self.current_waypoint]

	def enable(self):
		self.enabled=True
		self.move_to_next_route_bo()

	def disable(self):
		self.enabled=False
		self.ship.stop()

	def clear(self):
		self.waypoints=[]
		self.current_waypoint=-1

	def load(self, db):
		enabled, self.current_waypoint = db("SELECT enabled, current_waypoint FROM ship_route WHERE ship_id = ?", self.ship.worldid)[0]

		query = "SELECT branch_office_id FROM ship_route_waypoint WHERE ship_id = ? ORDER BY waypoint_index"
		offices_id = db(query, self.ship.worldid)

		for office_id, in offices_id:
			branch_office = WorldObject.get_object_by_id(office_id)
			query = "SELECT res, amount FROM ship_route_resources WHERE ship_id = ? and waypoint_index = ?"
			resource_list = dict(db(query, self.ship.worldid, len(self.waypoints)))

			self.waypoints.append({
			  'branch_office' : branch_office,
			  'resource_list' : resource_list
			})

		if enabled:
			self.current_waypoint -= 1
			self.enable()

	def save(self, db):
		worldid = self.ship.worldid
		db("INSERT INTO ship_route(ship_id, enabled, current_waypoint) VALUES(?, ?, ?)",
		   worldid, self.enabled, self.current_waypoint)
		for entry in self.waypoints:
			index = self.waypoints.index(entry)
			db("INSERT INTO ship_route_waypoint(ship_id, branch_office_id, waypoint_index) VALUES(?, ?, ?)",
			   worldid, entry['branch_office'].worldid, index)
			for res in entry['resource_list']:
				db("INSERT INTO ship_route_resources(ship_id, waypoint_index, res, amount) VALUES(?, ?, ?, ?)",
				   worldid, index, res, entry['resource_list'][res])

class Ship(NamedObject, StorageHolder, Unit):
	"""Class representing a ship
	@param x: int x position
	@param y: int y position
	"""
	pather_class = ShipPather
	tabs = (ShipOverviewTab, ShipInventoryTab, )
	enemy_tabs = (EnemyShipOverviewTab, )
	health_bar_y = -150
	is_ship = True
	is_selectable = True

	in_ship_map = True # (#1023)

	def __init__(self, x, y, **kwargs):
		super(Ship, self).__init__(x=x, y=y, **kwargs)
		self.session.world.ships.append(self)
<<<<<<< HEAD
		self.add_component('health', HealthComponent)
=======
>>>>>>> 86e7613c

		if self.in_ship_map:
			self.session.world.ship_map[self.position.to_tuple()] = weakref.ref(self)

	def remove(self):
		#TODO make it work!!!
		if self in self.session.selected_instances:
			self.deselect()
			self.session.selected_instances.remove(self)
		super(Ship, self).remove()
		self.session.world.ships.remove(self)
<<<<<<< HEAD
		if self.in_ship_map:
			del self.session.world.ship_map[self.position.to_tuple()]
			self.in_ship_map = False
=======
		self.session.view.remove_change_listener()
		if self.in_ship_map:
			del self.session.world.ship_map[self.position.to_tuple()]
>>>>>>> 86e7613c

	def create_inventory(self):
		self.inventory = PositiveTotalNumSlotsStorage(STORAGE.SHIP_TOTAL_STORAGE, STORAGE.SHIP_TOTAL_SLOTS_NUMBER)

	def create_route(self):
		self.route=ShipRoute(self)

	def _move_tick(self, resume = False):
		"""Keeps track of the ship's position in the global ship_map"""
		if self.in_ship_map:
			del self.session.world.ship_map[self.position.to_tuple()]

		try:
			super(Ship, self)._move_tick(resume)
		except PathBlockedError:
			# if we fail to resume movement then the ship should still be on the map but the exception has to be raised again.
			if resume:
				if self.in_ship_map:
					self.session.world.ship_map[self.position.to_tuple()] = weakref.ref(self)
			raise

		if self.in_ship_map:
			# save current and next position for ship, since it will be between them
			self.session.world.ship_map[self.position.to_tuple()] = weakref.ref(self)
			self.session.world.ship_map[self._next_target.to_tuple()] = weakref.ref(self)

	def select(self, reset_cam=False):
		"""Runs necessary steps to select the unit."""
		self.session.view.renderer['InstanceRenderer'].addOutlined(self._instance, 255, 255, 255, 1)
		# add a buoy at the ship's target if the player owns the ship
		if self.is_moving() and self.session.world.player == self.owner:
			loc = fife.Location(self.session.view.layers[LAYERS.OBJECTS])
			loc.thisown = 0 # thisown = 0 because the genericrenderernode might delete it
			move_target = self.get_move_target()
			coords = fife.ModelCoordinate(move_target.x, move_target.y)
			coords.thisown = 1 # thisown = 1 because setLayerCoordinates will create a copy
			loc.setLayerCoordinates(coords)
			self.session.view.renderer['GenericRenderer'].addAnimation(
				"buoy_" + str(self.worldid), fife.GenericRendererNode(loc),
				horizons.main.fife.animationpool.addResourceFromFile("as_buoy0-idle-45")
			)
		self.draw_health()
		if reset_cam:
			self.session.view.set_location(self.position.to_tuple())
		self.session.view.add_change_listener(self.draw_health)

	def deselect(self):
		"""Runs necessary steps to deselect the unit."""
		self.session.view.renderer['InstanceRenderer'].removeOutlined(self._instance)
		self.session.view.renderer['GenericRenderer'].removeAll("health_" + str(self.worldid))
		self.session.view.renderer['GenericRenderer'].removeAll("buoy_" + str(self.worldid))
		self.session.view.remove_change_listener(self.draw_health)

	def go(self, x, y):
		"""Moves the ship.
		This is called when a ship is selected and the right mouse button is pressed outside the ship"""
		self.stop()

		#disable the trading route
		if hasattr(self, 'route'):
			self.route.disable()
		ship_id = self.worldid # this has to happen here,
		# cause a reference to self in a temporary function is implemented
		# as a hard reference, which causes a memory leak
		def tmp():
			if self.session.world.player == self.owner:
				self.session.view.renderer['GenericRenderer'].removeAll("buoy_" + str(ship_id))
		tmp()
		move_target = Point(int(round(x)), int(round(y)))
		try:
			self.move(move_target, tmp)
		except MoveNotPossible:
			# find a near tile to move to
			surrounding = Circle(move_target, radius=1)
			move_target = None
			# try with smaller circles, increase radius if smaller circle isn't reachable
			while surrounding.radius < 5:
				try:
					self.move(surrounding, callback=tmp)
				except MoveNotPossible:
					surrounding.radius += 1
					continue
				# update actual target coord
				move_target = self.get_move_target()
				break

		if move_target is None: # can't move
			# TODO: give player some kind of feedback
			return

		# draw buoy in case this is the player's ship
		if self.session.world.player == self.owner:
			loc = fife.Location(self.session.view.layers[LAYERS.OBJECTS])
			loc.thisown = 0
			coords = fife.ModelCoordinate(move_target.x, move_target.y)
			coords.thisown = 0
			loc.setLayerCoordinates(coords)
			self.session.view.renderer['GenericRenderer'].addAnimation(
				"buoy_" + str(self.worldid), fife.GenericRendererNode(loc),
				horizons.main.fife.animationpool.addResourceFromFile("as_buoy0-idle-45")
			)

	def _possible_names(self):
		names = self.session.db("SELECT name FROM data.shipnames WHERE for_player = 1")
		# We need unicode strings as the name is displayed on screen.
		return map(lambda x: unicode(x[0], 'utf-8'), names)

	def save(self, db):
		super(Ship, self).save(db)
		if hasattr(self, 'route'):
			self.route.save(db)

	def load(self, db, worldid):
		super(Ship, self).load(db, worldid)

		# register ship in world
		self.session.world.ships.append(self)
		self.session.world.ship_map[self.position.to_tuple()] = weakref.ref(self)

		# if ship did not have route configured, do not add attribute
		if len(db("SELECT * FROM ship_route WHERE ship_id = ?", self.worldid)) is 0:
			return
		self.create_route()
		self.route.load(db)

	def find_nearby_ships(self, radius=15):
		# TODO: Replace 15 with a distance dependant on the ship type and any
		# other conditions.
		ships = self.session.world.get_ships(self.position, radius)
		ships.remove(self)
		return ships

class PirateShip(Ship):
	"""Represents a pirate ship."""
	tabs = ()
	def _possible_names(self):
		names = self.session.db("SELECT name FROM data.shipnames WHERE for_pirate = 1")
		return map(lambda x: unicode(x[0]), names)

class TradeShip(Ship):
	"""Represents a trade ship."""
	tabs = ()
	enemy_tabs = (TraderShipOverviewTab, )
	health_bar_y = -220

	def _possible_names(self):
		return [ _(u'Trader') ]

class FisherShip(FisherShipCollector, Ship):
	"""Represents a fisher ship."""
	tabs = ()
	pather_class = FisherShipPather
	health_bar_y = -50
	is_selectable = False

	in_ship_map = False # (#1023)<|MERGE_RESOLUTION|>--- conflicted
+++ resolved
@@ -194,10 +194,7 @@
 	def __init__(self, x, y, **kwargs):
 		super(Ship, self).__init__(x=x, y=y, **kwargs)
 		self.session.world.ships.append(self)
-<<<<<<< HEAD
 		self.add_component('health', HealthComponent)
-=======
->>>>>>> 86e7613c
 
 		if self.in_ship_map:
 			self.session.world.ship_map[self.position.to_tuple()] = weakref.ref(self)
@@ -209,15 +206,9 @@
 			self.session.selected_instances.remove(self)
 		super(Ship, self).remove()
 		self.session.world.ships.remove(self)
-<<<<<<< HEAD
 		if self.in_ship_map:
 			del self.session.world.ship_map[self.position.to_tuple()]
 			self.in_ship_map = False
-=======
-		self.session.view.remove_change_listener()
-		if self.in_ship_map:
-			del self.session.world.ship_map[self.position.to_tuple()]
->>>>>>> 86e7613c
 
 	def create_inventory(self):
 		self.inventory = PositiveTotalNumSlotsStorage(STORAGE.SHIP_TOTAL_STORAGE, STORAGE.SHIP_TOTAL_SLOTS_NUMBER)
