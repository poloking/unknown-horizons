# ###################################################
# Copyright (C) 2011 The Unknown Horizons Team
# team@unknown-horizons.org
# This file is part of Unknown Horizons.
#
# Unknown Horizons is free software; you can redistribute it and/or modify
# it under the terms of the GNU General Public License as published by
# the Free Software Foundation; either version 2 of the License, or
# (at your option) any later version.
#
# This program is distributed in the hope that it will be useful,
# but WITHOUT ANY WARRANTY; without even the implied warranty of
# MERCHANTABILITY or FITNESS FOR A PARTICULAR PURPOSE.  See the
# GNU General Public License for more details.
#
# You should have received a copy of the GNU General Public License
# along with this program; if not, write to the
# Free Software Foundation, Inc.,
# 51 Franklin St, Fifth Floor, Boston, MA  02110-1301  USA
# ###################################################

import weakref
import copy
from fife import fife

import horizons.main

from horizons.gui.tabs import ShipInventoryTab, ShipOverviewTab, \
	TraderShipOverviewTab, EnemyShipOverviewTab
from horizons.world.storage import PositiveTotalNumSlotsStorage
from horizons.world.pathfinding.pather import ShipPather, FisherShipPather
from horizons.world.pathfinding import PathBlockedError
from horizons.world.units.movingobject import MoveNotPossible
from horizons.util import Point, Circle, WorldObject
from horizons.world.units.collectors import FisherShipCollector
from unit import Unit
from horizons.command.uioptions import TransferResource
from horizons.constants import LAYERS, STORAGE, GAME_SPEED
from horizons.scheduler import Scheduler
from horizons.world.component.healthcomponent import HealthComponent
from horizons.world.component.namedcomponent import ShipNameComponent, PirateShipNameComponent
from horizons.world.component.storagecomponent import StorageComponent

class ShipRoute(object):
	"""
	waypoints: list of dicts with the keys
		- branch_office:  a branch office object
		- resource_list: a {res_id:amount} dict
			- if amount is negative the ship unloads
			- if amount is positive the ship loads

	#NOTE new methods need to be added to handle route editing.
	"""
	def __init__(self, ship):
		self.ship = ship
		self.waypoints = []
		self.current_waypoint = -1
		self.enabled = False

		self.wait_at_load = False # wait until every res has been loaded
		self.wait_at_unload = False #  wait until every res could be unloaded

		self.current_transfer = {} # used for partial unloading in combination with waiting

	def append(self, branch_office):
		self.waypoints.append({
		  'branch_office' : branch_office,
		  'resource_list' : {}
		})

	def move_waypoint(self, position, direction):
		if position == len(self.waypoints) and direction is 'down' or \
		   position == 0 and direction is 'up':
			return
		if direction is 'up':
			new_pos = position - 1
		elif direction is 'down':
			new_pos = position + 1
		else:
			return
		self.waypoints.insert(new_pos, self.waypoints.pop(position))

	def add_to_resource_list(self, position, res_id, amount):
		self.waypoints[position]['resource_list'][res_id] = amount

	def remove_from_resource_list(self, position, res_id):
		self.waypoints[position]['resource_list'].pop(res_id)

	def on_route_bo_reached(self):
		branch_office = self.get_location()['branch_office']
		resource_list = self.current_transfer or self.get_location()['resource_list']

		if self.current_transfer is not None:
			for res in copy.copy(self.current_transfer):
				# make sure we don't keep trying to (un)load something when the decision about that resource has changed
				if self.current_transfer[res] == 0 or res not in self.get_location()['resource_list'] or \
						cmp(self.current_transfer[res], 0) != cmp(self.get_location()['resource_list'][res], 0):
					del self.current_transfer[res]

		settlement = branch_office.settlement
		status = self._transer_resources(settlement, resource_list)
		if (not status.settlement_has_enough_space_to_take_res and self.wait_at_unload) or \
		   (not status.settlement_provides_enough_res and self.wait_at_load):
			self.current_transfer = status.remaining_transfers
			# retry
			Scheduler().add_new_object(self.on_route_bo_reached, self, GAME_SPEED.TICKS_PER_SECOND)
		else:
			self.current_transfer = None
			self.move_to_next_route_bo()

	def _transer_resources(self, settlement, resource_list):
		"""Transfers resources to/from settlement according to list.
		@return: TransferStatus instance
		"""

		class TransferStatus(object):
			def __init__(self):
				self.settlement_provides_enough_res = self.settlement_has_enough_space_to_take_res = True
				self.remaining_transfers = {}

		status = TransferStatus()
		status.remaining_transfers = copy.copy(resource_list)

		for res in resource_list:
			amount = resource_list[res]
			if amount == 0:
				continue

			if amount > 0:
				# load from settlement onto ship
				if settlement.owner is self.ship.owner:
					if settlement.get_component(StorageComponent).inventory[res] < amount: # not enough res
						amount = settlement.get_component(StorageComponent).inventory[res]

					# check if ship has enough space is handled implicitly below
					amount_transferred = settlement.transfer_to_storageholder(amount, res, self.ship)
				else:
					amount_transferred = settlement.sell_resource(self.ship.worldid, res, amount)

				if amount_transferred < status.remaining_transfers[res] and self.ship.get_component(StorageComponent).inventory.get_free_space_for(res) > 0:
					status.settlement_provides_enough_res = False
				status.remaining_transfers[res] -= amount_transferred
			else:
				# load from ship onto settlement
				amount = -amount # use positive below
				if settlement.owner is self.ship.owner:
					if self.ship.get_component(StorageComponent).inventory[res] < amount: # check if ship has as much as planned
						amount = self.ship.get_component(StorageComponent).inventory[res]

					if settlement.get_component(StorageComponent).inventory.get_free_space_for(res) < amount: # too little space
						amount = settlement.get_component(StorageComponent).inventory.get_free_space_for(res)

					amount_transferred = self.ship.transfer_to_storageholder(amount, res, settlement)
				else:
					amount_transferred = settlement.buy_resource(self.ship.worldid, res, amount)

				if amount_transferred < -status.remaining_transfers[res] and self.ship.get_component(StorageComponent).inventory[res] > 0:
					status.settlement_has_enough_space_to_take_res = False
				status.remaining_transfers[res] += amount_transferred
		return status

	def on_ship_blocked(self):
		# the ship was blocked while it was already moving so try again
		self.move_to_next_route_bo(advance_waypoint = False)

	def move_to_next_route_bo(self, advance_waypoint = True):
		next_destination = self.get_next_destination(advance_waypoint)
		if next_destination == None:
			return

		branch_office = next_destination['branch_office']
		if self.ship.position.distance_to_point(branch_office.position.center()) <= self.ship.radius:
			self.on_route_bo_reached()
			return

		try:
			self.ship.move(Circle(branch_office.position.center(), self.ship.radius), self.on_route_bo_reached,
				blocked_callback = self.on_ship_blocked)
		except MoveNotPossible:
			# retry in 5 seconds
			Scheduler().add_new_object(self.on_ship_blocked, self, GAME_SPEED.TICKS_PER_SECOND * 5)

	def get_next_destination(self, advance_waypoint):
		if not self.enabled:
			return None
		if len(self.waypoints) < 2:
			return None

		if advance_waypoint:
			self.current_waypoint += 1
			self.current_waypoint %= len(self.waypoints)
		return self.waypoints[self.current_waypoint]

	def get_location(self):
		return self.waypoints[self.current_waypoint]

	def can_enable(self):
		branch_offices = set()
		for waypoint in self.waypoints:
			branch_offices.add(waypoint['branch_office'])
		return len(branch_offices) > 1

	def enable(self):
		if not self.can_enable():
			return False
		self.enabled = True
		self.move_to_next_route_bo()
		return True

	def disable(self):
		self.enabled = False
		self.ship.stop()

	def clear(self):
		self.waypoints = []
		self.current_waypoint = -1

	@classmethod
	def has_route(self, db, worldid):
		"""Check if a savegame contains route information for a certain ship"""
		return len(db("SELECT * FROM ship_route WHERE ship_id = ?", worldid)) != 0

	def load(self, db):
		enabled, self.current_waypoint, self.wait_at_load, self.wait_at_unload = \
		       db("SELECT enabled, current_waypoint, wait_at_load, wait_at_unload " + \
		          "FROM ship_route WHERE ship_id = ?", self.ship.worldid)[0]

		query = "SELECT branch_office_id FROM ship_route_waypoint WHERE ship_id = ? ORDER BY waypoint_index"
		offices_id = db(query, self.ship.worldid)

		for office_id, in offices_id:
			branch_office = WorldObject.get_object_by_id(office_id)
			query = "SELECT res, amount FROM ship_route_resources WHERE ship_id = ? and waypoint_index = ?"
			resource_list = dict(db(query, self.ship.worldid, len(self.waypoints)))

			self.waypoints.append({
			  'branch_office' : branch_office,
			  'resource_list' : resource_list
			})

		waiting = False
		for res, amount in db("SELECT res, amount FROM ship_route_current_transfer WHERE ship_id = ?", self.ship.worldid):
			waiting = True
			self.current_transfer[res] = amount
			Scheduler().add_new_object(self.on_route_bo_reached, self, GAME_SPEED.TICKS_PER_SECOND)

		if enabled and not waiting:
			self.current_waypoint -= 1
			self.enable()

	def save(self, db):
		worldid = self.ship.worldid

		db("INSERT INTO ship_route(ship_id, enabled, current_waypoint, wait_at_load, wait_at_unload) VALUES(?, ?, ?, ?, ?)",
		   worldid, self.enabled, self.current_waypoint, self.wait_at_load, self.wait_at_unload)

		if self.current_transfer:
			for res, amount in self.current_transfer.iteritems():
				db("INSERT INTO ship_route_current_transfer(ship_id, res, amount) VALUES(?, ?, ?)",
				   worldid, res, amount);

		for entry in self.waypoints:
			index = self.waypoints.index(entry)
			db("INSERT INTO ship_route_waypoint(ship_id, branch_office_id, waypoint_index) VALUES(?, ?, ?)",
			   worldid, entry['branch_office'].worldid, index)
			for res in entry['resource_list']:
				db("INSERT INTO ship_route_resources(ship_id, waypoint_index, res, amount) VALUES(?, ?, ?, ?)",
				   worldid, index, res, entry['resource_list'][res])

	def get_ship_status(self):
		"""Return the current status of the ship."""
		if self.ship.is_moving():
			return _('Trade route: going to %s' % self.ship.get_location_based_status(self.ship.get_move_target()))
		return _('Trade route: waiting at %s' % self.ship.get_location_based_status(self.ship.position))

class Ship(Unit):
	"""Class representing a ship
	@param x: int x position
	@param y: int y position
	"""
	pather_class = ShipPather
	tabs = (ShipOverviewTab, ShipInventoryTab, )
	enemy_tabs = (EnemyShipOverviewTab, )
	health_bar_y = -150
	is_ship = True
	is_selectable = True

	has_health = True

	in_ship_map = True # (#1023)

	def __init__(self, x, y, **kwargs):
		super(Ship, self).__init__(x=x, y=y, **kwargs)
		self.add_component(StorageComponent(
		    inventory = PositiveTotalNumSlotsStorage(
		        STORAGE.SHIP_TOTAL_STORAGE,
		        STORAGE.SHIP_TOTAL_SLOTS_NUMBER))
		)
		self.add_component(HealthComponent())
		self.add_component(ShipNameComponent())
		self.__init()

	def save(self, db):
		super(Ship, self).save(db)
		if hasattr(self, 'route'):
			self.route.save(db)

	def load(self, db, worldid):
		super(Ship, self).load(db, worldid)
		self.__init()

		# if ship did not have route configured, do not add attribute
		if ShipRoute.has_route(db, worldid):
			self.create_route()
			self.route.load(db)

	def __init(self):
		self._selected = False
		# register ship in world
<<<<<<< HEAD
=======
		if self.__class__.has_health:
			self.add_component('health', HealthComponent)
>>>>>>> ac9ddb94
		self.session.world.ships.append(self)
		if self.in_ship_map:
			self.session.world.ship_map[self.position.to_tuple()] = weakref.ref(self)

	def set_name(self, name):
		self.get_component(ShipNameComponent).set_name(name)

	def remove(self):
		super(Ship, self).remove()
		self.session.world.ships.remove(self)
		if self.session.view.has_change_listener(self.draw_health):
			self.session.view.remove_change_listener(self.draw_health)
		if self.in_ship_map:
			del self.session.world.ship_map[self.position.to_tuple()]
			if self._next_target.to_tuple() in self.session.world.ship_map:
				del self.session.world.ship_map[self._next_target.to_tuple()]
			self.in_ship_map = False
		if self._selected:
			self.deselect()
			if self in self.session.selected_instances:
				self.session.selected_instances.remove(self)

	def create_route(self):
		self.route = ShipRoute(self)

	def _move_tick(self, resume = False):
		"""Keeps track of the ship's position in the global ship_map"""
		if self.in_ship_map:
			del self.session.world.ship_map[self.position.to_tuple()]

		try:
			super(Ship, self)._move_tick(resume)
		except PathBlockedError:
			# if we fail to resume movement then the ship should still be on the map but the exception has to be raised again.
			if resume:
				if self.in_ship_map:
					self.session.world.ship_map[self.position.to_tuple()] = weakref.ref(self)
				raise

		if self.in_ship_map:
			# save current and next position for ship, since it will be between them
			self.session.world.ship_map[self.position.to_tuple()] = weakref.ref(self)
			self.session.world.ship_map[self._next_target.to_tuple()] = weakref.ref(self)

	def select(self, reset_cam=False):
		"""Runs necessary steps to select the unit."""
		self._selected = True
		self.session.view.renderer['InstanceRenderer'].addOutlined(self._instance, 255, 255, 255, 1, 64)
		# add a buoy at the ship's target if the player owns the ship
		if self.session.world.player == self.owner:
			self._update_buoy()

		self.draw_health()
		if reset_cam:
			self.session.view.center(*self.position.to_tuple())
		self.session.view.add_change_listener(self.draw_health)

	def deselect(self):
		"""Runs necessary steps to deselect the unit."""
		self._selected = False
		self.session.view.renderer['InstanceRenderer'].removeOutlined(self._instance)
		self.session.view.renderer['GenericRenderer'].removeAll("health_" + str(self.worldid))
		self.session.view.renderer['GenericRenderer'].removeAll("buoy_" + str(self.worldid))
		# this is necessary to make deselect idempotent
		if self.session.view.has_change_listener(self.draw_health):
			self.session.view.remove_change_listener(self.draw_health)

	def go(self, x, y):
		"""Moves the ship.
		This is called when a ship is selected and the right mouse button is pressed outside the ship"""
		self.stop()

		#disable the trading route
		if hasattr(self, 'route'):
			self.route.disable()

		move_target = Point(int(round(x)), int(round(y)))

		try:
			self.move(move_target)
		except MoveNotPossible:
			# find a near tile to move to
			surrounding = Circle(move_target, radius=1)
			# try with smaller circles, increase radius if smaller circle isn't reachable
			while surrounding.radius < 5:
				try:
					self.move(surrounding)
				except MoveNotPossible:
					surrounding.radius += 1
					continue
				break

		if self.get_move_target() is None: # neither target nor surrounding possible
			# TODO: give player some kind of feedback
			pass

	def move(self, *args, **kwargs):
		super(Ship, self).move(*args, **kwargs)
		if self._selected and self.session.world.player == self.owner: # handle buoy
			# if move() is called as move_callback, tmp() from above might
			# be executed after this, so draw the new buoy after move_callbacks have finished.
			Scheduler().add_new_object(self._update_buoy, self, run_in=0)

	def _update_buoy(self):
		"""Draw a buoy at the move target if the ship is moving."""
		move_target = self.get_move_target()
		if move_target != None:
			# set remove buoy callback
			ship_id = self.worldid
			session = self.session # this has to happen here,
			# cause a reference to self in a temporary function is implemented
			# as a hard reference, which causes a memory leak
			def tmp():
				session.view.renderer['GenericRenderer'].removeAll("buoy_" + str(ship_id))
			tmp() # also remove now

			self.add_move_callback(tmp)

			loc = fife.Location(self.session.view.layers[LAYERS.OBJECTS])
			loc.thisown = 0  # thisown = 0 because the genericrenderernode might delete it
			coords = fife.ModelCoordinate(move_target.x, move_target.y)
			coords.thisown = 1 # thisown = 1 because setLayerCoordinates will create a copy
			loc.setLayerCoordinates(coords)
			self.session.view.renderer['GenericRenderer'].addAnimation(
				"buoy_" + str(self.worldid), fife.RendererNode(loc),
				horizons.main.fife.animationloader.loadResource("as_buoy0-idle-45")
			)

	def find_nearby_ships(self, radius=15):
		# TODO: Replace 15 with a distance dependant on the ship type and any
		# other conditions.
		ships = self.session.world.get_ships(self.position, radius)
		if self in ships:
			ships.remove(self)
		return ships

	def get_location_based_status(self, position):
		branch_offices = self.session.world.get_branch_offices(position, self.radius, self.owner, True)
		if branch_offices:
			branch_office = branch_offices[0] # TODO: don't ignore the other possibilities
			player_suffix = ''
			if branch_office.owner is not self.owner:
				player_suffix = ' (' + branch_office.owner.name + ')'
			return branch_office.settlement.name + player_suffix
		return None

	def get_status(self):
		"""Return the current status of the ship."""
		if hasattr(self, 'route') and self.route.enabled:
			return self.route.get_ship_status()
		elif self.is_moving():
			target = self.get_move_target()
			location_based_status = self.get_location_based_status(target)
			if location_based_status is not None:
				return _('Going to %s' % location_based_status)
			return _('Going to %(x)d, %(y)d' % {'x': target.x, 'y': target.y})
		else:
			location_based_status = self.get_location_based_status(self.position)
			if location_based_status is not None:
				return _('Idle at %s' % location_based_status)
			return _('Idle at %(x)d, %(y)d' % {'x': self.position.x, 'y': self.position.y})

class PirateShip(Ship):
	"""Represents a pirate ship."""
	tabs = ()

	def __init(self):
		super(PirateShip, self).__init()
		self.add_component(PirateShipNameComponent()) # Because this has the same name as the ShipNameComponent it will override the old ShipnameComponent

class TradeShip(Ship):
	"""Represents a trade ship."""
	tabs = ()
	enemy_tabs = (TraderShipOverviewTab, )
	health_bar_y = -220
	has_health = False

	def __init__(self, x, y, **kwargs):
		super(TradeShip, self).__init__(x, y, **kwargs)
<<<<<<< HEAD
		self.remove_component(HealthComponent)
=======
>>>>>>> ac9ddb94

	def _possible_names(self):
		return [ _(u'Trader') ]

class FisherShip(FisherShipCollector, Ship):
	"""Represents a fisher ship."""
	tabs = ()
	pather_class = FisherShipPather
	health_bar_y = -50
	is_selectable = False

	has_health = False

	in_ship_map = False # (#1023)

	def _update_buoy(self):
		pass # no buoy for the fisher<|MERGE_RESOLUTION|>--- conflicted
+++ resolved
@@ -296,7 +296,6 @@
 		        STORAGE.SHIP_TOTAL_STORAGE,
 		        STORAGE.SHIP_TOTAL_SLOTS_NUMBER))
 		)
-		self.add_component(HealthComponent())
 		self.add_component(ShipNameComponent())
 		self.__init()
 
@@ -317,11 +316,8 @@
 	def __init(self):
 		self._selected = False
 		# register ship in world
-<<<<<<< HEAD
-=======
 		if self.__class__.has_health:
-			self.add_component('health', HealthComponent)
->>>>>>> ac9ddb94
+            self.add_component(HealthComponent())
 		self.session.world.ships.append(self)
 		if self.in_ship_map:
 			self.session.world.ship_map[self.position.to_tuple()] = weakref.ref(self)
@@ -501,10 +497,6 @@
 
 	def __init__(self, x, y, **kwargs):
 		super(TradeShip, self).__init__(x, y, **kwargs)
-<<<<<<< HEAD
-		self.remove_component(HealthComponent)
-=======
->>>>>>> ac9ddb94
 
 	def _possible_names(self):
 		return [ _(u'Trader') ]
