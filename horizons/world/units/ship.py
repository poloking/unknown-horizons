# ###################################################
# Copyright (C) 2011 The Unknown Horizons Team
# team@unknown-horizons.org
# This file is part of Unknown Horizons.
#
# Unknown Horizons is free software; you can redistribute it and/or modify
# it under the terms of the GNU General Public License as published by
# the Free Software Foundation; either version 2 of the License, or
# (at your option) any later version.
#
# This program is distributed in the hope that it will be useful,
# but WITHOUT ANY WARRANTY; without even the implied warranty of
# MERCHANTABILITY or FITNESS FOR A PARTICULAR PURPOSE.  See the
# GNU General Public License for more details.
#
# You should have received a copy of the GNU General Public License
# along with this program; if not, write to the
# Free Software Foundation, Inc.,
# 51 Franklin St, Fifth Floor, Boston, MA  02110-1301  USA
# ###################################################

import weakref
import copy
from fife import fife

import horizons.main

from horizons.gui.tabs import ShipInventoryTab, ShipOverviewTab, \
	TraderShipOverviewTab, EnemyShipOverviewTab
from horizons.world.storage import PositiveTotalNumSlotsStorage
from horizons.world.storageholder import StorageHolder
from horizons.world.pathfinding.pather import ShipPather, FisherShipPather
from horizons.world.pathfinding import PathBlockedError
from horizons.world.units.movingobject import MoveNotPossible
from horizons.util import Point, NamedObject, Circle, WorldObject
from horizons.world.units.collectors import FisherShipCollector
from unit import Unit
from horizons.command.uioptions import TransferResource
from horizons.constants import LAYERS, STORAGE, GAME_SPEED
from horizons.scheduler import Scheduler
from horizons.world.component.healthcomponent import HealthComponent

class ShipRoute(object):
	"""
	waypoints: list of dicts with the keys
		- branch_office:  a branch office object
		- resource_list: a {res_id:amount} dict
			- if amount is negative the ship unloads
			- if amount is positive the ship loads

	#NOTE new methods need to be added to handle route editing.
	"""
	def __init__(self, ship):
		self.ship = ship
		self.waypoints = []
		self.current_waypoint = -1
		self.enabled = False

		self.wait_at_load = False # wait until every res has been loaded
		self.wait_at_unload = False #  wait until every res could be unloaded

		self.current_transfer = {} # used for partial unloading in combination with waiting

	def append(self, branch_office):
		self.waypoints.append({
		  'branch_office' : branch_office,
		  'resource_list' : {}
		})

	def move_waypoint(self, position, direction):
		if position == len(self.waypoints) and direction is 'down' or \
		   position == 0 and direction is 'up':
			return
		if direction is 'up':
			new_pos = position - 1
		elif direction is 'down':
			new_pos = position + 1
		else:
			return
		self.waypoints.insert(new_pos, self.waypoints.pop(position))

	def add_to_resource_list(self, position, res_id, amount):
		self.waypoints[position]['resource_list'][res_id] = amount

	def remove_from_resource_list(self, position, res_id):
		self.waypoints[position]['resource_list'].pop(res_id)

	def on_route_bo_reached(self):
		branch_office = self.get_location()['branch_office']
		resource_list = self.current_transfer or self.get_location()['resource_list']
		settlement = branch_office.settlement
		# if ship and branch office have the same owner, the ship will
		# load/unload resources without paying anything
		if settlement.owner == self.ship.owner:
			status = self._transer_resources(settlement, resource_list)
			if (not status.settlement_has_enough_space_to_take_res and self.wait_at_unload) or \
			   (not status.settlement_provides_enough_res and self.wait_at_load):
				self.current_transfer = status.remaining_transfers
				# retry
				Scheduler().add_new_object(self.on_route_bo_reached, self, GAME_SPEED.TICKS_PER_SECOND)
			else:
				self.current_transfer = None
				self.move_to_next_route_bo()
		else:
			# TODO: trade with other players
			self.move_to_next_route_bo()

	def _transer_resources(self, settlement, resource_list):
		"""Transfers resources to/from settlement according to list.
		@return: TransferStatus instance
		"""
		class TransferStatus(object):
			def __init__(self):
				self.settlement_provides_enough_res = self.settlement_has_enough_space_to_take_res = True
				self.remaining_transfers = {}
		status = TransferStatus()
		status.remaining_transfers = copy.copy(resource_list)

		for res in resource_list:
			amount = resource_list[res]
			if amount == 0:
				continue
			if amount > 0:
				#  load from settlement onto ship
				if settlement.inventory[res] < amount: # not enough res
					status.settlement_provides_enough_res = False
					amount = settlement.inventory[res]

				# check if ship has enough space is handled implicitly below

				amount_transfered = settlement.transfer_to_storageholder(amount, res, self.ship)
				status.remaining_transfers[res] -= amount_transfered

			else:
				# load from ship onto settlement
				amount = -amount # use positive below

				if self.ship.inventory[res] < amount: # check if ship has as much as planned
					amount = self.ship.inventory[res]

				if settlement.inventory.get_free_space_for(res) < amount: # too little space
					status.settlement_has_enough_space_to_take_res = False
					amount = settlement.inventory.get_free_space_for(res)

				amount_transfered = self.ship.transfer_to_storageholder(amount, res, settlement)
				status.remaining_transfers[res] += amount_transfered

		return status

	def on_ship_blocked(self):
		# the ship was blocked while it was already moving so try again
		self.move_to_next_route_bo(advance_waypoint = False)

	def move_to_next_route_bo(self, advance_waypoint = True):
		next_destination = self.get_next_destination(advance_waypoint)
		if next_destination == None:
			return

		branch_office = next_destination['branch_office']
		if self.ship.position.distance_to_point(branch_office.position.center()) <= self.ship.radius:
			self.on_route_bo_reached()
			return

		try:
			self.ship.move(Circle(branch_office.position.center(), self.ship.radius), self.on_route_bo_reached,
				blocked_callback = self.on_ship_blocked)
		except MoveNotPossible:
			# retry in 5 seconds
			Scheduler().add_new_object(self.on_ship_blocked, self, GAME_SPEED.TICKS_PER_SECOND * 5)

	def get_next_destination(self, advance_waypoint):
		if not self.enabled:
			return None
		if len(self.waypoints) < 2:
			return None

		if advance_waypoint:
			self.current_waypoint += 1
			self.current_waypoint %= len(self.waypoints)
		return self.waypoints[self.current_waypoint]

	def get_location(self):
		return self.waypoints[self.current_waypoint]

	def enable(self):
		self.enabled = True
		self.move_to_next_route_bo()

	def disable(self):
		self.enabled = False
		self.ship.stop()

	def clear(self):
		self.waypoints = []
		self.current_waypoint = -1

	@classmethod
	def has_route(self, db, worldid):
		"""Check if a savegame contains route information for a certain ship"""
		return len(db("SELECT * FROM ship_route WHERE ship_id = ?", worldid)) != 0

	def load(self, db):
		enabled, self.current_waypoint, self.wait_at_load, self.wait_at_unload = \
		       db("SELECT enabled, current_waypoint, wait_at_load, wait_at_unload " + \
		          "FROM ship_route WHERE ship_id = ?", self.ship.worldid)[0]

		query = "SELECT branch_office_id FROM ship_route_waypoint WHERE ship_id = ? ORDER BY waypoint_index"
		offices_id = db(query, self.ship.worldid)

		for office_id, in offices_id:
			branch_office = WorldObject.get_object_by_id(office_id)
			query = "SELECT res, amount FROM ship_route_resources WHERE ship_id = ? and waypoint_index = ?"
			resource_list = dict(db(query, self.ship.worldid, len(self.waypoints)))

			self.waypoints.append({
			  'branch_office' : branch_office,
			  'resource_list' : resource_list
			})

		waiting = False
		for res, amount in db("SELECT res, amount FROM ship_route_current_transfer WHERE ship_id = ?", self.ship.worldid):
			waiting = True
			self.current_transfer[res] = amount
			Scheduler().add_new_object(self.on_route_bo_reached, self, GAME_SPEED.TICKS_PER_SECOND)

		if enabled and not waiting:
			self.current_waypoint -= 1
			self.enable()

	def save(self, db):
		worldid = self.ship.worldid

		db("INSERT INTO ship_route(ship_id, enabled, current_waypoint, wait_at_load, wait_at_unload) VALUES(?, ?, ?, ?, ?)",
		   worldid, self.enabled, self.current_waypoint, self.wait_at_load, self.wait_at_unload)

		if self.current_transfer:
			for res, amount in self.current_transfer.iteritems():
				db("INSERT INTO ship_route_current_transfer(ship_id, res, amount) VALUES(?, ?, ?)",
				   worldid, res, amount);

		for entry in self.waypoints:
			index = self.waypoints.index(entry)
			db("INSERT INTO ship_route_waypoint(ship_id, branch_office_id, waypoint_index) VALUES(?, ?, ?)",
			   worldid, entry['branch_office'].worldid, index)
			for res in entry['resource_list']:
				db("INSERT INTO ship_route_resources(ship_id, waypoint_index, res, amount) VALUES(?, ?, ?, ?)",
				   worldid, index, res, entry['resource_list'][res])



class Ship(NamedObject, StorageHolder, Unit):
	"""Class representing a ship
	@param x: int x position
	@param y: int y position
	"""
	pather_class = ShipPather
	tabs = (ShipOverviewTab, ShipInventoryTab, )
	enemy_tabs = (EnemyShipOverviewTab, )
	health_bar_y = -150
	is_ship = True
	is_selectable = True

	in_ship_map = True # (#1023)

	def __init__(self, x, y, **kwargs):
		super(Ship, self).__init__(x=x, y=y, **kwargs)
<<<<<<< HEAD
		self.session.world.ships.append(self)
		self.add_component('health', HealthComponent)
=======
		self.__init()

	def save(self, db):
		super(Ship, self).save(db)
		if hasattr(self, 'route'):
			self.route.save(db)

	def load(self, db, worldid):
		super(Ship, self).load(db, worldid)
		self.__init()

		# if ship did not have route configured, do not add attribute
		if ShipRoute.has_route(db, worldid):
			self.create_route()
			self.route.load(db)
>>>>>>> 928290d6

	def __init(self):
		self._selected = False
		# register ship in world
		self.session.world.ships.append(self)
		if self.in_ship_map:
			self.session.world.ship_map[self.position.to_tuple()] = weakref.ref(self)

	def remove(self):
		#TODO make it work!!!
		if self in self.session.selected_instances:
			self.deselect()
			self.session.selected_instances.remove(self)
		super(Ship, self).remove()
		self.session.world.ships.remove(self)
		if self.session.view.has_change_listener(self.draw_health):
			self.session.view.remove_change_listener(self.draw_health)
		if self.in_ship_map:
			del self.session.world.ship_map[self.position.to_tuple()]
<<<<<<< HEAD
			self.in_ship_map = False
=======
		if self._selected:
			self.deselect()
>>>>>>> 928290d6

	def create_inventory(self):
		self.inventory = PositiveTotalNumSlotsStorage(STORAGE.SHIP_TOTAL_STORAGE, STORAGE.SHIP_TOTAL_SLOTS_NUMBER)

	def create_route(self):
		self.route = ShipRoute(self)

	def _move_tick(self, resume = False):
		"""Keeps track of the ship's position in the global ship_map"""
		if self.in_ship_map:
			del self.session.world.ship_map[self.position.to_tuple()]

		try:
			super(Ship, self)._move_tick(resume)
		except PathBlockedError:
			# if we fail to resume movement then the ship should still be on the map but the exception has to be raised again.
			if resume:
				if self.in_ship_map:
					self.session.world.ship_map[self.position.to_tuple()] = weakref.ref(self)
			raise

		if self.in_ship_map:
			# save current and next position for ship, since it will be between them
			self.session.world.ship_map[self.position.to_tuple()] = weakref.ref(self)
			self.session.world.ship_map[self._next_target.to_tuple()] = weakref.ref(self)

	def select(self, reset_cam=False):
		"""Runs necessary steps to select the unit."""
		self._selected = True
		self.session.view.renderer['InstanceRenderer'].addOutlined(self._instance, 255, 255, 255, 1)
		# add a buoy at the ship's target if the player owns the ship
		if self.session.world.player == self.owner:
			self._update_buoy()
		self.draw_health()
		if reset_cam:
			self.session.view.set_location(self.position.to_tuple())
		self.session.view.add_change_listener(self.draw_health)

	def deselect(self):
		"""Runs necessary steps to deselect the unit."""
		self._selected = False
		self.session.view.renderer['InstanceRenderer'].removeOutlined(self._instance)
		self.session.view.renderer['GenericRenderer'].removeAll("health_" + str(self.worldid))
		self.session.view.renderer['GenericRenderer'].removeAll("buoy_" + str(self.worldid))
		# this is necessary to make deselect idempotent
		if self.session.view.has_change_listener(self.draw_health):
			self.session.view.remove_change_listener(self.draw_health)

	def go(self, x, y):
		"""Moves the ship.
		This is called when a ship is selected and the right mouse button is pressed outside the ship"""
		self.stop()

		#disable the trading route
		if hasattr(self, 'route'):
			self.route.disable()

		move_target = Point(int(round(x)), int(round(y)))

		try:
			self.move(move_target)
		except MoveNotPossible:
			# find a near tile to move to
			surrounding = Circle(move_target, radius=1)
			# try with smaller circles, increase radius if smaller circle isn't reachable
			while surrounding.radius < 5:
				try:
					self.move(surrounding)
				except MoveNotPossible:
					surrounding.radius += 1
					continue
				break

		if self.get_move_target() is None: # neither target nor surrounding possible
			# TODO: give player some kind of feedback
			pass

	def move(self, *args, **kwargs):
		super(Ship, self).move(*args, **kwargs)
		if self._selected and self.session.world.player == self.owner: # handle buoy
			# if move() is called as move_callback, tmp() from above might
			# be executed after this, so draw the new buoy after move_callbacks have finished.
			Scheduler().add_new_object(self._update_buoy, self, run_in=0)

	def _update_buoy(self):
		"""Draw a buoy at the move target if the ship is moving."""
		move_target = self.get_move_target()
		if move_target != None:
			# set remove buoy callback
			ship_id = self.worldid
			session = self.session # this has to happen here,
			# cause a reference to self in a temporary function is implemented
			# as a hard reference, which causes a memory leak
			def tmp():
				session.view.renderer['GenericRenderer'].removeAll("buoy_" + str(ship_id))
			tmp() # also remove now

			self.add_move_callback(tmp)

			loc = fife.Location(self.session.view.layers[LAYERS.OBJECTS])
			loc.thisown = 0  # thisown = 0 because the genericrenderernode might delete it
			coords = fife.ModelCoordinate(move_target.x, move_target.y)
			coords.thisown = 1 # thisown = 1 because setLayerCoordinates will create a copy
			loc.setLayerCoordinates(coords)
			self.session.view.renderer['GenericRenderer'].addAnimation(
				"buoy_" + str(self.worldid), fife.GenericRendererNode(loc),
				horizons.main.fife.animationpool.addResourceFromFile("as_buoy0-idle-45")
			)

	def _possible_names(self):
		names = self.session.db("SELECT name FROM shipnames WHERE for_player = 1")
		# We need unicode strings as the name is displayed on screen.
		return map(lambda x: unicode(x[0], 'utf-8'), names)


	def find_nearby_ships(self, radius=15):
		# TODO: Replace 15 with a distance dependant on the ship type and any
		# other conditions.
		ships = self.session.world.get_ships(self.position, radius)
		if self in ships:
			ships.remove(self)
		return ships

class PirateShip(Ship):
	"""Represents a pirate ship."""
	tabs = ()
	def _possible_names(self):
		names = self.session.db("SELECT name FROM shipnames WHERE for_pirate = 1")
		return map(lambda x: unicode(x[0]), names)

class TradeShip(Ship):
	"""Represents a trade ship."""
	tabs = ()
	enemy_tabs = (TraderShipOverviewTab, )
	health_bar_y = -220

	def __init__(self, x, y, **kwargs):
		super(TradeShip, self).__init__(x, y, **kwargs)
		self.remove_component('health')

	def _possible_names(self):
		return [ _(u'Trader') ]

class FisherShip(FisherShipCollector, Ship):
	"""Represents a fisher ship."""
	tabs = ()
	pather_class = FisherShipPather
	health_bar_y = -50
	is_selectable = False

	in_ship_map = False # (#1023)

	def _update_buoy(self):
		pass # no buoy for the fisher<|MERGE_RESOLUTION|>--- conflicted
+++ resolved
@@ -264,10 +264,8 @@
 
 	def __init__(self, x, y, **kwargs):
 		super(Ship, self).__init__(x=x, y=y, **kwargs)
-<<<<<<< HEAD
 		self.session.world.ships.append(self)
 		self.add_component('health', HealthComponent)
-=======
 		self.__init()
 
 	def save(self, db):
@@ -283,7 +281,6 @@
 		if ShipRoute.has_route(db, worldid):
 			self.create_route()
 			self.route.load(db)
->>>>>>> 928290d6
 
 	def __init(self):
 		self._selected = False
@@ -293,22 +290,15 @@
 			self.session.world.ship_map[self.position.to_tuple()] = weakref.ref(self)
 
 	def remove(self):
-		#TODO make it work!!!
-		if self in self.session.selected_instances:
-			self.deselect()
-			self.session.selected_instances.remove(self)
 		super(Ship, self).remove()
 		self.session.world.ships.remove(self)
 		if self.session.view.has_change_listener(self.draw_health):
 			self.session.view.remove_change_listener(self.draw_health)
 		if self.in_ship_map:
 			del self.session.world.ship_map[self.position.to_tuple()]
-<<<<<<< HEAD
 			self.in_ship_map = False
-=======
 		if self._selected:
 			self.deselect()
->>>>>>> 928290d6
 
 	def create_inventory(self):
 		self.inventory = PositiveTotalNumSlotsStorage(STORAGE.SHIP_TOTAL_STORAGE, STORAGE.SHIP_TOTAL_SLOTS_NUMBER)
