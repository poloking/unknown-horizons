--- conflicted
+++ resolved
@@ -141,13 +141,10 @@
 				else:
 					amount_transferred = settlement.sell_resource(self.ship.worldid, res, amount)
 
-<<<<<<< HEAD
-				if amount_transferred < status.remaining_transfers[res] and self.ship.get_component(StorageComponent).inventory.get_free_space_for(res) > 0:
-=======
+				inv_comp = self.ship.get_component(StorageComponent)
 				if amount_transferred < status.remaining_transfers[res] and \
-				   self.ship.inventory.get_free_space_for(res) > 0 and\
-				   self.ship.inventory[res] < self.get_location()['resource_list'][res]:
->>>>>>> af981acb
+				   inv_comp.inventory.get_free_space_for(res) > 0 and\
+				   inv_comp.inventory[res] < self.get_location()['resource_list'][res]:
 					status.settlement_provides_enough_res = False
 				status.remaining_transfers[res] -= amount_transferred
 			else:
