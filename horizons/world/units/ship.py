# ###################################################
# Copyright (C) 2011 The Unknown Horizons Team
# team@unknown-horizons.org
# This file is part of Unknown Horizons.
#
# Unknown Horizons is free software; you can redistribute it and/or modify
# it under the terms of the GNU General Public License as published by
# the Free Software Foundation; either version 2 of the License, or
# (at your option) any later version.
#
# This program is distributed in the hope that it will be useful,
# but WITHOUT ANY WARRANTY; without even the implied warranty of
# MERCHANTABILITY or FITNESS FOR A PARTICULAR PURPOSE.  See the
# GNU General Public License for more details.
#
# You should have received a copy of the GNU General Public License
# along with this program; if not, write to the
# Free Software Foundation, Inc.,
# 51 Franklin St, Fifth Floor, Boston, MA  02110-1301  USA
# ###################################################

import weakref
import copy
from fife import fife

import horizons.main

from horizons.gui.tabs import ShipInventoryTab, ShipOverviewTab, \
	TraderShipOverviewTab, EnemyShipOverviewTab
from horizons.world.storage import PositiveTotalNumSlotsStorage
from horizons.world.storageholder import StorageHolder
from horizons.world.pathfinding.pather import ShipPather, FisherShipPather
from horizons.world.pathfinding import PathBlockedError
from horizons.world.units.movingobject import MoveNotPossible
from horizons.util import Point, NamedObject, Circle, WorldObject
from horizons.world.units.collectors import FisherShipCollector
from unit import Unit
from horizons.command.uioptions import TransferResource
from horizons.constants import LAYERS, STORAGE, GAME_SPEED
from horizons.scheduler import Scheduler
from horizons.world.component.healthcomponent import HealthComponent

class ShipRoute(object):
	"""
	waypoints: list of dicts with the keys
		- branch_office:  a branch office object
		- resource_list: a {res_id:amount} dict
			- if amount is negative the ship unloads
			- if amount is positive the ship loads

	#NOTE new methods need to be added to handle route editing.
	"""
	def __init__(self, ship):
		self.ship = ship
		self.waypoints = []
		self.current_waypoint = -1
		self.enabled = False

		self.wait_at_load = False # wait until every res has been loaded
		self.wait_at_unload = False #  wait until every res could be unloaded

		self.current_transfer = {} # used for partial unloading in combination with waiting

	def append(self, branch_office):
		self.waypoints.append({
		  'branch_office' : branch_office,
		  'resource_list' : {}
		})

	def move_waypoint(self, position, direction):
		if position == len(self.waypoints) and direction is 'down' or \
		   position == 0 and direction is 'up':
			return
		if direction is 'up':
			new_pos = position - 1
		elif direction is 'down':
			new_pos = position + 1
		else:
			return
		self.waypoints.insert(new_pos, self.waypoints.pop(position))

	def add_to_resource_list(self, position, res_id, amount):
		self.waypoints[position]['resource_list'][res_id] = amount

	def remove_from_resource_list(self, position, res_id):
		self.waypoints[position]['resource_list'].pop(res_id)

	def on_route_bo_reached(self):
		branch_office = self.get_location()['branch_office']
		resource_list = self.current_transfer or self.get_location()['resource_list']

		if self.current_transfer is not None:
			for res in copy.copy(self.current_transfer):
				# make sure we don't keep trying to (un)load something when the decision about that resource has changed
				if self.current_transfer[res] == 0 or res not in self.get_location()['resource_list'] or \
						cmp(self.current_transfer[res], 0) != cmp(self.get_location()['resource_list'][res], 0):
					del self.current_transfer[res]

		settlement = branch_office.settlement
		status = self._transer_resources(settlement, resource_list)
		if (not status.settlement_has_enough_space_to_take_res and self.wait_at_unload) or \
		   (not status.settlement_provides_enough_res and self.wait_at_load):
			self.current_transfer = status.remaining_transfers
			# retry
			Scheduler().add_new_object(self.on_route_bo_reached, self, GAME_SPEED.TICKS_PER_SECOND)
		else:
			self.current_transfer = None
			self.move_to_next_route_bo()

	def _transer_resources(self, settlement, resource_list):
		"""Transfers resources to/from settlement according to list.
		@return: TransferStatus instance
		"""

		class TransferStatus(object):
			def __init__(self):
				self.settlement_provides_enough_res = self.settlement_has_enough_space_to_take_res = True
				self.remaining_transfers = {}

		status = TransferStatus()
		status.remaining_transfers = copy.copy(resource_list)

		for res in resource_list:
			amount = resource_list[res]
			if amount == 0:
				continue

			if amount > 0:
				# load from settlement onto ship
				if settlement.owner is self.ship.owner:
					if settlement.inventory[res] < amount: # not enough res
						amount = settlement.inventory[res]

					# check if ship has enough space is handled implicitly below
					amount_transferred = settlement.transfer_to_storageholder(amount, res, self.ship)
				else:
					amount_transferred = settlement.sell_resource(self.ship, res, amount)

				if amount_transferred < status.remaining_transfers[res] and self.ship.inventory.get_free_space_for(res) > 0:
					status.settlement_provides_enough_res = False
				status.remaining_transfers[res] -= amount_transferred
			else:
				# load from ship onto settlement
				amount = -amount # use positive below
				if settlement.owner is self.ship.owner:
					if self.ship.inventory[res] < amount: # check if ship has as much as planned
						amount = self.ship.inventory[res]

					if settlement.inventory.get_free_space_for(res) < amount: # too little space
						amount = settlement.inventory.get_free_space_for(res)

					amount_transferred = self.ship.transfer_to_storageholder(amount, res, settlement)
				else:
					amount_transferred = settlement.buy_resource(self.ship, res, amount)

				if amount_transferred < -status.remaining_transfers[res] and self.ship.inventory[res] > 0:
					status.settlement_has_enough_space_to_take_res = False
				status.remaining_transfers[res] += amount_transferred
		return status

	def on_ship_blocked(self):
		# the ship was blocked while it was already moving so try again
		self.move_to_next_route_bo(advance_waypoint = False)

	def move_to_next_route_bo(self, advance_waypoint = True):
		next_destination = self.get_next_destination(advance_waypoint)
		if next_destination == None:
			return

		branch_office = next_destination['branch_office']
		if self.ship.position.distance_to_point(branch_office.position.center()) <= self.ship.radius:
			self.on_route_bo_reached()
			return

		try:
			self.ship.move(Circle(branch_office.position.center(), self.ship.radius), self.on_route_bo_reached,
				blocked_callback = self.on_ship_blocked)
		except MoveNotPossible:
			# retry in 5 seconds
			Scheduler().add_new_object(self.on_ship_blocked, self, GAME_SPEED.TICKS_PER_SECOND * 5)

	def get_next_destination(self, advance_waypoint):
		if not self.enabled:
			return None
		if len(self.waypoints) < 2:
			return None

		if advance_waypoint:
			self.current_waypoint += 1
			self.current_waypoint %= len(self.waypoints)
		return self.waypoints[self.current_waypoint]

	def get_location(self):
		return self.waypoints[self.current_waypoint]

	def enable(self):
		self.enabled = True
		self.move_to_next_route_bo()

	def disable(self):
		self.enabled = False
		self.ship.stop()

	def clear(self):
		self.waypoints = []
		self.current_waypoint = -1

	@classmethod
	def has_route(self, db, worldid):
		"""Check if a savegame contains route information for a certain ship"""
		return len(db("SELECT * FROM ship_route WHERE ship_id = ?", worldid)) != 0

	def load(self, db):
		enabled, self.current_waypoint, self.wait_at_load, self.wait_at_unload = \
		       db("SELECT enabled, current_waypoint, wait_at_load, wait_at_unload " + \
		          "FROM ship_route WHERE ship_id = ?", self.ship.worldid)[0]

		query = "SELECT branch_office_id FROM ship_route_waypoint WHERE ship_id = ? ORDER BY waypoint_index"
		offices_id = db(query, self.ship.worldid)

		for office_id, in offices_id:
			branch_office = WorldObject.get_object_by_id(office_id)
			query = "SELECT res, amount FROM ship_route_resources WHERE ship_id = ? and waypoint_index = ?"
			resource_list = dict(db(query, self.ship.worldid, len(self.waypoints)))

			self.waypoints.append({
			  'branch_office' : branch_office,
			  'resource_list' : resource_list
			})

		waiting = False
		for res, amount in db("SELECT res, amount FROM ship_route_current_transfer WHERE ship_id = ?", self.ship.worldid):
			waiting = True
			self.current_transfer[res] = amount
			Scheduler().add_new_object(self.on_route_bo_reached, self, GAME_SPEED.TICKS_PER_SECOND)

		if enabled and not waiting:
			self.current_waypoint -= 1
			self.enable()

	def save(self, db):
		worldid = self.ship.worldid

		db("INSERT INTO ship_route(ship_id, enabled, current_waypoint, wait_at_load, wait_at_unload) VALUES(?, ?, ?, ?, ?)",
		   worldid, self.enabled, self.current_waypoint, self.wait_at_load, self.wait_at_unload)

		if self.current_transfer:
			for res, amount in self.current_transfer.iteritems():
				db("INSERT INTO ship_route_current_transfer(ship_id, res, amount) VALUES(?, ?, ?)",
				   worldid, res, amount);

		for entry in self.waypoints:
			index = self.waypoints.index(entry)
			db("INSERT INTO ship_route_waypoint(ship_id, branch_office_id, waypoint_index) VALUES(?, ?, ?)",
			   worldid, entry['branch_office'].worldid, index)
			for res in entry['resource_list']:
				db("INSERT INTO ship_route_resources(ship_id, waypoint_index, res, amount) VALUES(?, ?, ?, ?)",
				   worldid, index, res, entry['resource_list'][res])

	def get_ship_status(self):
		"""Return the current status of the ship."""
		if self.ship.is_moving():
			return _('Trade route: moving to ') + self.ship.get_location_based_status(self.ship.get_move_target())
		return _('Trade route: waiting at ') + self.ship.get_location_based_status(self.ship.position)

class Ship(NamedObject, StorageHolder, Unit):
	"""Class representing a ship
	@param x: int x position
	@param y: int y position
	"""
	pather_class = ShipPather
	tabs = (ShipOverviewTab, ShipInventoryTab, )
	enemy_tabs = (EnemyShipOverviewTab, )
	health_bar_y = -150
	is_ship = True
	is_selectable = True

	in_ship_map = True # (#1023)

	def __init__(self, x, y, **kwargs):
		super(Ship, self).__init__(x=x, y=y, **kwargs)
		self.__init()

	def save(self, db):
		super(Ship, self).save(db)
		if hasattr(self, 'route'):
			self.route.save(db)

	def load(self, db, worldid):
		super(Ship, self).load(db, worldid)
		self.__init()

		# if ship did not have route configured, do not add attribute
		if ShipRoute.has_route(db, worldid):
			self.create_route()
			self.route.load(db)

	def __init(self):
		self._selected = False
		# register ship in world
		self.add_component('health', HealthComponent)
		self.session.world.ships.append(self)
		if self.in_ship_map:
			self.session.world.ship_map[self.position.to_tuple()] = weakref.ref(self)

	def remove(self):
		super(Ship, self).remove()
		self.session.world.ships.remove(self)
		if self.session.view.has_change_listener(self.draw_health):
			self.session.view.remove_change_listener(self.draw_health)
		if self.in_ship_map:
			del self.session.world.ship_map[self.position.to_tuple()]
			self.in_ship_map = False
		if self._selected:
			self.deselect()
			if self in self.session.selected_instances:
				self.session.selected_instances.remove(self)

	def create_inventory(self):
		self.inventory = PositiveTotalNumSlotsStorage(STORAGE.SHIP_TOTAL_STORAGE, STORAGE.SHIP_TOTAL_SLOTS_NUMBER)

	def create_route(self):
		self.route = ShipRoute(self)

	def _move_tick(self, resume = False):
		"""Keeps track of the ship's position in the global ship_map"""
		if self.in_ship_map:
			del self.session.world.ship_map[self.position.to_tuple()]

		try:
			super(Ship, self)._move_tick(resume)
		except PathBlockedError:
			# if we fail to resume movement then the ship should still be on the map but the exception has to be raised again.
			if resume:
				if self.in_ship_map:
					self.session.world.ship_map[self.position.to_tuple()] = weakref.ref(self)
			raise

		if self.in_ship_map:
			# save current and next position for ship, since it will be between them
			self.session.world.ship_map[self.position.to_tuple()] = weakref.ref(self)
			self.session.world.ship_map[self._next_target.to_tuple()] = weakref.ref(self)

	def select(self, reset_cam=False):
		"""Runs necessary steps to select the unit."""
		self._selected = True
		self.session.view.renderer['InstanceRenderer'].addOutlined(self._instance, 255, 255, 255, 1)
		# add a buoy at the ship's target if the player owns the ship
<<<<<<< HEAD
		if self.is_moving() and self.session.world.player == self.owner:
			loc = fife.Location(self.session.view.layers[LAYERS.OBJECTS])
			loc.thisown = 0 # thisown = 0 because the genericrenderernode might delete it
			move_target = self.get_move_target()
			coords = fife.ModelCoordinate(move_target.x, move_target.y)
			coords.thisown = 1 # thisown = 1 because setLayerCoordinates will create a copy
			loc.setLayerCoordinates(coords)
			self.session.view.renderer['GenericRenderer'].addAnimation(
				"buoy_" + str(self.worldid), fife.GenericRendererNode(loc),
				horizons.main.fife.animationpool.addResourceFromFile("as_buoy0+idle+45")
			)
=======
		if self.session.world.player == self.owner:
			self._update_buoy()
>>>>>>> a24bc5b5
		self.draw_health()
		if reset_cam:
			self.session.view.set_location(self.position.to_tuple())
		self.session.view.add_change_listener(self.draw_health)

	def deselect(self):
		"""Runs necessary steps to deselect the unit."""
		self._selected = False
		self.session.view.renderer['InstanceRenderer'].removeOutlined(self._instance)
		self.session.view.renderer['GenericRenderer'].removeAll("health_" + str(self.worldid))
		self.session.view.renderer['GenericRenderer'].removeAll("buoy_" + str(self.worldid))
		# this is necessary to make deselect idempotent
		if self.session.view.has_change_listener(self.draw_health):
			self.session.view.remove_change_listener(self.draw_health)

	def go(self, x, y):
		"""Moves the ship.
		This is called when a ship is selected and the right mouse button is pressed outside the ship"""
		self.stop()

		#disable the trading route
		if hasattr(self, 'route'):
			self.route.disable()

		move_target = Point(int(round(x)), int(round(y)))

		try:
			self.move(move_target)
		except MoveNotPossible:
			# find a near tile to move to
			surrounding = Circle(move_target, radius=1)
			# try with smaller circles, increase radius if smaller circle isn't reachable
			while surrounding.radius < 5:
				try:
					self.move(surrounding)
				except MoveNotPossible:
					surrounding.radius += 1
					continue
				break

		if self.get_move_target() is None: # neither target nor surrounding possible
			# TODO: give player some kind of feedback
			pass

	def move(self, *args, **kwargs):
		super(Ship, self).move(*args, **kwargs)
		if self._selected and self.session.world.player == self.owner: # handle buoy
			# if move() is called as move_callback, tmp() from above might
			# be executed after this, so draw the new buoy after move_callbacks have finished.
			Scheduler().add_new_object(self._update_buoy, self, run_in=0)

	def _update_buoy(self):
		"""Draw a buoy at the move target if the ship is moving."""
		move_target = self.get_move_target()
		if move_target != None:
			# set remove buoy callback
			ship_id = self.worldid
			session = self.session # this has to happen here,
			# cause a reference to self in a temporary function is implemented
			# as a hard reference, which causes a memory leak
			def tmp():
				session.view.renderer['GenericRenderer'].removeAll("buoy_" + str(ship_id))
			tmp() # also remove now

			self.add_move_callback(tmp)

			loc = fife.Location(self.session.view.layers[LAYERS.OBJECTS])
			loc.thisown = 0  # thisown = 0 because the genericrenderernode might delete it
			coords = fife.ModelCoordinate(move_target.x, move_target.y)
			coords.thisown = 1 # thisown = 1 because setLayerCoordinates will create a copy
			loc.setLayerCoordinates(coords)
			self.session.view.renderer['GenericRenderer'].addAnimation(
				"buoy_" + str(self.worldid), fife.GenericRendererNode(loc),
				horizons.main.fife.animationpool.addResourceFromFile("as_buoy0+idle+45")
			)

	def _possible_names(self):
		names = self.session.db("SELECT name FROM shipnames WHERE for_player = 1")
		# We need unicode strings as the name is displayed on screen.
		return map(lambda x: unicode(x[0], 'utf-8'), names)


	def find_nearby_ships(self, radius=15):
		# TODO: Replace 15 with a distance dependant on the ship type and any
		# other conditions.
		ships = self.session.world.get_ships(self.position, radius)
		if self in ships:
			ships.remove(self)
		return ships

	def get_location_based_status(self, position):
		branch_offices = self.session.world.get_branch_offices(position, self.radius, self.owner, True)
		if branch_offices:
			branch_office = branch_offices[0] # TODO: don't ignore the other possibilities
			player_suffix = ''
			if branch_office.owner is not self.owner:
				player_suffix = ' (' + branch_office.owner.name + ')'
			return branch_office.settlement.name + player_suffix
		return None

	def get_status(self):
		"""Return the current status of the ship."""
		if hasattr(self, 'route') and self.route.enabled:
			return self.route.get_ship_status()
		elif self.is_moving():
			target = self.get_move_target()
			location_based_status = self.get_location_based_status(target)
			if location_based_status is not None:
				return _('Moving to ') + location_based_status
			return _('Moving to ') + ('%d, %d' % (target.x, target.y))
		else:
			location_based_status = self.get_location_based_status(self.position)
			if location_based_status is not None:
				return _('Idle at ') + location_based_status
			return _('Idle at ') + ('%d, %d' % (self.position.x, self.position.y))

class PirateShip(Ship):
	"""Represents a pirate ship."""
	tabs = ()
	def _possible_names(self):
		names = self.session.db("SELECT name FROM shipnames WHERE for_pirate = 1")
		return map(lambda x: unicode(x[0]), names)

class TradeShip(Ship):
	"""Represents a trade ship."""
	tabs = ()
	enemy_tabs = (TraderShipOverviewTab, )
	health_bar_y = -220

	def __init__(self, x, y, **kwargs):
		super(TradeShip, self).__init__(x, y, **kwargs)
		self.remove_component('health')

	def _possible_names(self):
		return [ _(u'Trader') ]

class FisherShip(FisherShipCollector, Ship):
	"""Represents a fisher ship."""
	tabs = ()
	pather_class = FisherShipPather
	health_bar_y = -50
	is_selectable = False

	in_ship_map = False # (#1023)

	def _update_buoy(self):
		pass # no buoy for the fisher<|MERGE_RESOLUTION|>--- conflicted
+++ resolved
@@ -346,22 +346,8 @@
 		self._selected = True
 		self.session.view.renderer['InstanceRenderer'].addOutlined(self._instance, 255, 255, 255, 1)
 		# add a buoy at the ship's target if the player owns the ship
-<<<<<<< HEAD
-		if self.is_moving() and self.session.world.player == self.owner:
-			loc = fife.Location(self.session.view.layers[LAYERS.OBJECTS])
-			loc.thisown = 0 # thisown = 0 because the genericrenderernode might delete it
-			move_target = self.get_move_target()
-			coords = fife.ModelCoordinate(move_target.x, move_target.y)
-			coords.thisown = 1 # thisown = 1 because setLayerCoordinates will create a copy
-			loc.setLayerCoordinates(coords)
-			self.session.view.renderer['GenericRenderer'].addAnimation(
-				"buoy_" + str(self.worldid), fife.GenericRendererNode(loc),
-				horizons.main.fife.animationpool.addResourceFromFile("as_buoy0+idle+45")
-			)
-=======
 		if self.session.world.player == self.owner:
 			self._update_buoy()
->>>>>>> a24bc5b5
 		self.draw_health()
 		if reset_cam:
 			self.session.view.set_location(self.position.to_tuple())
