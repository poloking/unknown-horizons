--- conflicted
+++ resolved
@@ -25,11 +25,7 @@
 import horizons.main
 
 from horizons.gui.tabs import ShipInventoryTab, ShipOverviewTab, \
-<<<<<<< HEAD
 	TraderShipOverviewTab, EnemyShipOverviewTab
-=======
-     TraderShipOverviewTab, EnemyShipOverviewTab
->>>>>>> e9f69503
 from horizons.world.storage import PositiveTotalNumSlotsStorage
 from horizons.world.storageholder import StorageHolder
 from horizons.world.pathfinding.pather import ShipPather, FisherShipPather
@@ -418,12 +414,7 @@
 		angle = math.pi / 30
 		cos = math.cos(angle)
 		sin = math.sin(angle)
-<<<<<<< HEAD
 	
-=======
-
-		distance = self.position.distance(dest)
->>>>>>> e9f69503
 		for weapon in self._fireable:
 			destination = Point(dest_x, dest_y)
 			weapon.fire(destination, self.position.center())
