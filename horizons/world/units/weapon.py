# ###################################################
# Copyright (C) 2011 The Unknown Horizons Team
# team@unknown-horizons.org
# This file is part of Unknown Horizons.

# Unknown Horizons is free software; you can redistribute it and/or modify
# it under the terms of the GNU General Public License as published by
# the Free Software Foundation; either version 2 of the License, or
# (at your option) any later version.
#
# This program is distributed in the hope that it will be useful,
# but WITHOUT ANY WARRANTY; without even the implied warranty of
# MERCHANTABILITY or FITNESS FOR A PARTICULAR PURPOSE.  See the
# GNU General Public License for more details.
#
# You should have received a copy of the GNU General Public License
# along with this program; if not, write to the
# Free Software Foundation, Inc.,
# 51 Franklin St, Fifth Floor, Boston, MA  02110-1301  USA
# ###################################################

import logging

from horizons.util import Point, Circle, Callback
from horizons.scheduler import Scheduler
from horizons.constants import GAME_SPEED
from horizons.util.changelistener import metaChangeListenerDecorator
from horizons.world.units.bullet import Bullet
from horizons.world.component.healthcomponent import HealthComponent

@metaChangeListenerDecorator("attack_ready")
@metaChangeListenerDecorator("weapon_fired")
class Weapon(object):
	"""
	Generic Weapon class
	it has the modifiers:
		damage - damage dealt in hp
		weapon_range - tuple with minimum and maximum attack range
		cooldown_time - number of seconds until the attack is ready again
		attack_speed - speed that calculates the time until attack reaches target
		attack_radius - radius affected by attack
		bullet_image - path to file with the bullet image,
			if no string is provided, then no animation will be played

		attack_ready callbacks are executed when the attack is made ready
	"""
	log = logging.getLogger("world.units.weapon")

	def __init__(self, session, id):
		"""
		@param session: game session
		@param id: weapon id to be initialized
		"""
		data = session.db("SELECT id, type, damage,\
		                          min_range, max_range,\
		                          cooldown_time, attack_speed,\
		                          attack_radius, bullet_image \
		                  FROM weapon WHERE id = ?", id)
		data = data[0]
		self.weapon_id = data[0]
		self.weapon_type = data[1]
		self.damage = data[2]
		self.weapon_range = data[3], data[4]
		self.cooldown_time = data[5]
		self.attack_speed = data[6]
		self.attack_radius = data[7]
		self.bullet_image = data[8]
		self.attack_ready = True
		self.session = session

	def get_damage_modifier(self):
		return self.damage

	def get_minimum_range(self):
		return self.weapon_range[0]

	def get_maximum_range(self):
		return self.weapon_range[1]

	@classmethod
	def on_impact(cls, session, weapon_id, damage, position):
		"""
		Classmethod that deals damage to units at position, depending on weapon_id
		Damage is done independent of the weapon instance, which may not exist at the time damage is done
		@param session : UH session
		@param weapon_id : id of the weapon
		@param damage : damage to be done
		@param position : Point with position where damage needs to be done
		"""
		# deal damage to units in position callback
		attack_radius = session.db.get_weapon_attack_radius(weapon_id)

		units = session.world.get_health_instances(position, attack_radius)

		for unit in units:
<<<<<<< HEAD
			cls.log.debug("dealing damage to %s", unit)
			unit.get_component(HealthComponent).deal_damage(weapon_id, damage)
=======
			unit.get_component('health').deal_damage(weapon_id, damage)
>>>>>>> ac9ddb94

	def make_attack_ready(self):
		self.attack_ready = True
		self.on_attack_ready()

	def fire(self, destination, position, bullet_delay = 0):
		"""
		Fires the weapon at a certain destination
		@param destination : Point with position where weapon will be fired
		@param position : position where the weapon is fired from
		"""
		if not self.attack_ready:
			return

		distance = round(position.distance(destination.center()))
		if not self.check_target_in_range(distance):
			return

		#calculate the ticks until impact
		impact_ticks = int(GAME_SPEED.TICKS_PER_SECOND * distance / self.attack_speed)
		#deal damage when attack reaches target
		Scheduler().add_new_object(Callback(Weapon.on_impact,
			self.session, self.weapon_id, self.get_damage_modifier(), destination),
			Weapon, impact_ticks)

		#calculate the ticks until attack is ready again
		ready_ticks = int(GAME_SPEED.TICKS_PER_SECOND * self.cooldown_time)
		Scheduler().add_new_object(self.make_attack_ready, self, ready_ticks)

		if self.bullet_image:
			Scheduler().add_new_object(\
				Callback(Bullet, self.bullet_image, position, destination, impact_ticks - bullet_delay, self.session),
				self,
				run_in = bullet_delay)
		self.log.debug("fired %s at %s, impact in %s", self, destination, impact_ticks - bullet_delay)

		self.attack_ready = False
		self.on_weapon_fired()

	def check_target_in_range(self, distance):
		"""
		Checks if the distance between the weapon and target is in weapon range
		@param distance : distance between weapon and target
		"""
		if self.weapon_range[0] <= distance <= self.weapon_range[1]:
			return True
		return False

	def get_ticks_until_ready(self):
		"""
		Returns the number of ticks until the attack is ready
		If attack is ready return 0
		"""
		return 0 if self.attack_ready else Scheduler().get_remaining_ticks(self, self.make_attack_ready)


	@classmethod
	def load_attacks(cls, session, db):
		"""
		Loads ongoing attacks from savegame database
		Creates scheduled calls for on_impact
		"""
		for (ticks, weapon_id, damage, dx, dy) in db("SELECT remaining_ticks, weapon_id, damage, dest_x, dest_y FROM attacks"):
			Scheduler().add_new_object(Callback(Weapon.on_impact,
				session, weapon_id, damage, Point(dx, dy)), Weapon, ticks)

	@classmethod
	def save_attacks(cls, db):
		"""
		Saves ongoing attacks
		"""
		calls = Scheduler().get_classinst_calls(Weapon)
		for call in calls:
			callback = call.callback
			weapon_id = callback.args[1]
			damage = callback.args[2]
			dest_x = callback.args[3].x
			dest_y = callback.args[3].y
			ticks = calls[call]
			db("INSERT INTO attacks(remaining_ticks, weapon_id, damage, dest_x, dest_y) VALUES (?, ?, ?, ?, ?)",
				ticks, weapon_id, damage, dest_x, dest_y)

class SetStackableWeaponNumberError(Exception):
	"""
	Raised when setting the number of weapons for a stackable weapon fails
	"""
	pass

class StackableWeapon(Weapon):
	"""
	Stackable Weapon class
	A generic Weapon that can have a number of weapons binded per instance
	It deals the number of weapons times weapon's default damage
	This is used for cannons, reducing the number of instances and bullets fired
	"""
	def __init__(self, session, id):
		super(StackableWeapon, self).__init__(session, id)
		self.__init()

	def __init(self):
		self.number_of_weapons = 1
		self.max_number_of_weapons = 1

	def set_number_of_weapons(self, number):
		"""
		Sets number of cannons as resource binded to a StackableWeapon object
		the number of cannons increases the damage dealt by one StackableWeapon instance
		@param number : number of cannons
		"""
		if number > self.max_number_of_weapons:
			raise SetStackableWeaponNumberError
		else:
			self.number_of_weapons = number

	def increase_number_of_weapons(self, number):
		"""
		Increases number of cannons as resource binded to a StackableWeapon object
		@param number : number of cannons
		"""
		if number + self.number_of_weapons > self.max_number_of_weapons:
			raise SetStackableWeaponNumberError
		else:
			self.number_of_weapons += number

	def decrease_number_of_weapons(self, number):
		"""
		Decreases number of cannons as resource binded to a StackableWeapon object
		@param number : number of cannons
		"""
		if self.number_of_weapons - number <= 0:
			raise SetStackableWeaponNumberError
		else:
			self.number_of_weapons -= number

	def get_damage_modifier(self):
		return self.number_of_weapons * super(StackableWeapon, self).get_damage_modifier()
<|MERGE_RESOLUTION|>--- conflicted
+++ resolved
@@ -93,12 +93,8 @@
 		units = session.world.get_health_instances(position, attack_radius)
 
 		for unit in units:
-<<<<<<< HEAD
 			cls.log.debug("dealing damage to %s", unit)
 			unit.get_component(HealthComponent).deal_damage(weapon_id, damage)
-=======
-			unit.get_component('health').deal_damage(weapon_id, damage)
->>>>>>> ac9ddb94
 
 	def make_attack_ready(self):
 		self.attack_ready = True
