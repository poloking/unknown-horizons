# ###################################################
# Copyright (C) 2008-2017 The Unknown Horizons Team
# team@unknown-horizons.org
# This file is part of Unknown Horizons.
#
# Unknown Horizons is free software; you can redistribute it and/or modify
# it under the terms of the GNU General Public License as published by
# the Free Software Foundation; either version 2 of the License, or
# (at your option) any later version.
#
# This program is distributed in the hope that it will be useful,
# but WITHOUT ANY WARRANTY; without even the implied warranty of
# MERCHANTABILITY or FITNESS FOR A PARTICULAR PURPOSE.  See the
# GNU General Public License for more details.
#
# You should have received a copy of the GNU General Public License
# along with this program; if not, write to the
# Free Software Foundation, Inc.,
# 51 Franklin St, Fifth Floor, Boston, MA  02110-1301  USA
# ###################################################

from horizons.component.commandablecomponent import CommandableComponent
from horizons.constants import GAME_SPEED, WEAPONS
from horizons.world.units.ship import Ship
from horizons.world.units.weaponholder import MovingWeaponHolder


class FightingShip(MovingWeaponHolder, Ship):
	"""Class representing a fighting ship
	@param x: int x position
	@param y: int y position
	"""
	health_bar_y = -190

	def __init__(self, x, y, **kwargs):
		super().__init__(x=x, y=y, **kwargs)
		# add default weapons
		for i in range(WEAPONS.DEFAULT_FIGHTING_SHIP_WEAPONS_NUM):
			self.add_weapon_to_storage(WEAPONS.CANNON)
		print("Ship created and weapons loaded.")

	def go(self, x, y):
		self.get_component(CommandableComponent).go(x, y)
		print("Ship moved to coordinates: ({}, {})".format(x, y))
		self.stop_attack()
		print("Moving ship to ({},{}).".format(x, y))

	def fire_all_weapons(self, dest, rotate=True):
		"""
		Fire weapons at rotated coordinates
		"""
<<<<<<< HEAD
		super(FightingShip, self).fire_all_weapons(dest, rotate)
		print("Weapons fired!")
=======
		super().fire_all_weapons(dest, rotate)
>>>>>>> 38798b1a

	def act_attack(self, dest):
		"""
		Rotates the ship and triggers correct animation
		"""
		# rotate the ship so it faces dest
		# for this rotate facing location coordinates around position coordinates
		self.stop_for(GAME_SPEED.TICKS_PER_SECOND * 2)
		self_location = self._instance.getLocation()
		facing_location = self._instance.getFacingLocation()

		# ship coords
		x1 = self_location.getMapCoordinates().x
		y1 = self_location.getMapCoordinates().y
		# target coords
		x2 = dest.x
		y2 = dest.y
		# facing coords
		x3 = facing_location.getMapCoordinates().x
		y3 = facing_location.getMapCoordinates().y
		facing_coords = facing_location.getMapCoordinates()
		# calculate the side of the ship - target line facing location is on
		# side > 0 left, side <= 0 right
		side = (x2 - x1) * (y3 - y1) - (y2 - y1) * (x3 - x1)
		# calculate x4 y4 the new facing location coords
		# they are calculated by rotating 90' the target location
		if side > 0:
			x4 = y1 - y2 + x1
			y4 = x2 - x1 + y1
			direction = 'left'
		else:
			x4 = y2 - y1 + x1
			y4 = x1 - x2 + y1
			direction = 'right'

		facing_coords.x = x4
		facing_coords.y = y4

		facing_location.setMapCoordinates(facing_coords)
		self._instance.setFacingLocation(facing_location)
		self.act('fire_{}'.format(direction), facing_location, repeating=False)
		self._action = 'idle'
		print("Ship rotated and ready for combat.")<|MERGE_RESOLUTION|>--- conflicted
+++ resolved
@@ -49,12 +49,9 @@
 		"""
 		Fire weapons at rotated coordinates
 		"""
-<<<<<<< HEAD
-		super(FightingShip, self).fire_all_weapons(dest, rotate)
-		print("Weapons fired!")
-=======
+
 		super().fire_all_weapons(dest, rotate)
->>>>>>> 38798b1a
+    print("Weapons fired!")
 
 	def act_attack(self, dest):
 		"""
