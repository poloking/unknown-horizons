# ###################################################
# Copyright (C) 2011 The Unknown Horizons Team
# team@unknown-horizons.org
# This file is part of Unknown Horizons.
#
# Unknown Horizons is free software; you can redistribute it and/or modify
# it under the terms of the GNU General Public License as published by
# the Free Software Foundation; either version 2 of the License, or
# (at your option) any later version.
#
# This program is distributed in the hope that it will be useful,
# but WITHOUT ANY WARRANTY; without even the implied warranty of
# MERCHANTABILITY or FITNESS FOR A PARTICULAR PURPOSE.  See the
# GNU General Public License for more details.
#
# You should have received a copy of the GNU General Public License
# along with this program; if not, write to the
# Free Software Foundation, Inc.,
# 51 Franklin St, Fifth Floor, Boston, MA  02110-1301  USA
# ###################################################

import logging

from horizons.util.changelistener import metaChangeListenerDecorator
from horizons.world.production.production import Production, SingleUseProduction
from horizons.constants import PRODUCTION
from horizons.scheduler import Scheduler
from horizons.util.shapes.circle import Circle
from horizons.util.shapes.point import Point
from horizons.world.component.storagecomponent import StorageComponent
from horizons.world.status import ProductivityLowStatus, DecommissionedStatus
from horizons.world.component import Component

class Producer(Component):
	"""Class for objects, that produce something.
	@param auto_init: bool. If True, the producer automatically adds one production
					  for each production_line.
	"""
	log = logging.getLogger("world.production")

	NAME = "producer"

	production_class = Production

	# INIT
	def __init__(self, auto_init=True, start_finished=False, **kwargs):
		super(Producer, self).__init__(**kwargs)
		self.__auto_init = auto_init

	def initialize(self):
		# we store productions in 2 dicts, one for the active ones, and one for the inactive ones.
		# the inactive ones won't get considered for needed_resources and such.
		# the production_line id is the key in the dict (=> a building must not have two identical
		# production lines)
		self._productions = {}
		self._inactive_productions = {}
		# add production lines as specified in db.
<<<<<<< HEAD
		if self.__auto_init:
			for prod_line in self.instance.session.db("SELECT id FROM production_line WHERE object_id = ? \
			    AND enabled_by_default = 1", self.instance.id):
				# for abeaumont patch:
=======
		if auto_init:
			for prod_line in self.session.db("SELECT id FROM production_line WHERE object_id = ? \
			    AND enabled_by_default = 1", self.id):
				# for abeaumont patch: // NOTE: this would now also be deprecated -- totycro, 11/2011
>>>>>>> 322b3ab7
				#self.add_production_by_id(prod_line[0], self.worldid, self.production_class)
				self.add_production_by_id(prod_line[0], start_finished=start_finished)


	def add_production_by_id(self, production_line_id, production_class = Production):
		"""Convenience method.
		@param production_line_id: Production line from db
		@param production_class: Subclass of Production that does the production. If the object
		                         has a production_class-member, this will be used instead.
		"""
		if hasattr(self, "production_class"):
			production_class = self.production_class
		owner_inventory = self.instance._get_owner_inventory()
		self.add_production(production_class(self.instance.get_component(StorageComponent).inventory, owner_inventory, production_line_id))


	@property
	def capacity_utilisation(self):
		total = 0
		productions = self.get_productions()
		if not productions:
			return 0 # catch the border case, else there'll be a div by 0
		for production in productions:
			state_history = production.get_state_history_times(False)
			total += state_history[PRODUCTION.STATES.producing.index]
		return total / len(productions)

	def load(self, db, worldid):
		super(Producer, self).load(db, worldid)

	def load_production(self, db, worldid):
		return self.production_class.load(db, worldid)

	# INTERFACE
	def add_production(self, production):
		assert isinstance(production, Production)
		self.log.debug('%s: added production line %s', self, production.get_production_line_id())
		if production.is_paused():
			self._inactive_productions[production.get_production_line_id()] = production
		else:
			self._productions[production.get_production_line_id()] = production
		production.add_change_listener(self._on_production_change, call_listener_now=True)
		self.instance._changed()

	def finish_production_now(self):
		"""Cheat, makes current production finish right now (and produce the resources).
		Useful to make trees fully grown at game start."""
		for production in self._productions.itervalues():
			production.finish_production_now()

	def has_production_line(self, prod_line_id):
		"""Checks if this instance has a production with a certain production line id"""
		return bool( self._get_production(prod_line_id) )

	def remove_production(self, production):
		"""Removes a production instance.
		@param production: Production instance"""
		production.remove() # production "destructor"
		if self.is_active(production):
			del self._productions[production.get_production_line_id()]
		else:
			del self._inactive_productions[production.get_production_line_id()]

	def remove_production_by_id(self, prod_line_id):
		"""
		Convenience method. Assumes, that this production line id has been added to this instance.
		@param prod_line_id: production line id to remove
		"""
		self.remove_production( self._get_production(prod_line_id) )

	def alter_production_time(self, modifier, prod_line_id=None):
		"""Multiplies the original production time of all production lines by modifier
		@param modifier: a numeric value
		@param prod_line_id: id of production line to alter. None means every production line"""
		if prod_line_id is None:
			for production in self.get_productions():
				production.alter_production_time(modifier)
		else:
			self._get_production(prod_line_id).alter_production_time(modifier)

	def remove(self):
		super(Producer, self).remove()
		for production in self.get_productions():
			self.remove_production(production)
		assert len(self.get_productions()) == 0 , 'Failed to remove %s ' % self.get_productions()


	# PROTECTED METHODS
	def _get_current_state(self):
		"""Returns the current state of the producer. It is the most important
		state of all productions combined. Check the PRODUCTION.STATES constant
		for list of states and their importance."""
		current_state = PRODUCTION.STATES.none
		for production in self.get_productions():
			state = production.get_animating_state()
			if state is not None and current_state < state:
				current_state = state
		return current_state

	def get_productions(self):
		"""Returns all productions, inactive and active ones, as list"""
		return self._productions.values() + self._inactive_productions.values()

	def get_production_lines(self):
		"""Returns all production lines that have been added.
		@return: a list of prodline ids"""
		return self._productions.keys() + self._inactive_productions.keys()

	def _get_production(self, prod_line_id):
		"""Returns a production of this producer by a production line id.
		@return: instance of Production or None"""
		if prod_line_id in self._productions:
			return self._productions[prod_line_id]
		elif prod_line_id in self._inactive_productions:
			return self._inactive_productions[prod_line_id]
		else:
			return None

	def is_active(self, production=None):
		"""Checks if a production, or the at least one production if production is None, is active"""
		if production is None:
			for production in self.get_productions():
				if not production.is_paused():
					return True
			return False
		else:
			assert production.get_production_line_id() in self._productions or \
			       production.get_production_line_id() in self._inactive_productions
			return not production.is_paused()

	def set_active(self, production=None, active=True):
		"""Pause or unpause a production (aka set it active/inactive).
		see also: is_active, toggle_active
		@param production: instance of Production. if None, we do it to all productions.
		@param active: whether to set it active or inactive"""
		if production is None:
			for production in self.get_productions():
				self.set_active(production, active)
			return

		line_id = production.get_production_line_id()
		if active:
			if not self.is_active(production):
				self.log.debug("ResHandler %s: reactivating production %s", self.instance.worldid, line_id)
				self._productions[line_id] = production
				del self._inactive_productions[line_id]
				production.pause(pause=False)
		else:
			if self.is_active(production):
				self.log.debug("ResHandler %s: deactivating production %s", self.instance.worldid, line_id)
				self._inactive_productions[line_id] = production
				del self._productions[line_id]
				production.pause()

		self.instance._changed()

	def toggle_active(self, production=None):
		if production is None:
			for production in self.get_productions():
				self.toggle_active(production)
		else:
			active = self.is_active(production)
			self.set_active(production, active = not active)
	def _on_production_change(self):
		"""Makes the instance act according to the producers
		current state"""
		state = self._get_current_state()
		if (state is PRODUCTION.STATES.waiting_for_res or\
			state is PRODUCTION.STATES.paused or\
			state is PRODUCTION.STATES.none):
			self.instance.act("idle", repeating=True)
		elif state is PRODUCTION.STATES.producing:
			self.instance.act("work", repeating=True)
		elif state is PRODUCTION.STATES.inventory_full:
			self.instance.act("idle_full", repeating=True)

	def get_status_icons(self):
		l = super(Producer, self).get_status_icons()
		if self.capacity_utilisation < ProductivityLowStatus.threshold:
			l.append( ProductivityLowStatus() )
		if not self.is_active():
			l.append( DecommissionedStatus() )
		return l


class QueueProducer(Producer):
	"""The QueueProducer stores all productions in a queue and runs them one
	by one. """

	production_class = SingleUseProduction

	def __init__(self, **kwargs):
		super(QueueProducer, self).__init__(auto_init=False, **kwargs)
		self.__init()

	def __init(self):
		self.production_queue = [] # queue of production line ids

	def save(self, db):
		super(QueueProducer, self).save(db)
		for prod_line_id in self.production_queue:
			db("INSERT INTO production_queue (rowid, production_line_id) VALUES(?, ?)",
			   self.worldid, prod_line_id)

	def load(self, db, worldid):
		super(QueueProducer, self).load(db, worldid)
		self.__init()
		for (prod_line_id,) in db("SELECT production_line_id FROM production_queue WHERE rowid = ?", worldid):
			self.production_queue.append(prod_line_id)

	def add_production_by_id(self, production_line_id):
		"""Convenience method.
		@param production_line_id: Production line from db
		"""
		self.production_queue.append(production_line_id)
		if not self.is_active():
			self.start_next_production()

	def load_production(self, db, worldid):
		prod = self.production_class.load(db, worldid)
		prod.add_production_finished_listener(self.on_queue_element_finished)
		return prod

	def check_next_production_startable(self):
		# See if we can start the next production,  this only works if the current
		# production is done
		#print "Check production"
		state = self._get_current_state()
		return (state is PRODUCTION.STATES.done or\
				state is PRODUCTION.STATES.none or\
		        state is PRODUCTION.STATES.paused) and\
			   (len(self.production_queue) > 0)

	def on_queue_element_finished(self, production):
		"""Callback used for the SingleUseProduction"""
		self.remove_production(production)
		Scheduler().add_new_object(self.start_next_production, self)

	def start_next_production(self):
		"""Starts the next production that is in the queue, if there is one."""
		if self.check_next_production_startable():
			self.set_active(active=True)
			self._productions.clear() # Make sure we only have one production active
			production_line_id = self.production_queue.pop(0)
			owner_inventory = self.instance._get_owner_inventory()
			prod = self.production_class(inventory=self.get_component(StorageComponent).inventory, owner_inventory=owner_inventory, prod_line_id=production_line_id)
			prod.add_production_finished_listener(self.on_queue_element_finished)
			self.add_production( prod )
		else:
			self.set_active(active=False)

	def cancel_all_productions(self):
		self.production_queue = []
		# Remove current productions, loose all progress and resources
		for production in self._productions.copy().itervalues():
			self.remove_production(production)
		for production in self._inactive_productions.copy().itervalues():
			self.remove_production(production)
		self.set_active(active=False)
<|MERGE_RESOLUTION|>--- conflicted
+++ resolved
@@ -55,32 +55,22 @@
 		self._productions = {}
 		self._inactive_productions = {}
 		# add production lines as specified in db.
-<<<<<<< HEAD
 		if self.__auto_init:
 			for prod_line in self.instance.session.db("SELECT id FROM production_line WHERE object_id = ? \
 			    AND enabled_by_default = 1", self.instance.id):
 				# for abeaumont patch:
-=======
-		if auto_init:
-			for prod_line in self.session.db("SELECT id FROM production_line WHERE object_id = ? \
-			    AND enabled_by_default = 1", self.id):
-				# for abeaumont patch: // NOTE: this would now also be deprecated -- totycro, 11/2011
->>>>>>> 322b3ab7
 				#self.add_production_by_id(prod_line[0], self.worldid, self.production_class)
 				self.add_production_by_id(prod_line[0], start_finished=start_finished)
 
 
-	def add_production_by_id(self, production_line_id, production_class = Production):
+	def add_production_by_id(self, production_line_id, start_finished=False):
 		"""Convenience method.
 		@param production_line_id: Production line from db
-		@param production_class: Subclass of Production that does the production. If the object
-		                         has a production_class-member, this will be used instead.
 		"""
-		if hasattr(self, "production_class"):
-			production_class = self.production_class
-		owner_inventory = self.instance._get_owner_inventory()
-		self.add_production(production_class(self.instance.get_component(StorageComponent).inventory, owner_inventory, production_line_id))
-
+		production_class = self.production_class
+		owner_inventory = self._get_owner_inventory()
+		self.add_production(production_class(self.inventory, owner_inventory, \
+		                                     production_line_id, start_finished=start_finished))
 
 	@property
 	def capacity_utilisation(self):
