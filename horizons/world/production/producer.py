# ###################################################
# Copyright (C) 2011 The Unknown Horizons Team
# team@unknown-horizons.org
# This file is part of Unknown Horizons.
#
# Unknown Horizons is free software; you can redistribute it and/or modify
# it under the terms of the GNU General Public License as published by
# the Free Software Foundation; either version 2 of the License, or
# (at your option) any later version.
#
# This program is distributed in the hope that it will be useful,
# but WITHOUT ANY WARRANTY; without even the implied warranty of
# MERCHANTABILITY or FITNESS FOR A PARTICULAR PURPOSE.  See the
# GNU General Public License for more details.
#
# You should have received a copy of the GNU General Public License
# along with this program; if not, write to the
# Free Software Foundation, Inc.,
# 51 Franklin St, Fifth Floor, Boston, MA  02110-1301  USA
# ###################################################

import logging

from horizons.util.changelistener import metaChangeListenerDecorator
from horizons.world.production.production import Production, SingleUseProduction
from horizons.constants import PRODUCTION
from horizons.scheduler import Scheduler
from horizons.util.shapes.circle import Circle
from horizons.util.shapes.point import Point
<<<<<<< HEAD
from horizons.world.component.storagecomponent import StorageComponent
from horizons.world.status import ProductivityLowStatus, DecommissionedStatus
from horizons.world.component import Component
=======
from horizons.world.status import ProductivityLowStatus, DecommissionedStatus, InventoryFullStatus
>>>>>>> 9ec76c20

class Producer(Component):
	"""Class for objects, that produce something.
	@param auto_init: bool. If True, the producer automatically adds one production
					  for each production_line.
	"""
	log = logging.getLogger("world.production")

	NAME = "producer"

	production_class = Production

	# INIT
	def __init__(self, auto_init=True, start_finished=False, **kwargs):
		super(Producer, self).__init__(**kwargs)
		self.__auto_init = auto_init
		self.__start_finished = start_finished

	def initialize(self):
		# we store productions in 2 dicts, one for the active ones, and one for the inactive ones.
		# the inactive ones won't get considered for needed_resources and such.
		# the production_line id is the key in the dict (=> a building must not have two identical
		# production lines)
		self._productions = {}
		self._inactive_productions = {}
		# add production lines as specified in db.
		if self.__auto_init:
			for prod_line in self.instance.session.db("SELECT id FROM production_line WHERE object_id = ? \
			    AND enabled_by_default = 1", self.instance.id):
				# for abeaumont patch:
				#self.add_production_by_id(prod_line[0], self.worldid, self.production_class)
				self.add_production_by_id(prod_line[0], start_finished=self.__start_finished)


	def add_production_by_id(self, production_line_id, start_finished=False):
		"""Convenience method.
		@param production_line_id: Production line from db
		"""
		production_class = self.production_class
		owner_inventory = self.instance._get_owner_inventory()
		self.add_production(production_class(self.instance.get_component(StorageComponent).inventory, owner_inventory, \
		                                     production_line_id, start_finished=start_finished))

	@property
	def capacity_utilisation(self):
		total = 0
		productions = self.get_productions()
		if not productions:
			return 0 # catch the border case, else there'll be a div by 0
		for production in productions:
			state_history = production.get_state_history_times(False)
			total += state_history[PRODUCTION.STATES.producing.index]
		return total / len(productions)

	def capacity_utilisation_below(self, limit):
		"""Returns whether the capacity utilisation is below a value.
		It is equivalent to "foo.capacity_utilisation <= value, but faster."""
		# idea: retrieve the value, then check how long it has to take until the limit
		# can be reached (from both sides). Within this timespan, don't check again.
		cur_tick = Scheduler().cur_tick
		if not hasattr(self, "_old_capacity_utilisation") or \
		   self._old_capacity_utilisation[0] < cur_tick or \
		   self._old_capacity_utilisation[1] !=  limit:
			capac = self.capacity_utilisation
			diff = abs(limit - capac)
			# all those values are relative values, so we can just do this:
			interval = diff * PRODUCTION.STATISTICAL_WINDOW
			self._old_capacity_utilisation = (cur_tick + interval, # expiration date
			                                  limit, capac < limit )
		return self._old_capacity_utilisation[2]


	def load(self, db, worldid):
		super(Producer, self).load(db, worldid)

	def load_production(self, db, worldid):
		return self.production_class.load(db, worldid)

	# INTERFACE
	def add_production(self, production):
		assert isinstance(production, Production)
		self.log.debug('%s: added production line %s', self, production.get_production_line_id())
		if production.is_paused():
			self._inactive_productions[production.get_production_line_id()] = production
		else:
			self._productions[production.get_production_line_id()] = production
		production.add_change_listener(self._on_production_change, call_listener_now=True)
		self.instance._changed()

	def finish_production_now(self):
		"""Cheat, makes current production finish right now (and produce the resources).
		Useful to make trees fully grown at game start."""
		for production in self._productions.itervalues():
			production.finish_production_now()

	def has_production_line(self, prod_line_id):
		"""Checks if this instance has a production with a certain production line id"""
		return bool( self._get_production(prod_line_id) )

	def remove_production(self, production):
		"""Removes a production instance.
		@param production: Production instance"""
		production.remove() # production "destructor"
		if self.is_active(production):
			del self._productions[production.get_production_line_id()]
		else:
			del self._inactive_productions[production.get_production_line_id()]

	def remove_production_by_id(self, prod_line_id):
		"""
		Convenience method. Assumes, that this production line id has been added to this instance.
		@param prod_line_id: production line id to remove
		"""
		self.remove_production( self._get_production(prod_line_id) )

	def alter_production_time(self, modifier, prod_line_id=None):
		"""Multiplies the original production time of all production lines by modifier
		@param modifier: a numeric value
		@param prod_line_id: id of production line to alter. None means every production line"""
		if prod_line_id is None:
			for production in self.get_productions():
				production.alter_production_time(modifier)
		else:
			self._get_production(prod_line_id).alter_production_time(modifier)

	def remove(self):
		super(Producer, self).remove()
		for production in self.get_productions():
			self.remove_production(production)
		assert len(self.get_productions()) == 0 , 'Failed to remove %s ' % self.get_productions()


	# PROTECTED METHODS
	def _get_current_state(self):
		"""Returns the current state of the producer. It is the most important
		state of all productions combined. Check the PRODUCTION.STATES constant
		for list of states and their importance."""
		current_state = PRODUCTION.STATES.none
		for production in self.get_productions():
			state = production.get_animating_state()
			if state is not None and current_state < state:
				current_state = state
		return current_state

	def get_productions(self):
		"""Returns all productions, inactive and active ones, as list"""
		return self._productions.values() + self._inactive_productions.values()

	def get_production_lines(self):
		"""Returns all production lines that have been added.
		@return: a list of prodline ids"""
		return self._productions.keys() + self._inactive_productions.keys()

	def _get_production(self, prod_line_id):
		"""Returns a production of this producer by a production line id.
		@return: instance of Production or None"""
		if prod_line_id in self._productions:
			return self._productions[prod_line_id]
		elif prod_line_id in self._inactive_productions:
			return self._inactive_productions[prod_line_id]
		else:
			return None

	def is_active(self, production=None):
		"""Checks if a production, or the at least one production if production is None, is active"""
		if production is None:
			for production in self.get_productions():
				if not production.is_paused():
					return True
			return False
		else:
			assert production.get_production_line_id() in self._productions or \
			       production.get_production_line_id() in self._inactive_productions
			return not production.is_paused()

	def set_active(self, production=None, active=True):
		"""Pause or unpause a production (aka set it active/inactive).
		see also: is_active, toggle_active
		@param production: instance of Production. if None, we do it to all productions.
		@param active: whether to set it active or inactive"""
		if production is None:
			for production in self.get_productions():
				self.set_active(production, active)
			return

		line_id = production.get_production_line_id()
		if active:
			if not self.is_active(production):
				self.log.debug("ResHandler %s: reactivating production %s", self.instance.worldid, line_id)
				self._productions[line_id] = production
				del self._inactive_productions[line_id]
				production.pause(pause=False)
		else:
			if self.is_active(production):
				self.log.debug("ResHandler %s: deactivating production %s", self.instance.worldid, line_id)
				self._inactive_productions[line_id] = production
				del self._productions[line_id]
				production.pause()

		self.instance._changed()

	def toggle_active(self, production=None):
		if production is None:
			for production in self.get_productions():
				self.toggle_active(production)
		else:
			active = self.is_active(production)
			self.set_active(production, active = not active)
	def _on_production_change(self):
		"""Makes the instance act according to the producers
		current state"""
		state = self._get_current_state()
		if (state is PRODUCTION.STATES.waiting_for_res or\
			state is PRODUCTION.STATES.paused or\
			state is PRODUCTION.STATES.none):
			self.instance.act("idle", repeating=True)
		elif state is PRODUCTION.STATES.producing:
			self.instance.act("work", repeating=True)
		elif state is PRODUCTION.STATES.inventory_full:
			self.instance.act("idle_full", repeating=True)

		if self.has_status_icon:
			full = state is PRODUCTION.STATES.inventory_full
			if full and not hasattr(self, "_producer_status_icon"):
				affected_res = set() # find them:
				for prod in self.get_productions():
					affected_res = affected_res.union( prod.get_unstorable_produced_res() )
				self._producer_status_icon = InventoryFullStatus(affected_res)
				self._registered_status_icons.append( self._producer_status_icon )

			if not full and hasattr(self, "_producer_status_icon"):
				self._registered_status_icons.remove( self._producer_status_icon )
				del self._producer_status_icon

	def get_status_icons(self):
		l = super(Producer, self).get_status_icons()
		if self.capacity_utilisation_below(ProductivityLowStatus.threshold):
			l.append( ProductivityLowStatus() )
		if not self.is_active():
			l.append( DecommissionedStatus() )
		return l


class QueueProducer(Producer):
	"""The QueueProducer stores all productions in a queue and runs them one
	by one. """

	production_class = SingleUseProduction

	def __init__(self, **kwargs):
		super(QueueProducer, self).__init__(auto_init=False, **kwargs)
		self.__init()

	def __init(self):
		self.production_queue = [] # queue of production line ids

	def save(self, db):
		super(QueueProducer, self).save(db)
		for prod_line_id in self.production_queue:
			db("INSERT INTO production_queue (rowid, production_line_id) VALUES(?, ?)",
			   self.worldid, prod_line_id)

	def load(self, db, worldid):
		super(QueueProducer, self).load(db, worldid)
		self.__init()
		for (prod_line_id,) in db("SELECT production_line_id FROM production_queue WHERE rowid = ?", worldid):
			self.production_queue.append(prod_line_id)

	def add_production_by_id(self, production_line_id):
		"""Convenience method.
		@param production_line_id: Production line from db
		"""
		self.production_queue.append(production_line_id)
		if not self.is_active():
			self.start_next_production()

	def load_production(self, db, worldid):
		prod = self.production_class.load(db, worldid)
		prod.add_production_finished_listener(self.on_queue_element_finished)
		return prod

	def check_next_production_startable(self):
		# See if we can start the next production,  this only works if the current
		# production is done
		#print "Check production"
		state = self._get_current_state()
		return (state is PRODUCTION.STATES.done or\
				state is PRODUCTION.STATES.none or\
		        state is PRODUCTION.STATES.paused) and\
			   (len(self.production_queue) > 0)

	def on_queue_element_finished(self, production):
		"""Callback used for the SingleUseProduction"""
		self.remove_production(production)
		Scheduler().add_new_object(self.start_next_production, self)

	def start_next_production(self):
		"""Starts the next production that is in the queue, if there is one."""
		if self.check_next_production_startable():
			self.set_active(active=True)
			self._productions.clear() # Make sure we only have one production active
			production_line_id = self.production_queue.pop(0)
			owner_inventory = self.instance._get_owner_inventory()
			prod = self.production_class(inventory=self.instance.get_component(StorageComponent).inventory, owner_inventory=owner_inventory, prod_line_id=production_line_id)
			prod.add_production_finished_listener(self.on_queue_element_finished)
			self.add_production( prod )
		else:
			self.set_active(active=False)

	def cancel_all_productions(self):
		self.production_queue = []
		# Remove current productions, loose all progress and resources
		for production in self._productions.copy().itervalues():
			self.remove_production(production)
		for production in self._inactive_productions.copy().itervalues():
			self.remove_production(production)
		self.set_active(active=False)
<|MERGE_RESOLUTION|>--- conflicted
+++ resolved
@@ -27,13 +27,9 @@
 from horizons.scheduler import Scheduler
 from horizons.util.shapes.circle import Circle
 from horizons.util.shapes.point import Point
-<<<<<<< HEAD
 from horizons.world.component.storagecomponent import StorageComponent
-from horizons.world.status import ProductivityLowStatus, DecommissionedStatus
 from horizons.world.component import Component
-=======
 from horizons.world.status import ProductivityLowStatus, DecommissionedStatus, InventoryFullStatus
->>>>>>> 9ec76c20
 
 class Producer(Component):
 	"""Class for objects, that produce something.
@@ -242,6 +238,7 @@
 		else:
 			active = self.is_active(production)
 			self.set_active(production, active = not active)
+
 	def _on_production_change(self):
 		"""Makes the instance act according to the producers
 		current state"""
