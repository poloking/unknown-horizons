# ###################################################
# Copyright (C) 2012 The Unknown Horizons Team
# team@unknown-horizons.org
# This file is part of Unknown Horizons.
#
# Unknown Horizons is free software; you can redistribute it and/or modify
# it under the terms of the GNU General Public License as published by
# the Free Software Foundation; either version 2 of the License, or
# (at your option) any later version.
#
# This program is distributed in the hope that it will be useful,
# but WITHOUT ANY WARRANTY; without even the implied warranty of
# MERCHANTABILITY or FITNESS FOR A PARTICULAR PURPOSE.  See the
# GNU General Public License for more details.
#
# You should have received a copy of the GNU General Public License
# along with this program; if not, write to the
# Free Software Foundation, Inc.,
# 51 Franklin St, Fifth Floor, Boston, MA  02110-1301  USA
# ###################################################

import logging

from horizons.entities import Entities
from horizons.scheduler import Scheduler

from horizons.util.buildingindexer import BuildingIndexer
from horizons.util.pathfinding.pathnodes import IslandPathNodes
from horizons.util.shapes import Circle, Point, Rect
from horizons.util.worldobject import WorldObject
from horizons.messaging import SettlementRangeChanged, NewSettlement
from horizons.world.settlement import Settlement
from horizons.constants import BUILDINGS, RES, UNITS
from horizons.scenario import CONDITIONS
from horizons.world.buildingowner import BuildingOwner
from horizons.world.buildability.terraincache import TerrainBuildabilityCache
from horizons.gui.widgets.minimap import Minimap
from horizons.world.ground import MapPreviewTile

class Island(BuildingOwner, WorldObject):
	"""The Island class represents an island. It contains a list of all things on the map
	that belong to the island. This comprises ground tiles as well as buildings,
	nature objects (which are buildings), and units.
	All those objects also have a reference to the island, making it easy to determine to which island the instance belongs.
	An Island instance is created during map creation, when all tiles are added to the map.
	@param origin: Point instance - Position of the (0, 0) ground tile.
	@param filename: file from which the island is loaded.

	Each island holds some important attributes:
	* grounds - All ground tiles that belong to the island are referenced here.
	* grounds_map -  a dictionary that binds tuples of coordinates with a reference to the tile:
	                  { (x, y): tileref, ...}
					  This is important for pathfinding and quick tile fetching.
	* position - a Rect that borders the island with the smallest possible area.
	* buildings - a list of all Building instances that are present on the island.
	* settlements - a list of all Settlement instances that are present on the island.
	* path_nodes - a special dictionary used by the pather to save paths.

	TUTORIAL:
	Why do we use a separate __init() function, and do not use the __init__() function?
	Simple: if we load the game, the class is not loaded as a new instance, so the __init__
	function is not called. Rather, the load function is called, so everything that new
	classes and loaded classes share to initialize goes into the __init() function.
	This is the common way of doing this in Unknown Horizons, so better get used to it :)
	NOTE: The components work a bit different, but this code here is mostly not component oriented.

	To continue hacking, check out the __init() function now.
	"""
	log = logging.getLogger("world.island")

	def __init__(self, db, island_id, session, preview=False):
		"""
		@param db: db instance with island table
		@param island_id: id of island in that table
		@param session: reference to Session instance
		@param preview: flag, map preview mode
		"""
		super(Island, self).__init__(worldid=island_id)

		if False:
			from horizons.session import Session
			assert isinstance(session, Session)
		self.session = session

		self.__init(db, island_id, preview)

		if not preview:
			# create building indexers
			from horizons.world.units.animal import WildAnimal
			self.building_indexers = {}
			self.building_indexers[BUILDINGS.TREE] = BuildingIndexer(WildAnimal.walking_range, self, self.session.random)

		# load settlements
		for (settlement_id,) in db("SELECT rowid FROM settlement WHERE island = ?", island_id):
			settlement = Settlement.load(db, settlement_id, self.session, self)
			self.settlements.append(settlement)

		if not preview:
			# load buildings
			from horizons.world import load_building
			for (building_worldid, building_typeid) in \
				  db("SELECT rowid, type FROM building WHERE location = ?", island_id):
				load_building(self.session, db, building_typeid, building_worldid)

<<<<<<< HEAD
		self.terrain_cache = None
		if not preview:
			self.terrain_cache = TerrainBuildabilityCache(self)
			for settlement in self.settlements:
				settlement.init_buildability_cache(self.terrain_cache)

	def __init(self, db, island_id, preview):
=======
	def __init(self, db, island_id, preview):
>>>>>>> 9e7f4d2a
		"""
		Load the actual island from a file
		@param preview: flag, map preview mode
		"""
		p_x, p_y, width, height = db("SELECT MIN(x), MIN(y), (1 + MAX(x) - MIN(x)), (1 + MAX(y) - MIN(y)) FROM ground WHERE island_id = ?", island_id - 1001)[0]

		# rect for quick checking if a tile isn't on this island
		# NOTE: it contains tiles, that are not on the island!
		self.rect = Rect(Point(p_x, p_y), width, height)

		self.ground_map = {}
		for (x, y, ground_id, action_id, rotation) in db("SELECT x, y, ground_id, action_id, rotation FROM ground WHERE island_id = ?", island_id - 1001): # Load grounds
			if not preview: # actual game, need actual tiles
				ground = Entities.grounds[str('%d-%s' % (ground_id, action_id))](self.session, x, y)
				ground.act(rotation)
			else:
				ground = MapPreviewTile(x, y, ground_id)
			# These are important for pathfinding and building to check if the ground tile
			# is blocked in any way.
			self.ground_map[(ground.x, ground.y)] = ground

		self._init_cache()

		self.settlements = []
		self.wild_animals = []
		self.num_trees = 0

		# define the rectangle with the smallest area that contains every island tile its position
		min_x = min(zip(*self.ground_map.keys())[0])
		max_x = max(zip(*self.ground_map.keys())[0])
		min_y = min(zip(*self.ground_map.keys())[1])
		max_y = max(zip(*self.ground_map.keys())[1])
		self.position = Rect.init_from_borders(min_x, min_y, max_x, max_y)

		if not preview: # this isn't needed for previews, but it is in actual games
			self.path_nodes = IslandPathNodes(self)

			# repopulate wild animals every 2 mins if they die out.
			Scheduler().add_new_object(self.check_wild_animal_population, self, Scheduler().get_ticks(120), -1)

		"""TUTORIAL:
		The next step will be an overview of the component system, which you will need
		to understand in order to see how our actual game object (buildings, units) work.
		Please proceed to horizons/component/componentholder.py.
		"""

	def save(self, db):
		super(Island, self).save(db)
		for settlement in self.settlements:
			settlement.save(db, self.worldid)
		for animal in self.wild_animals:
			animal.save(db)

	def get_coordinates(self):
		"""Returns list of coordinates, that are on the island."""
		return self.ground_map.keys()

	def get_tile(self, point):
		"""Returns whether a tile is on island or not.
		@param point: Point contains position of the tile.
		@return: tile instance if tile is on island, else None."""
		return self.ground_map.get((point.x, point.y))

	def get_tile_tuple(self, tup):
		"""Overloaded get_tile, takes a tuple as argument"""
		return self.ground_map.get(tup)

	def get_tiles_tuple(self, tuples):
		"""Same as get_tile, but takes a list of tuples.
		@param tuples: iterable of tuples
		@return: list of tiles"""
		for tup in tuples:
			if tup in self.ground_map:
				yield self.ground_map[tup]

	def add_settlement(self, position, radius, player, load=False):
		"""Adds a settlement to the island at the position x, y with radius as area of influence.
		@param position: Rect describing the position of the new warehouse
		@param radius: int radius of the area of influence.
		@param player: int id of the player that owns the settlement"""
		settlement = Settlement(self.session, player)
		settlement.initialize()
		settlement.init_buildability_cache(self.terrain_cache)
		self.add_existing_settlement(position, radius, settlement, load)
		# TODO: Move this to command, this message should not appear while loading
		self.session.ingame_gui.message_widget.add(string_id='NEW_SETTLEMENT',
		                                           point=position.center,
		                                           message_dict={'player':player.name},
		                                           play_sound=player.is_local_player)

		NewSettlement.broadcast(self, settlement)

		return settlement

	def add_existing_settlement(self, position, radius, settlement, load=False):
		"""Same as add_settlement, but uses settlement from parameter.
		May also be called for extension of an existing settlement by a new building (this
		is useful for loading, where every loaded building extends the radius of its settlement).
		@param position: Rect
		@param load: whether it has been called during load"""
		if settlement not in self.settlements:
			self.settlements.append(settlement)
		if not load:
			self.assign_settlement(position, radius, settlement)
		self.session.scenario_eventhandler.check_events(CONDITIONS.settlements_num_greater)
		return settlement

	def assign_settlement(self, position, radius, settlement):
		"""Assigns the settlement property to tiles within the circle defined by \
		position and radius.
		@param position: Rect
		@param radius:
		@param settlement:
		"""
		settlement_coords_changed = []
		settlement_tiles_changed = []
		for coords in position.get_radius_coordinates(radius, include_self=True):
			tile = self.get_tile_tuple(coords)
			if tile is not None:
				if tile.settlement == settlement:
					continue
				if tile.settlement is None:
					tile.settlement = settlement
					settlement.ground_map[coords] = tile
					Minimap.update(coords)
					self._register_change(*coords)
					settlement_tiles_changed.append(tile)
					settlement_coords_changed.append(coords)

					# notify all AI players when land ownership changes
					for player in self.session.world.players:
						if hasattr(player, 'on_settlement_expansion'):
							player.on_settlement_expansion(settlement, coords)

				building = tile.object
				# found a new building, that is now in settlement radius
				# assign buildings on tiles to settlement
				if building is not None and building.settlement is None and \
				   building.island == self: # don't steal from other islands
					building.settlement = settlement
					building.owner = settlement.owner
					settlement.add_building(building)

		if settlement_tiles_changed:
			if self.terrain_cache:
				settlement.buildability_cache.modify_area(settlement_coords_changed)
			SettlementRangeChanged.broadcast(settlement, settlement_tiles_changed)

	def add_building(self, building, player, load=False):
		"""Adds a building to the island at the position x, y with player as the owner.
		@param building: Building class instance of the building that is to be added.
		@param player: int id of the player that owns the settlement
		@param load: boolean, whether it has been called during loading"""
		building = super(Island, self).add_building(building, player, load=load)
		if not load and building.settlement is not None:
			self.assign_settlement(building.position, building.radius, building.settlement)

		if building.settlement is not None:
			building.settlement.add_building(building, load)
		if building.id in self.building_indexers:
			self.building_indexers[building.id].add(building)

		# Reset the tiles this building was covering
		for point in building.position:
			self.path_nodes.reset_tile_walkability(point.to_tuple())
			if not load:
				self._register_change(point.x, point.y)

		# keep track of the number of trees for animal population control
		if building.id == BUILDINGS.TREE:
			self.num_trees += 1

		return building

	def remove_building(self, building):
		# removal code (before super call)
		if building.settlement is not None:
			building.settlement.remove_building(building)
			assert(building not in building.settlement.buildings)

		super(Island, self).remove_building(building)
		if building.id in self.building_indexers:
			self.building_indexers[building.id].remove(building)

		# Reset the tiles this building was covering (after building has been completely removed)
		for coords in building.position.tuple_iter():
			self.path_nodes.reset_tile_walkability(coords)
			self._register_change(*coords)

		# keep track of the number of trees for animal population control
		if building.id == BUILDINGS.TREE:
			self.num_trees -= 1

	def get_building_index(self, resource_id):
		if resource_id == RES.WILDANIMALFOOD:
			return self.building_indexers[BUILDINGS.TREE]
		return None

	def get_surrounding_tiles(self, where, radius=1, include_corners=True):
		"""Returns tiles around point with specified radius.
		@param point: instance of Point, or object with get_surrounding()"""
		if hasattr(where, "get_surrounding"):
			coords = where.get_surrounding(include_corners=include_corners)
		else: # assume Point
			coords = Circle(where, radius).tuple_iter()
		for position in coords:
			tile = self.get_tile_tuple(position)
			if tile is not None:
				yield tile

	def get_tiles_in_radius(self, location, radius, include_self):
		"""Returns tiles in radius of location.
		This is a generator.
		@param location: anything that supports get_radius_coordinates (usually Rect).
		@param include_self: bool, whether to include the coordinates in location
		"""
		for coord in location.get_radius_coordinates(radius, include_self):
			try:
				yield self.ground_map[coord]
			except KeyError:
				pass

	def __iter__(self):
		return self.ground_map.iterkeys()

	def check_wild_animal_population(self):
		"""Creates a wild animal if they died out."""
		self.log.debug("Checking wild animal population: %s", len(self.wild_animals))
		if not self.wild_animals:
			# find a tree where we can place it
			for building in self.buildings:
				if building.id == BUILDINGS.TREE:
					point = building.position.origin
					animal = Entities.units[UNITS.WILD_ANIMAL](self, x=point.x, y=point.y, session=self.session)
					animal.initialize()
					return
		# we might not find a tree, but if that's the case, wild animals would die out anyway again,
		# so do nothing in this case.

	def _init_cache(self):
		""" initialises the cache that knows when the last time the buildability of a rectangle may have changed on this island """
		self.last_change_id = -1

		def calc_cache(size_x, size_y):
			d = {}
			for (x, y) in self.ground_map:
				all_on_island = True
				for dx in xrange(size_x):
					for dy in xrange(size_y):
						if (x + dx, y + dy) not in self.ground_map:
							all_on_island = False
							break
					if not all_on_island:
						break
				if all_on_island:
					d[(x, y)] = self.last_change_id
			return d

		class LazyDict(dict):
			def __getitem__(self, x):
				try:
					return super(LazyDict, self).__getitem__(x)
				except KeyError:
					val = self[x] = calc_cache(*x)
					return val

		self.last_changed = LazyDict()

	def _register_change(self, x, y):
		""" registers the possible buildability change of a rectangle on this island """
		self.last_change_id += 1
		for (area_size_x, area_size_y), building_areas in self.last_changed.iteritems():
			for dx in xrange(area_size_x):
				for dy in xrange(area_size_y):
					coords = (x - dx, y - dy)
					# building area with origin at coords affected
					if coords in building_areas:
						building_areas[coords] = self.last_change_id

	def end(self):
		# NOTE: killing animals before buildings is an optimisation, else they would
		# keep searching for new trees every time a tree is torn down.
		for wild_animal in (wild_animal for wild_animal in self.wild_animals):
			wild_animal.remove()
		for settlement in self.settlements:
			settlement.buildability_cache = None
		super(Island, self).end()
		for settlement in self.settlements:
			settlement.end()
		self.wild_animals = None
		self.ground_map = None
		self.path_nodes = None
		self.building_indexers = None<|MERGE_RESOLUTION|>--- conflicted
+++ resolved
@@ -102,17 +102,13 @@
 				  db("SELECT rowid, type FROM building WHERE location = ?", island_id):
 				load_building(self.session, db, building_typeid, building_worldid)
 
-<<<<<<< HEAD
 		self.terrain_cache = None
 		if not preview:
 			self.terrain_cache = TerrainBuildabilityCache(self)
 			for settlement in self.settlements:
 				settlement.init_buildability_cache(self.terrain_cache)
 
-	def __init(self, db, island_id, preview):
-=======
-	def __init(self, db, island_id, preview):
->>>>>>> 9e7f4d2a
+	def __init(self, db, island_id, preview):
 		"""
 		Load the actual island from a file
 		@param preview: flag, map preview mode
