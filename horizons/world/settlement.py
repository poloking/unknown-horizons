# ###################################################
# Copyright (C) 2011 The Unknown Horizons Team
# team@unknown-horizons.org
# This file is part of Unknown Horizons.
#
# Unknown Horizons is free software; you can redistribute it and/or modify
# it under the terms of the GNU General Public License as published by
# the Free Software Foundation; either version 2 of the License, or
# (at your option) any later version.
#
# This program is distributed in the hope that it will be useful,
# but WITHOUT ANY WARRANTY; without even the implied warranty of
# MERCHANTABILITY or FITNESS FOR A PARTICULAR PURPOSE.  See the
# GNU General Public License for more details.
#
# You should have received a copy of the GNU General Public License
# along with this program; if not, write to the
# Free Software Foundation, Inc.,
# 51 Franklin St, Fifth Floor, Boston, MA  02110-1301  USA
# ###################################################

import horizons.main

from horizons.world.storageholder import StorageHolder
from horizons.world.storage import PositiveSizedSlotStorage
from horizons.util import WorldObject, WeakList, NamedObject
<<<<<<< HEAD
from tradepost import TradePost
from horizons.constants import BUILDINGS, SETTLER
=======
from horizons.world.tradepost import TradePost
>>>>>>> bfac290c

class Settlement(TradePost, StorageHolder, NamedObject):
	"""The Settlement class describes a settlement and stores all the necessary information
	like name, current inhabitants, lists of tiles and houses, etc belonging to the village."""
	def __init__(self, session, owner):
		"""
		@param owner: Player object that owns the settlement
		"""
		self.__init(session, owner, self.make_default_upgrade_permissions(), self.make_default_tax_settings())
		super(Settlement, self).__init__()

	def __init(self, session, owner, upgrade_permissions, tax_settings):
		self.session = session
		self.owner = owner
		self.buildings = []
		self.ground_map = {} # this is the same as in island.py. it uses hard references to the tiles too
		self.produced_res = {} # dictionary of all resources, produced at this settlement
		self.buildings_by_id = {}
		self.branch_office = None # this is set later in the same tick by the bo itself
		self.upgrade_permissions = upgrade_permissions
		self.tax_settings = tax_settings

	@classmethod
	def make_default_upgrade_permissions(cls):
		upgrade_permissions = {}
		for level in xrange(SETTLER.CURRENT_MAX_INCR):
			upgrade_permissions[level] = True
		upgrade_permissions[SETTLER.CURRENT_MAX_INCR] = False
		return upgrade_permissions

	@classmethod
	def make_default_tax_settings(cls):
		tax_settings = {}
		for level in xrange(SETTLER.CURRENT_MAX_INCR + 1):
			tax_settings[level] = 1.0
		return tax_settings

	def set_tax_setting(self, level, tax):
		self.tax_settings[level] = tax

	def set_upgrade_permissions(self, level, allowed):
		if self.upgrade_permissions[level] != allowed:
			self.upgrade_permissions[level] = allowed
			for building in self.get_buildings_by_id(BUILDINGS.RESIDENTIAL_CLASS):
				if building.level == level:
					building.on_change_upgrade_permissions()

	def _possible_names(self):
		names = horizons.main.db("SELECT name FROM citynames WHERE for_player = 1")
		return map(lambda x: x[0], names)

	@property
	def inhabitants(self):
		"""Returns number of inhabitants (sum of inhabitants of its buildings)"""
		return sum([building.inhabitants for building in self.buildings])

	@property
	def cumulative_running_costs(self):
		"""Return sum of running costs of all buildings"""
		return sum([building.running_costs for building in self.buildings])

	@property
	def cumulative_taxes(self):
		"""Return sum of all taxes payed in this settlement in 1 tax round"""
		return sum([building.last_tax_payed for building in self.buildings if \
								hasattr(building, 'last_tax_payed')])

	@property
	def balance(self):
		"""Returns sum(income) - sum(expenses) for settlement"""
		return self.cumulative_taxes + self.sell_income \
					 - self.cumulative_running_costs - self.buy_expenses

	@property
	def island(self):
		"""Returns the island this settlement is on"""
		return self.session.world.get_island(self.branch_office.position.origin)

	def level_upgrade(self, lvl):
		"""Upgrades settlement to a new increment.
		It only delegates the upgrade to its buildings."""
		for building in self.buildings:
			building.level_upgrade(lvl)

	def create_inventory(self):
		self.inventory = PositiveSizedSlotStorage(0)

	def save(self, db, islandid):
		super(Settlement, self).save(db)

		db("INSERT INTO settlement (rowid, island, owner) VALUES(?, ?, ?)",
			self.worldid, islandid, self.owner.worldid)
		for res, amount in self.produced_res.iteritems():
			db("INSERT INTO settlement_produced_res (settlement, res, amount) VALUES(?, ?, ?)", \
			   self.worldid, res, amount)
<<<<<<< HEAD
		for level in xrange(SETTLER.CURRENT_MAX_INCR + 1):
			db("INSERT INTO settlement_level_properties (settlement, level, upgrading_allowed, tax_setting) VALUES(?, ?, ?, ?)", \
				self.worldid, level, self.upgrade_permissions[level], self.tax_settings[level])
		self.inventory.save(db, self.worldid)
=======
>>>>>>> bfac290c

	@classmethod
	def load(cls, db, worldid, session):
		self = cls.__new__(cls)

		owner = db("SELECT owner FROM settlement WHERE rowid = ?", worldid)[0][0]
		upgrade_permissions = {}
		tax_settings = {}
		for level, allowed, tax in db("SELECT level, upgrading_allowed, tax_setting FROM settlement_level_properties WHERE settlement = ?", worldid):
			upgrade_permissions[level] = allowed
			tax_settings[level] = tax
		self.__init(session, WorldObject.get_object_by_id(owner), upgrade_permissions, tax_settings)

		# load super here cause basic stuff is just set up now
		super(Settlement, self).load(db, worldid)

		# load all buildings from this settlement
		# the buildings will expand the area of the settlement by adding everything,
		# that is in the radius of the building, to the settlement.
		from horizons.world import load_building
		for building_id, building_type in \
				db("SELECT rowid, type FROM building WHERE location = ?", worldid):
			load_building(session, db, building_type, building_id)

		for res, amount in db("SELECT res, amount FROM settlement_produced_res WHERE settlement = ?", worldid):
			self.produced_res[res] = amount

		return self

	def get_tiles_in_radius(self, location, radius, include_self):
		"""Returns tiles in radius of location.
		This is a generator.
		@param location: anything that supports get_radius_coordinates (usually Rect).
		@param include_self: bool, whether to include the coordinates in location
		"""
		for coord in location.get_radius_coordinates(radius, include_self):
			try:
				yield self.ground_map[coord]
			except KeyError:
				pass

	def add_building(self, building):
		"""Adds a building to the settlement.
		This does not set building.settlement, it must be set beforehand.
		@see Island.add_building
		"""
		self.buildings.append(building)
		if building.id in self.buildings_by_id:
			self.buildings_by_id[building.id].append(building)
		else:
			self.buildings_by_id[building.id] = [building]
		if hasattr(building, "add_building_production_finished_listener"):
			building.add_building_production_finished_listener(self.settlement_building_production_finished)
		if hasattr(self.owner, 'add_building'):
			# notify interested players of added building
			self.owner.add_building(building)

	def remove_building(self, building):
		"""Properly removes a building from the settlement"""
		self.buildings.remove(building)
		self.buildings_by_id[building.id].remove(building)
		if hasattr(building, "remove_building_production_finished_listener"):
			building.remove_building_production_finished_listener(self.settlement_building_production_finished)
		if hasattr(self.owner, 'remove_building'):
			# notify interested players of removed building
			self.owner.remove_building(building)

	def get_buildings_by_id(self, id):
		"""Returns all buildings on this island that have the given id"""
		if id in self.buildings_by_id.keys():
			return self.buildings_by_id[id]
		else:
			return []

	def settlement_building_production_finished(self, building, produced_res):
		"""Callback function for registering the production of resources."""
		for res, amount in produced_res.iteritems():
			if res in self.produced_res:
				self.produced_res[res] += amount
			else:
				self.produced_res[res] = amount
<|MERGE_RESOLUTION|>--- conflicted
+++ resolved
@@ -21,15 +21,11 @@
 
 import horizons.main
 
+from horizons.world.tradepost import TradePost
 from horizons.world.storageholder import StorageHolder
 from horizons.world.storage import PositiveSizedSlotStorage
 from horizons.util import WorldObject, WeakList, NamedObject
-<<<<<<< HEAD
-from tradepost import TradePost
 from horizons.constants import BUILDINGS, SETTLER
-=======
-from horizons.world.tradepost import TradePost
->>>>>>> bfac290c
 
 class Settlement(TradePost, StorageHolder, NamedObject):
 	"""The Settlement class describes a settlement and stores all the necessary information
@@ -125,13 +121,9 @@
 		for res, amount in self.produced_res.iteritems():
 			db("INSERT INTO settlement_produced_res (settlement, res, amount) VALUES(?, ?, ?)", \
 			   self.worldid, res, amount)
-<<<<<<< HEAD
 		for level in xrange(SETTLER.CURRENT_MAX_INCR + 1):
 			db("INSERT INTO settlement_level_properties (settlement, level, upgrading_allowed, tax_setting) VALUES(?, ?, ?, ?)", \
 				self.worldid, level, self.upgrade_permissions[level], self.tax_settings[level])
-		self.inventory.save(db, self.worldid)
-=======
->>>>>>> bfac290c
 
 	@classmethod
 	def load(cls, db, worldid, session):
