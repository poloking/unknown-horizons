# ###################################################
# Copyright (C) 2011 The Unknown Horizons Team
# team@unknown-horizons.org
# This file is part of Unknown Horizons.
#
# Unknown Horizons is free software; you can redistribute it and/or modify
# it under the terms of the GNU General Public License as published by
# the Free Software Foundation; either version 2 of the License, or
# (at your option) any later version.
#
# This program is distributed in the hope that it will be useful,
# but WITHOUT ANY WARRANTY; without even the implied warranty of
# MERCHANTABILITY or FITNESS FOR A PARTICULAR PURPOSE.  See the
# GNU General Public License for more details.
#
# You should have received a copy of the GNU General Public License
# along with this program; if not, write to the
# Free Software Foundation, Inc.,
# 51 Franklin St, Fifth Floor, Boston, MA  02110-1301  USA
# ###################################################

import horizons.main

from horizons.constants import PLAYER
from horizons.world.playerstats import PlayerStats
from horizons.util import WorldObject, Callback, Color, DifficultySettings
from horizons.scenario import CONDITIONS
from horizons.scheduler import Scheduler
from horizons.world.componentholder import ComponentHolder
from horizons.world.component.storagecomponent import StorageComponent
from horizons.world.storage import PositiveStorage

class Player(ComponentHolder, WorldObject):
	"""Class representing a player"""

	regular_player = True # either a human player or a normal AI player (not trader or pirate)

	def __init__(self, session, worldid, name, color, difficulty_level = None, inventory = None):
		"""
		@param session: Session instance
		@param worldid: player's worldid
		@param name: user-chosen name
		@param color: color of player (as Color)
		@param inventory: {res: value} that are put in the players inventory
		"""
		self.session = session
		super(Player, self).__init__(worldid=worldid)
		self.__init(name, color, difficulty_level)

		if inventory:
			for res, value in inventory.iteritems():
				self.get_component(StorageComponent).inventory.alter(res, value)

	def __init(self, name, color, difficulty_level, settlerlevel = 0):
		assert isinstance(color, Color)
		assert (isinstance(name, str) or isinstance(name, unicode)) and len(name) > 0
<<<<<<< HEAD
		self.add_component(StorageComponent(inventory = PositiveStorage()))
		self.name = name
=======
		try:
			self.name = unicode(name)
		except UnicodeDecodeError:
			# WORKAROUND: this line should be the only unicode conversion here.
			# however, if unicode() gets a parameter, it will fail if the string is already unicode.
			self.name = unicode(name, errors='ignore')
>>>>>>> 2d8326ea
		self.color = color
		self.difficulty = DifficultySettings.get_settings(difficulty_level)
		self.settler_level = settlerlevel
		assert self.color.is_default_color, "Player color has to be a default color"

		if self.regular_player:
			Scheduler().add_new_object(Callback(self.update_stats), self, run_in = 0)

	def update_stats(self):
		Scheduler().add_new_object(Callback(self.update_stats), self, run_in = PLAYER.STATS_UPDATE_FREQUENCY)
		self.stats = PlayerStats(self)

	def get_latest_stats(self):
		return self.stats

	@property
	def settlements(self):
		"""Calculate settlements dynamically to save having a redundant list here"""
		return [ settlement for settlement in self.session.world.settlements if \
		         settlement.owner == self ]

	def save(self, db):
		super(Player, self).save(db)
		client_id = None if self is not self.session.world.player else \
		          horizons.main.fife.get_uh_setting("ClientID")
		db("INSERT INTO player(rowid, name, color, client_id, settler_level, difficulty_level) VALUES(?, ?, ?, ?, ?, ?)", \
			 self.worldid, self.name, self.color.id, client_id, self.settler_level, self.difficulty.level if self.difficulty is not None else None)

	@classmethod
	def load(cls, session, db, worldid):
		self = cls.__new__(cls)
		self.session = session
		self._load(db, worldid)
		return self

	def _load(self, db, worldid):
		"""This function makes it possible to load playerdata into an already allocated
		Player instance, which is used e.g. in Trader.load"""
		super(Player, self).load(db, worldid)

		color, name, settlerlevel, difficulty_level = db("SELECT color, name, settler_level, difficulty_level FROM player WHERE rowid = ?", worldid)[0]
		self.__init(name, Color[color], difficulty_level, settlerlevel = settlerlevel)

	def notify_unit_path_blocked(self, unit):
		"""Notify the user that a unit stopped moving
		NOTE: this is just a quick fix for a release
		      a signaling concept for such events is planned.
		"""
		self.log.warning("ERROR: UNIT %s CANNOT MOVE ANY FURTHER!", unit)

	def notify_settler_reached_level(self, settler):
		"""Settler calls this to notify the player
		@param settler: instance of Settler
		@return: bool, True if level is greater than the current maximum level"""
		if settler.level > self.settler_level:
			self.settler_level = settler.level
			self.session.scenario_eventhandler.check_events(CONDITIONS.settler_level_greater)
			for settlement in self.settlements:
				settlement.level_upgrade(self.settler_level)
			self._changed()
			return True
		else:
			return False

	def notify_mine_empty(self, mine):
		"""The Mine calls this function to let the player know that the mine is empty."""
		pass

class HumanPlayer(Player):
	"""Class for players that physically sit in front of the machine where the game is run"""
	def notify_settler_reached_level(self, settler):
		level_up = super(HumanPlayer, self).notify_settler_reached_level(settler)
		if level_up:
			# add message and update ingame gui
			coords = (settler.position.center().x, settler.position.center().y)
			self.session.ingame_gui.message_widget.add(coords[0], coords[1], \
			                                                    'SETTLER_LEVEL_UP',
			                                                    {'level': settler.level+1})
			self.session.ingame_gui._player_settler_level_change_listener()
		return level_up

	def notify_mine_empty(self, mine):
		self.session.ingame_gui.message_widget.add(mine.position.center().x, mine.position.center().y, 'MINE_EMPTY')<|MERGE_RESOLUTION|>--- conflicted
+++ resolved
@@ -54,17 +54,13 @@
 	def __init(self, name, color, difficulty_level, settlerlevel = 0):
 		assert isinstance(color, Color)
 		assert (isinstance(name, str) or isinstance(name, unicode)) and len(name) > 0
-<<<<<<< HEAD
 		self.add_component(StorageComponent(inventory = PositiveStorage()))
-		self.name = name
-=======
 		try:
 			self.name = unicode(name)
 		except UnicodeDecodeError:
 			# WORKAROUND: this line should be the only unicode conversion here.
 			# however, if unicode() gets a parameter, it will fail if the string is already unicode.
 			self.name = unicode(name, errors='ignore')
->>>>>>> 2d8326ea
 		self.color = color
 		self.difficulty = DifficultySettings.get_settings(difficulty_level)
 		self.settler_level = settlerlevel
