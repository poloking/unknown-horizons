--- conflicted
+++ resolved
@@ -109,11 +109,11 @@
 		self.id = id
 		self._object = None
 		self.velocity = {}
-		self._tile_set_id = db.get_random_tile_set(id)[0]
 		self.classes = ['ground[' + str(id) + ']']
 		for (name,) in db("SELECT class FROM ground_class WHERE ground = ?", id):
 			self.classes.append(name)
 		if id != -1	:
+			self._tile_set_id = db.get_random_tile_set(id)[0]
 			self._loadObject(db)
 
 	def __new__(self, db, id):
@@ -137,7 +137,7 @@
 			cls.log.debug('Already loaded ground %s', cls.id)
 			cls._object = horizons.main.fife.engine.getModel().getObject(str(cls.id), 'ground')
 			return
-<<<<<<< HEAD
+
 		fife.ObjectVisual.create(cls._object)
 
 		tile_sets = TileSetLoader.get_sets()
@@ -174,41 +174,4 @@
 					#region = fife.Rect(xpos, ypos, width, height)
 					#img.useSharedImage(horizons.main.fife.animationloader.atlaslib[atlas_id], region)
 
-			#visual.addStaticImage(int(rotation), img.getHandle())
-=======
-		fife.ObjectVisual.create(self._object)
-		visual = self._object.get2dGfxVisual()
-
-		#tile_sets = TileSetLoader.get_sets()
-		#for (tile_set_id,) in db("SELECT tile_set_name FROM tile_set WHERE ground_id=?", cls.id):
-		#	for action_id in tile_sets[tile_set_id].iterkeys():
-		#		action = cls._object.createAction(action_id+"_"+str(tile_set_id))
-		#		fife.ActionVisual.create(action)
-		#		for rotation in action_sets[tile_set_id][action_id].iterkeys():
-		#			anim_id = horizons.main.fife.animationpool.addResourceFromFile( \
-		#				str(action_set_id)+"-"+str(action_id)+"-"+ \
-		#				str(rotation) + ':shift:center+0,bottom+8')
-		#			action.get2dGfxVisual().addAnimation(int(rotation), anim_id)
-		#			action.setDuration(horizons.main.fife.animationpool.getAnimation(anim_id).getDuration())
-
-		animation_45, animation_135, animation_225, animation_315 = \
-			 db("SELECT \
-		     (SELECT file FROM animation WHERE animation_id = animation_45 LIMIT 1), \
-		     (SELECT file FROM animation WHERE animation_id = animation_135 LIMIT 1), \
-		     (SELECT file FROM animation WHERE animation_id = animation_225 LIMIT 1), \
-		     (SELECT file FROM animation WHERE animation_id = animation_315 LIMIT 1) \
-		     FROM ground WHERE id = ?", self.id)[0]
-		for rotation, file in [(45, animation_45), (135, animation_135), (225, animation_225), (315, animation_315)]:
-			if not horizons.main.fife.use_atlases:
-				img = horizons.main.fife.imagemanager.load(file)
-			else:
-				if horizons.main.fife.imagemanager.exists(file):
-					img = horizons.main.fife.imagemanager.get(file)
-				else:
-					img = horizons.main.fife.imagemanager.create(file)
-					atlas_id, xpos, ypos, width, height = db("SELECT atlas_id, xpos, ypos, width, height FROM tile_sets_atlas where file = ?", file)[0]
-					region = fife.Rect(xpos, ypos, width, height)
-					img.useSharedImage(horizons.main.fife.animationloader.atlaslib[atlas_id], region)
-
-			visual.addStaticImage(int(rotation), img.getHandle())
->>>>>>> 97782fab
+			#visual.addStaticImage(int(rotation), img.getHandle())