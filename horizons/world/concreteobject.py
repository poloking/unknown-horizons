--- conflicted
+++ resolved
@@ -27,11 +27,7 @@
 from horizons.gui.tabs import BuildRelatedTab
 from horizons.world.status import StatusIcon
 
-<<<<<<< HEAD
-class ConcretObject(WorldObject):
-=======
-class ConcreteObject(ComponentHolder, WorldObject):
->>>>>>> 3f2cd329
+class ConcreteObject(WorldObject):
 	"""Class for concrete objects like Units or Buildings.
 	"Concrete" here means "you can touch it", e.g. a Branch Office is a ConcreteObject,
 	a Settlement isn't.
