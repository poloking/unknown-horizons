--- conflicted
+++ resolved
@@ -82,15 +82,9 @@
 		self.inhabitants = \
 		    db("SELECT inhabitants FROM settler WHERE rowid=?", worldid)[0][0]
 		remaining_ticks = \
-<<<<<<< HEAD
-		    db("SELECT ticks from remaining_ticks_of_month WHERE rowid=?", worldid)[0][0]
+		    db("SELECT ticks FROM remaining_ticks_of_month WHERE rowid=?", worldid)[0][0]
 		self.__init(loading = True)
 		self._load_upgrade_data(db)
-=======
-		    db("SELECT ticks FROM remaining_ticks_of_month WHERE rowid=?", worldid)[0][0]
-
-		self.__init()
->>>>>>> bfac290c
 		self.owner.notify_settler_reached_level(self)
 		self.run(remaining_ticks)
 
@@ -188,30 +182,19 @@
 		"""Pays the tax for this settler"""
 		# the money comes from nowhere, settlers seem to have an infinite amount of money.
 		# see http://wiki.unknown-horizons.org/index.php/DD/Economy/Settler_taxing
-<<<<<<< HEAD
-		happiness_tax_modifier = (float(self.happiness)-50)/200 + 1
-		taxes = self.tax_base * happiness_tax_modifier * self.inhabitants * self.settlement.tax_settings[self.level]
-		real_taxes = int(round(taxes * self.owner.difficulty.tax_multiplier))
-		self.settlement.owner.inventory.alter(RES.GOLD_ID, real_taxes)
-		self.last_tax_payed = real_taxes
-
-		# decrease happiness
-		happiness_decrease = int(round(taxes)) + self.tax_base + ((self.settlement.tax_settings[self.level] - 1) * 10)
-=======
 
 		# calc taxes http://wiki.unknown-horizons.org/w/Settler_taxing#Formulae
 		happiness_tax_modifier = 0.5 + (float(self.happiness)/100.0)
 		inhabitants_tax_modifier = float(self.inhabitants) / self.inhabitants_max
-		taxes = self.tax_base * self.settlement.tax_setting *  happiness_tax_modifier * inhabitants_tax_modifier
-		taxes = int(round(taxes))
-
-		self.settlement.owner.inventory.alter(RES.GOLD_ID, taxes)
-		self.last_tax_payed = taxes
+		taxes = self.tax_base * self.settlement.tax_settings[self.level] *  happiness_tax_modifier * inhabitants_tax_modifier
+		real_taxes = int(round(taxes * self.owner.difficulty.tax_multiplier))
+
+		self.settlement.owner.inventory.alter(RES.GOLD_ID, real_taxes)
+		self.last_tax_payed = real_taxes
 
 		# decrease happiness http://wiki.unknown-horizons.org/w/Settler_taxing#Formulae
-		difference = 1.0 - self.settlement.tax_setting
+		difference = 1.0 - self.settlement.tax_settings[self.level]
 		happiness_decrease = 45 * difference - 15 * abs(difference)
->>>>>>> bfac290c
 		happiness_decrease = int(round(happiness_decrease))
 		self.inventory.alter(RES.HAPPINESS_ID, happiness_decrease)
 
