# ###################################################
# Copyright (C) 2008-2016 The Unknown Horizons Team
# team@unknown-horizons.org
# This file is part of Unknown Horizons.
#
# Unknown Horizons is free software; you can redistribute it and/or modify
# it under the terms of the GNU General Public License as published by
# the Free Software Foundation; either version 2 of the License, or
# (at your option) any later version.
#
# This program is distributed in the hope that it will be useful,
# but WITHOUT ANY WARRANTY; without even the implied warranty of
# MERCHANTABILITY or FITNESS FOR A PARTICULAR PURPOSE.  See the
# GNU General Public License for more details.
#
# You should have received a copy of the GNU General Public License
# along with this program; if not, write to the
# Free Software Foundation, Inc.,
# 51 Franklin St, Fifth Floor, Boston, MA  02110-1301  USA
# ###################################################

import itertools

from horizons.constants import BUILDINGS
from horizons.entities import Entities
<<<<<<< HEAD
from horizons.util.pathfinding.pathfinder import a_star_find_path
from horizons.util.python import decorators
=======
from horizons.util.pathfinding.roadpathfinder import RoadPathFinder
from horizons.util.python import decorators, ChainedContainer
>>>>>>> 2e0da9b9
from horizons.util.shapes import Circle, Point, Rect
from horizons.util.worldobject import WorldObject
from horizons.world.buildability.terraincache import TerrainRequirement


class BuildableErrorTypes(object):
	"""Killjoy class. Collection of reasons why you can't build."""
	NO_ISLAND, UNFIT_TILE, NO_SETTLEMENT, OTHER_PLAYERS_SETTLEMENT, \
	OTHER_PLAYERS_SETTLEMENT_ON_ISLAND, OTHER_BUILDING_THERE, UNIT_THERE, NO_COAST, \
	NO_OCEAN_NEARBY, ONLY_NEAR_SHIP, NEED_RES_SOURCE, ISLAND_ALREADY_SETTLED, \
	NO_FLAT_LAND = range(13)

	text = {
	  NO_ISLAND : _("This building must be built on an island."),
	  UNFIT_TILE : _("This ground is not suitable for this building."),
	  NO_SETTLEMENT : _("This building has to be built within your settlement."),
	  OTHER_PLAYERS_SETTLEMENT : _("This area is already occupied by another player."),
	  OTHER_BUILDING_THERE : _("This area is already occupied by another building."),
	  UNIT_THERE : _("This area is already occupied by a unit."),
	  NO_COAST : _("This building must be built on the coastline."),
	  NO_OCEAN_NEARBY : _("This building has to be placed at the ocean."),
	  ONLY_NEAR_SHIP : _("This spot is too far away from your ship."),
	  NEED_RES_SOURCE : _("This building can only be built on a resource source."),
	  ISLAND_ALREADY_SETTLED : _("You have already settled this island."),
	  NO_FLAT_LAND : _("This building must be partly on flat land.")
	}
	# TODO: say res source which one we need, maybe even highlight those

class _BuildPosition(object):
	"""A possible build position in form of a data structure.
	Don't use directly outside of this file"""
	def __init__(self, position, rotation, tearset, buildable, action='idle',
	             problem=None):
		"""
		@param position: Rect, building position and size
		@param rotation: int rotation of building
		@param tearset: list of worldids of buildings to tear for this building to build
		@param buildable: whether building is actually buildable there
		@param action: action (animation of building)
		@param problem: (error number, error string) reason it's not buildable or None
		"""
		self.position = position
		self.rotation = rotation
		self.tearset = tearset
		self.buildable = buildable
		self.action = action
		self.problem = problem

	def __nonzero__(self):
		"""Returns buildable value. This enables code such as "if cls.check_build()"""
		return self.buildable

	def __eq__(self, other):
		if not isinstance(other, _BuildPosition):
			return False
		return (self.position == other.position and
		        self.rotation == other.rotation and
		        self.action == other.action and
		        self.tearset == other.tearset)

	def __ne__(self, other):
		return not self.__eq__(other)

	def __hash__(self):
		return hash((self.position, self.rotation, self.action))

class _NotBuildableError(Exception):
	"""Internal exception."""
	def __init__(self, errortype):
		super(_NotBuildableError, self).__init__()
		self.errortype = errortype

class Buildable(object):
	"""Interface for every kind of buildable objects.
	Contains methods to determine whether a building can be placed on a coordinate, regarding
	island, settlement, ground requirements etc. Does not care about building costs."""

	irregular_conditions = False # whether all ground tiles have to fulfill the same conditions
	terrain_type = TerrainRequirement.LAND

	# check this far for fuzzy build
	CHECK_NEARBY_LOCATIONS_UP_TO_DISTANCE = 3

	# INTERFACE

	@classmethod
	def check_build(cls, session, point, rotation=45, check_settlement=True, ship=None, issuer=None):
		"""Check if a building is buildable here.
		All tiles, that the building occupies are checked.
		@param point: Point instance, coords
		@param rotation: preferred rotation of building
		@param check_settlement: whether to check for a settlement (for settlementless buildings)
		@param ship: ship instance if building from ship
		@return instance of _BuildPosition"""
		# for non-quadratic buildings, we have to switch width and height depending on the rotation
		if rotation == 45 or rotation == 225:
			position = Rect.init_from_topleft_and_size(point.x, point.y, cls.size[0], cls.size[1])
		else:
			position = Rect.init_from_topleft_and_size(point.x, point.y, cls.size[1], cls.size[0])

		buildable = True
		problem = None
		tearset = []
		try:
			island = cls._check_island(session, position)
			# TODO: if the rotation changes here for non-quadratic buildings, wrong results will be returned
			rotation = cls._check_rotation(session, position, rotation)
			tearset = cls._check_buildings(session, position, island=island)
			cls._check_units(session, position)
			if check_settlement:
				cls._check_settlement(session, position, ship=ship, issuer=issuer)
		except _NotBuildableError as e:
			buildable = False
			problem = (e.errortype, _(BuildableErrorTypes.text[e.errortype]))

		return _BuildPosition(position, rotation, tearset, buildable, problem=problem)

	@classmethod
	def check_build_line(cls, session, point1, point2, rotation=45, ship=None):
		"""Checks out a line on the map for build possibilities.
		The line usually is a draw of the mouse.
		@param point1, point2: Point instance, start and end of the line
		@param rotation: prefered rotation
		@param ship: ship instance if building from ship
		@return list of _BuildPositions
		"""
		raise NotImplementedError

	@classmethod
	def is_tile_buildable(cls, session, tile, ship, island=None, check_settlement=True):
		"""Checks a tile for buildability.
		@param tile: Ground object
		@param ship: Ship instance if building from ship
		@param island: Island instance, if already known. If None, it will be calculated
		@param check_settlement: bool, whether to check for settlement
		@return bool, True for "is buildable" """
		position = Point(tile.x, tile.y)
		try:
			cls._check_island(session, position, island)
			if check_settlement:
				cls._check_settlement(session, position, ship=ship)
			cls._check_buildings(session, position)
		except _NotBuildableError:
			return False

		if cls.irregular_conditions:
			# check in case not all ground tiles have to fulfill the same conditions (e.g. when 1 tile has to be coast)

			# at least one location that has this tile must be actually buildable
			# area of the buildings is (x, y) + width/height, therefore all build positions that
			# include (x, y) are (x, y) - ( [0..width], [0..height] )
			return any(cls.check_build(session, Point(tile.x - x_off, tile.y - y_off), ship=ship)
			           for x_off, y_off in itertools.product(xrange(cls.size[0]), xrange(cls.size[1])) )
		else:
			return True

	@classmethod
	def check_build_fuzzy(cls, session, point, *args, **kwargs):
		"""Same as check_build, but consider point to be a vague suggestions
		and search nearby area for buildable position.
		Returns one of the closest viable positions or the original position as not buildable if none can be found"""

		# this is some kind of case study of applied functional programming

		def filter_duplicates(gen, transform=lambda x : x):
			"""
			@param transform: transforms elements to hashable equivalent
			"""
			checked = set()
			for elem in itertools.ifilterfalse(lambda e : transform(e) in checked, gen):
				checked.add(transform(elem))
				yield elem

		# generate coords near point, search coords of small circles to larger ones
		def get_positions():
			iters = (iter(Circle(point, radius)) for radius in xrange(cls.CHECK_NEARBY_LOCATIONS_UP_TO_DISTANCE))
			return itertools.chain.from_iterable(iters)

		# generate positions and check for matches
		check_pos = lambda pos : cls.check_build(session, pos, *args, **kwargs)
		checked = itertools.imap(check_pos,
		                         filter_duplicates(get_positions(), transform=lambda p : p.to_tuple()))

		# filter positive solutions
		result_generator = itertools.ifilter(lambda buildpos: buildpos.buildable, checked)

		try:
			# return first match
			return result_generator.next()
		except StopIteration:
			# No match found, fail with specified parameters.
			return check_pos(point)


	# PRIVATE PARTS

	@classmethod
	def _check_island(cls, session, position, island=None):
		"""Check if there is an island and enough tiles.
		@throws _NotBuildableError if building can't be built.
		@param position: coord Point to build at
		@param island: Island instance if known before"""
		if island is None:
			if position.__class__ is Rect: # performance optimization
				at = position.left, position.top
			else:
				at = position.center.to_tuple()
			island = session.world.get_island_tuple(at)
			if island is None:
				raise _NotBuildableError(BuildableErrorTypes.NO_ISLAND)
		for tup in position.tuple_iter():
			# can't use get_tile_tuples since it discards None's
			tile = island.get_tile_tuple(tup)
			if tile is None:
				raise _NotBuildableError(BuildableErrorTypes.NO_ISLAND)
			if 'constructible' not in tile.classes:
				raise _NotBuildableError(BuildableErrorTypes.UNFIT_TILE)
		return island

	@classmethod
	def _check_rotation(cls, session, position, rotation):
		"""Returns a possible rotation for this building.
		@param position: Rect or Point instance, position and size
		@param rotation: The preferred rotation
		@return: integer, an available rotation in degrees"""
		return rotation

	@classmethod
	def _check_settlement(cls, session, position, ship=None, issuer=None):
		"""Check that there is a settlement that belongs to the player."""
		player = issuer if issuer is not None else session.world.player
		first_legal_settlement = None
		for coords in position.tuple_iter():
			if coords not in session.world.full_map:
				raise _NotBuildableError(BuildableErrorTypes.NO_SETTLEMENT)
			settlement = session.world.full_map[coords].settlement
			if settlement is None:
				raise _NotBuildableError(BuildableErrorTypes.NO_SETTLEMENT)
			if player != settlement.owner:
				raise _NotBuildableError(BuildableErrorTypes.OTHER_PLAYERS_SETTLEMENT)
			# there should be exactly one legal settlement under the position
			assert first_legal_settlement is None or first_legal_settlement is settlement
			first_legal_settlement = settlement
		assert first_legal_settlement

	@classmethod
	def _check_buildings(cls, session, position, island=None):
		"""Check if there are buildings blocking the build.
		@return Iterable of worldids of buildings that need to be teared in order to build here"""
		if island is None:
			island = session.world.get_island(position.center)
			# _check_island already confirmed that there must be an island here, so no check for None again
		tearset = set()
		for tile in island.get_tiles_tuple(position.tuple_iter()):
			obj = tile.object
			if obj is not None: # tile contains an object
				if obj.buildable_upon:
					if obj.__class__ is cls:
						# don't tear trees to build trees over them
						raise _NotBuildableError(BuildableErrorTypes.OTHER_BUILDING_THERE)
					# tear it so we can build over it
					tearset.add(obj.worldid)
				else:
					# building is blocking the build
					raise _NotBuildableError(BuildableErrorTypes.OTHER_BUILDING_THERE)
		if hasattr(session.manager, 'get_builds_in_construction'):
			builds_in_construction = session.manager.get_builds_in_construction()
			for build in builds_in_construction:
				(sizex, sizey) = Entities.buildings[build.building_class].size
				for (neededx, neededy) in position.tuple_iter():
					if neededx in range(build.x, build.x+sizex) and neededy in range(build.y, build.y+sizey):
						raise _NotBuildableError(BuildableErrorTypes.OTHER_BUILDING_THERE)
		return tearset

	@classmethod
	def _check_units(cls, session, position):
		for tup in position.tuple_iter():
			if tup in session.world.ground_unit_map:
				raise _NotBuildableError(BuildableErrorTypes.UNIT_THERE)

class BuildableSingle(Buildable):
	"""Buildings one can build single. """
	@classmethod
	def check_build_line(cls, session, point1, point2, rotation=45, ship=None):
		# only build 1 building at endpoint
		# correct placement for large buildings (mouse should be at center of building)
		point2 = point2.copy() # only change copy
		point2.x -= (cls.size[0] - 1) / 2
		point2.y -= (cls.size[1] - 1) / 2
		return [ cls.check_build_fuzzy(session, point2, rotation=rotation, ship=ship) ]

class BuildableSingleEverywhere(BuildableSingle):
	"""Buildings, that can be built everywhere. Usually not used for buildings placeable by humans."""
	terrain_type = None

	@classmethod
	def check_build(cls, session, point, rotation=45, check_settlement=True, ship=None, issuer=None):
		# for non-quadratic buildings, we have to switch width and height depending on the rotation
		if rotation == 45 or rotation == 225:
			position = Rect.init_from_topleft_and_size(point.x, point.y, cls.size[0], cls.size[1])
		else:
			position = Rect.init_from_topleft_and_size(point.x, point.y, cls.size[1], cls.size[0])

		buildable = True
		tearset = []
		return _BuildPosition(position, rotation, tearset, buildable)


class BuildableRect(Buildable):
	"""Buildings one can build as a Rectangle, such as Trees"""
	@classmethod
	def check_build_line(cls, session, point1, point2, rotation=45, ship=None):
		if point1 == point2:
			# this is actually a masked single build
			return [cls.check_build_fuzzy(session, point1, rotation=rotation, ship=ship)]
		possible_builds = []
		area = Rect.init_from_corners(point1, point2)
		# correct placement for large buildings (mouse should be at center of building)
		area.left -= (cls.size[0] - 1) // 2
		area.right -= (cls.size[0] - 1) // 2
		area.top -= (cls.size[1] - 1) // 2
		area.bottom -= (cls.size[1] - 1) // 2

		xstart, xend = area.left, area.right + 1
		xstep = cls.size[0]
		if point1.x > point2.x:
			xstart, xend = area.right, area.left - 1
			xstep *= -1

		ystart, yend = area.top, area.bottom + 1
		ystep = cls.size[1]
		if point1.y > point2.y:
			ystart, yend = area.bottom, area.top - 1
			ystep *= -1

		for x in xrange(xstart, xend, xstep):
			for y in xrange(ystart, yend, ystep):
				possible_builds.append(
				  cls.check_build(session, Point(x, y), rotation=rotation, ship=ship)
				)
		return possible_builds


class BuildableLine(Buildable):
	"""Buildings one can build in a line, such as paths"""
	@classmethod
	def check_build_line(cls, session, point1, point2, rotation=45, ship=None):

		# Pathfinding currently only supports buildingsize 1x1, so don't use it in this case
		if cls.size != (1, 1):
			return [ cls.check_build_fuzzy(session, point2, rotation=rotation, ship=ship) ]

		# use pathfinding to get a path, then try to build along it
		island = session.world.get_island(point1)
		if island is None:
			return []

<<<<<<< HEAD
		path = a_star_find_path(point1.to_tuple(), point2.to_tuple(),
		                        island.path_nodes.nodes, rotation in (45, 225))
=======
		if cls.id == BUILDINGS.TRAIL:
			nodes = island.path_nodes.nodes
		elif cls.id == BUILDINGS.BARRIER:
			# Allow nodes that can be walked upon and existing barriers when finding a
			# build path
			nodes = ChainedContainer(island.path_nodes.nodes, island.barrier_nodes.nodes)
		else:
			raise Exception('BuildableLine does not support building id {0}'.format(cls.id))

		path = RoadPathFinder()(nodes, point1.to_tuple(), point2.to_tuple(), rotation in (45, 225))
>>>>>>> 2e0da9b9
		if path is None: # can't find a path between these points
			return [] # TODO: maybe implement alternative strategy

		possible_builds = []

		#TODO duplicates recalculation code in world.building.path
		for x, y in path:
			action = ''
			for action_char, (xoff, yoff) in \
			    sorted(BUILDINGS.ACTION.action_offset_dict.iteritems()): # order is important here
				if action_char in 'abcd' and (xoff + x, yoff + y) in path:
					action += action_char
			if action == '':
				action = 'single' # single trail piece with no neighbors

			build = cls.check_build(session, Point(x, y))
			build.action = action
			possible_builds.append(build)

		return possible_builds


class BuildableSingleOnCoast(BuildableSingle):
	"""Buildings one can only build on coast, such as the fisher."""
	irregular_conditions = True
	terrain_type = TerrainRequirement.LAND_AND_COAST

	@classmethod
	def _check_island(cls, session, position, island=None):
		# ground has to be either coastline or constructible, > 1 tile must be coastline
		# can't use super, since it checks all tiles for constructible

		if island is None:
			island = session.world.get_island(position.center)
			if island is None:
				raise _NotBuildableError(BuildableErrorTypes.NO_ISLAND)

		flat_land_found = False
		coastline_found = False
		first_coords = None
		for coords in position.tuple_iter():
			if first_coords is None:
				first_coords = coords
			# can't use get_tile_tuples since it discards None's
			tile = island.get_tile_tuple(coords)
			if tile is None:
				raise _NotBuildableError(BuildableErrorTypes.NO_ISLAND)
			if 'coastline' in tile.classes:
				coastline_found = True
			elif 'constructible' in tile.classes:
				flat_land_found = True
			elif 'constructible' not in tile.classes: # neither coastline, nor constructible
				raise _NotBuildableError(BuildableErrorTypes.UNFIT_TILE)
		if not coastline_found:
			raise _NotBuildableError(BuildableErrorTypes.NO_COAST)
		elif isinstance(position, Rect) and not flat_land_found:
			# Flat land is required but this function can be called with just a point that
			# is used to show the buildability highlight. In that case the flat land
			# requirement should be ignored.
			raise _NotBuildableError(BuildableErrorTypes.NO_FLAT_LAND)
		return island

	@classmethod
	def _check_rotation(cls, session, position, rotation):
		"""Rotate so that the building faces the seaside"""
		# array of coords (points are True if is coastline)
		coastline = {}
		x, y = position.origin.to_tuple()
		for point in position:
			if session.world.map_dimensions.contains_without_border(point):
				is_coastline = ('coastline' in session.world.get_tile(point).classes)
			else:
				is_coastline = False
			coastline[point.x-x, point.y-y] = is_coastline

		""" coastline looks something like this:
		111
		000
		000
		we have to rotate to the direction with most 1s

		Rotations:
		   45
		135   315
		   225
		"""
		coast_line_points_per_side = {
		   45: sum(coastline[(x, 0)] for x in xrange(0, cls.size[0]) ),
		  135: sum(coastline[(0, y)] for y in xrange(0, cls.size[1]) ),
		  225: sum(coastline[(x, cls.size[1] - 1)] for x in xrange(0, cls.size[0]) ),
		  315: sum(coastline[(cls.size[0] - 1, y)] for y in xrange(0, cls.size[1]) ),
		}

		# return rotation with biggest value
		maximum = -1
		rotation = -1
		for rot, val in coast_line_points_per_side.iteritems():
			if val > maximum:
				maximum = val
				rotation = rot
		return rotation


class BuildableSingleOnOcean(BuildableSingleOnCoast):
	"""Requires ocean nearby as well"""
	terrain_type = TerrainRequirement.LAND_AND_COAST_NEAR_SEA

	@classmethod
	def _check_island(cls, session, position, island=None):
		# this might raise, just let it through
		super(BuildableSingleOnOcean, cls)._check_island(session, position, island)
		if island is None:
			island = session.world.get_island(position.center)
			if island is None:
				raise _NotBuildableError(BuildableErrorTypes.NO_ISLAND)
		posis = position.get_coordinates()
		for tile in posis:
			for rad in Circle(Point(*tile), 3):
				if rad in session.world.water_body and session.world.water_body[rad] == session.world.sea_number:
					# Found legit see tile
					return island
		raise _NotBuildableError(BuildableErrorTypes.NO_OCEAN_NEARBY)


class BuildableSingleFromShip(BuildableSingleOnOcean):
	"""Buildings that can be build from a ship. Currently only Warehouse."""
	@classmethod
	def _check_settlement(cls, session, position, ship, issuer=None):
		# building from ship doesn't require settlements
		# but a ship nearby:
		if ship.position.distance(position) > BUILDINGS.BUILD.MAX_BUILDING_SHIP_DISTANCE:
			raise _NotBuildableError(BuildableErrorTypes.ONLY_NEAR_SHIP)

		for i in position:
			# and the position mustn't be owned by anyone else
			settlement = session.world.get_settlement(i)
			if settlement is not None:
				raise _NotBuildableError(BuildableErrorTypes.OTHER_PLAYERS_SETTLEMENT)

		# and player mustn't have a settlement here already
		island = session.world.get_island(position.center)
		for s in island.settlements:
			if s.owner == ship.owner:
				raise _NotBuildableError(BuildableErrorTypes.ISLAND_ALREADY_SETTLED)


class BuildableSingleOnDeposit(BuildableSingle):
	"""For mines; those buildings are only buildable upon other buildings (clay pit on clay deposit, e.g.)
	For now, mines can only be built on a single type of deposit.
	This is specified in object files, and saved in cls.buildable_on_deposit in
	the buildingclass.
	"""
	irregular_conditions = True
	terrain_type = None

	@classmethod
	def _check_buildings(cls, session, position, island=None):
		"""Check if there are buildings blocking the build"""
		if island is None:
			island = session.world.get_island(position.center)
		deposit = None
		for tile in island.get_tiles_tuple(position.tuple_iter()):
			if tile.object is None or \
			   tile.object.id != cls.buildable_on_deposit_type or \
			   (deposit is not None and tile.object != deposit): # only build on 1 deposit
				raise _NotBuildableError(BuildableErrorTypes.NEED_RES_SOURCE)
			deposit = tile.object
		return set([deposit.worldid])

	@classmethod
	def _check_rotation(cls, session, position, rotation):
		"""The rotation should be the same as the one of the underlying mountain"""
		tearset = cls._check_buildings(session, position) # will raise on problems
		# rotation fix code is only reached when building is buildable
		mountain = WorldObject.get_object_by_id(iter(tearset).next())
		return mountain.rotation


decorators.bind_all(Buildable)
decorators.bind_all(BuildableSingle)
decorators.bind_all(BuildableRect)
decorators.bind_all(BuildableSingleFromShip)
decorators.bind_all(BuildableSingleOnCoast)
decorators.bind_all(BuildableSingleOnDeposit)<|MERGE_RESOLUTION|>--- conflicted
+++ resolved
@@ -23,13 +23,8 @@
 
 from horizons.constants import BUILDINGS
 from horizons.entities import Entities
-<<<<<<< HEAD
 from horizons.util.pathfinding.pathfinder import a_star_find_path
-from horizons.util.python import decorators
-=======
-from horizons.util.pathfinding.roadpathfinder import RoadPathFinder
-from horizons.util.python import decorators, ChainedContainer
->>>>>>> 2e0da9b9
+from horizons.util.python import ChainedContainer, decorators
 from horizons.util.shapes import Circle, Point, Rect
 from horizons.util.worldobject import WorldObject
 from horizons.world.buildability.terraincache import TerrainRequirement
@@ -387,10 +382,6 @@
 		if island is None:
 			return []
 
-<<<<<<< HEAD
-		path = a_star_find_path(point1.to_tuple(), point2.to_tuple(),
-		                        island.path_nodes.nodes, rotation in (45, 225))
-=======
 		if cls.id == BUILDINGS.TRAIL:
 			nodes = island.path_nodes.nodes
 		elif cls.id == BUILDINGS.BARRIER:
@@ -400,8 +391,7 @@
 		else:
 			raise Exception('BuildableLine does not support building id {0}'.format(cls.id))
 
-		path = RoadPathFinder()(nodes, point1.to_tuple(), point2.to_tuple(), rotation in (45, 225))
->>>>>>> 2e0da9b9
+		path = a_star_find_path(point1.to_tuple(), point2.to_tuple(), nodes, rotation in (45, 225))
 		if path is None: # can't find a path between these points
 			return [] # TODO: maybe implement alternative strategy
 
