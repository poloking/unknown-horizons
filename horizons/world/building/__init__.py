--- conflicted
+++ resolved
@@ -118,13 +118,8 @@
 			cls.log.debug("Already loaded building %s", cls.id)
 			cls._object = horizons.main.fife.engine.getModel().getObject(str(cls.id), 'building')
 			return
-<<<<<<< HEAD
-		action_sets = db("SELECT action_set_id FROM data.action_set WHERE object_id=?",cls.id)
+		action_sets = db("SELECT action_set_id FROM action_set WHERE object_id=?",cls.id)
 		all_action_sets = ActionSetLoader.get_sets()
-=======
-		action_sets = db("SELECT action_set_id FROM action_set WHERE object_id=?",cls.id)
-		all_action_sets = ActionSetLoader.get_action_sets()
->>>>>>> a24bc5b5
 		for (action_set_id,) in action_sets:
 			for action_id in all_action_sets[action_set_id].iterkeys():
 				action = cls._object.createAction(action_id+"_"+str(action_set_id))
