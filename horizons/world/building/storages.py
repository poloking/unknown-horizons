# ###################################################
# Copyright (C) 2011 The Unknown Horizons Team
# team@unknown-horizons.org
# This file is part of Unknown Horizons.
#
# Unknown Horizons is free software; you can redistribute it and/or modify
# it under the terms of the GNU General Public License as published by
# the Free Software Foundation; either version 2 of the License, or
# (at your option) any later version.
#
# This program is distributed in the hope that it will be useful,
# but WITHOUT ANY WARRANTY; without even the implied warranty of
# MERCHANTABILITY or FITNESS FOR A PARTICULAR PURPOSE.  See the
# GNU General Public License for more details.
#
# You should have received a copy of the GNU General Public License
# along with this program; if not, write to the
# Free Software Foundation, Inc.,
# 51 Franklin St, Fifth Floor, Boston, MA  02110-1301  USA
# ###################################################

from horizons.world.resourcehandler import StorageResourceHandler
from horizons.world.building.collectingbuilding import CollectingBuilding
from horizons.gui.tabs import BranchOfficeOverviewTab, BuySellTab, InventoryTab, \
		 MainSquareOverviewTab, AccountTab, \
		 MainSquareSailorsTab, MainSquarePioneersTab, MainSquareSettlersTab, \
		 EnemyBranchOfficeOverviewTab
from building import BasicBuilding, SelectableBuilding
from buildable import BuildableSingle, BuildableSingleFromShip
from horizons.world.production.producer import ProducerBuilding
<<<<<<< HEAD
from horizons.world.component.storagecomponent import StorageComponent
=======
from horizons.world.building.production import SettlerServiceProvider
>>>>>>> 2d8326ea

class StorageBuilding(SelectableBuilding, StorageResourceHandler, \
                      CollectingBuilding, BasicBuilding):
	"""Building that gets pickups and provides them for anyone.
	Inherited eg. by branch office, storage tent.
	These objects don't have a storage themselves, but use the settlement storage.
	"""
	tabs = (BranchOfficeOverviewTab, InventoryTab, AccountTab)
	has_own_inventory = False # we share island inventory
	def __init__(self, x, y, owner, instance = None, **kwargs):
		super(StorageBuilding, self).__init__(x = x, y = y, owner = owner, instance = instance, **kwargs)
		self.get_component(StorageComponent).inventory = self.settlement.get_component(StorageComponent).inventory
		self.get_component(StorageComponent).inventory.add_change_listener(self._changed)
		self.get_component(StorageComponent).inventory.adjust_limit(self.session.db.get_storage_building_capacity(self.id))

	def remove(self):
		# this shouldn't be absolutely necessary since the changelistener uses weak references
		self.get_component(StorageComponent).inventory.remove_change_listener(self._changed)
		self.owner_inventory.discard_change_listener(self._changed)

		self.get_component(StorageComponent).inventory.adjust_limit(-self.session.db.get_storage_building_capacity(self.id))
		super(StorageBuilding, self).remove()

	def get_utilisation_history_length(self):
		return None if not self.get_local_collectors() else self.get_local_collectors()[0].get_utilisation_history_length()

	def get_collector_utilisation(self):
		collectors = self.get_local_collectors()
		if not collectors:
			return None
		return sum(collector.get_utilisation() for collector in collectors) / float(len(collectors))

class StorageTent(StorageBuilding, BuildableSingle):
	"""Can't inherit from Buildable* in StorageBuilding because of mro issues."""
	pass

class BranchOffice(StorageBuilding, BuildableSingleFromShip):
	tearable = False
	tabs = (BranchOfficeOverviewTab, InventoryTab, BuySellTab, AccountTab)
	enemy_tabs = (EnemyBranchOfficeOverviewTab,)
	def __init__(self, *args, **kwargs):
		super(BranchOffice, self).__init__(*args, **kwargs)
		self.settlement.branch_office = self # we never need to unset this since bo's are indestructible
		# settlement branch office setting is done at the settlement for loading


class MainSquare(StorageBuilding, SettlerServiceProvider):
	tabs = (MainSquareOverviewTab, AccountTab, MainSquareSailorsTab, MainSquarePioneersTab, MainSquareSettlersTab)

	def _load_provided_resources(self):
		"""Storages provide every res.
		"""
		return self.session.db.get_res(only_tradeable=False)<|MERGE_RESOLUTION|>--- conflicted
+++ resolved
@@ -28,11 +28,8 @@
 from building import BasicBuilding, SelectableBuilding
 from buildable import BuildableSingle, BuildableSingleFromShip
 from horizons.world.production.producer import ProducerBuilding
-<<<<<<< HEAD
 from horizons.world.component.storagecomponent import StorageComponent
-=======
 from horizons.world.building.production import SettlerServiceProvider
->>>>>>> 2d8326ea
 
 class StorageBuilding(SelectableBuilding, StorageResourceHandler, \
                       CollectingBuilding, BasicBuilding):
