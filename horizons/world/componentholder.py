--- conflicted
+++ resolved
@@ -79,16 +79,12 @@
 		self.components = {}
 
 	def initialize(self):
-<<<<<<< HEAD
 		"""Has to be called every time an componentholder is created. This is not
 		in __init__() because we need to make sure that all other sub/parent classes
 		have been inited, for example the ConcreteObject class. This is to ensure
 		that all member variables of sub/parent classes are correctly set when we
 		init the components. If someday all code is moved to components, this will
 		not be necessary any more."""
-=======
-		"""Has to be called every time a componentholder is created."""
->>>>>>> d995e803
 		for component in self.__create_components():
 			self.add_component(component)
 
