# ###################################################
# Copyright (C) 2011 The Unknown Horizons Team
# team@unknown-horizons.org
# This file is part of Unknown Horizons.

# Unknown Horizons is free software; you can redistribute it and/or modify
# it under the terms of the GNU General Public License as published by
# the Free Software Foundation; either version 2 of the License, or
# (at your option) any later version.
#
# This program is distributed in the hope that it will be useful,
# but WITHOUT ANY WARRANTY; without even the implied warranty of
# MERCHANTABILITY or FITNESS FOR A PARTICULAR PURPOSE.  See the
# GNU General Public License for more details.
#
# You should have received a copy of the GNU General Public License
# along with this program; if not, write to the
# Free Software Foundation, Inc.,
# 51 Franklin St, Fifth Floor, Boston, MA  02110-1301  USA
# ###################################################

from horizons.world.component import Component
from horizons.util import Callback, Circle, Annulus
from horizons.scheduler import Scheduler

class StanceComponent(Component):
	"""
	Class to be inherited for all unit stances
	It has methods defined for specific instance states
	The default methods are defined that the instance only listens to user commands
	If a state different from user_attack or user_move is passed, it stops any action
	and switches to idle
	"""

	# Store the name of this component
	NAME = 'stance'

	def __init__(self, instance):
		super(StanceComponent, self).__init__(instance)
		self.state = 'idle'
		self.action = {
		    'idle' : self.act_idle,
		    'user_attack' : self.act_user_attack,
		    'user_move' : self.act_user_move,
		    'move_back' : self.act_move_back,
		    'auto_attack' : self.act_auto_attack,
		    'flee' : self.act_flee,
		}
		# change state to 'user_attack' when the user issues attack via right click
		self.instance.add_user_attack_issued_listener(Callback(self.set_state, 'user_attack'))
		# change state to 'user_move' when the user issues movement via right click
		self.instance.add_user_move_issued_listener(Callback(self.set_state, 'user_move'))

	def remove(self):
		self.instance.remove_user_attack_issued_listener(Callback(self.set_state, 'user_attack'))
		self.instance.remove_user_move_issued_listener(Callback(self.set_state, 'user_move'))
		super(StanceComponent, self).remove()

	def set_state(self, state):
		self.state = state

	def get_state(self):
		return self.state

	def act(self):
		"""
		Act according to current state
		This is called every few second in the instance code
		"""
		self.action[self.state]()

	def act_idle(self):
		"""
		Method executed when the instance is idle
		"""
		pass

	def act_user_attack(self):
		"""
		Method executed when the instance is trying to attack a target selected by the user
		"""
		if not self.instance.is_attacking():
			self.state = 'idle'

	def act_user_move(self):
		"""
		Method executed when the instance is moving to a location selected by the user
		"""
		if not self.instance.is_moving():
			self.state = 'idle'

	def act_move_back(self):
		"""
		Method executed when the instance is moving back to it's default location
		"""
		self.instance.stop()
		self.state = 'idle'

	def act_auto_attack(self):
		"""
		Method executed when the instance has auto acquired target
		"""
		self.instance.stop_attack()
		self.state = 'idle'

	def act_flee(self):
		"""
		Method executed when the instance is trying to evade an attack
		"""
		self.instance.stop()
		self.state = 'idle'


class LimitedMoveStance(StanceComponent):
	"""
	Stance that attacks any unit in stance range and follows it with limited move space
	This is inherited by Aggressive and Hold Ground stances
	In adition to StanceComponent it has the following attributes:
		stance_radius - int with the radius in which instance shold look for target
		move_range - int with the radius in which instance shold move when attacking it
	It also keeps track of the return position in which the unit should return when stopped attacking
	"""

	def __init__(self, instance):
		super(LimitedMoveStance, self).__init__(instance)
		#TODO get range from db
		self.stance_radius = 0
		self.move_range = 0
		# get instance data after it was inited
		Scheduler().add_new_object(self.get_instance_data, self, run_in = 0)

	def get_instance_data(self):
		# get a copy of the center Point object
		self.return_position = self.instance.position.center().copy()

	def act_idle(self):
		"""
		Find target in range then attack it
		"""
		target = self.get_target(self.stance_radius + self.instance._max_range)
		if target:
			self.instance.attack(target)
			self.state = 'auto_attack'

	def act_user_move(self):
		"""
		At the end of user move change the returning position
		"""
		if not self.instance.is_moving():
			self.state = 'idle'
			self.return_position = self.instance.position.center().copy()

	def act_user_attack(self):
		"""
		If attack ends, update the returning position
		"""
		if not self.instance.is_attacking():
			self.state = 'idle'
			self.return_position = self.instance.position.center().copy()

	def act_move_back(self):
		"""
		When moving back try to find target. If found, attack it and drop movement
		"""
		target = self.get_target(self.stance_radius + self.instance._max_range)
		if target:
			self.instance.attack(target)
			self.state = 'auto_attack'
		elif self.instance.position.center() == self.return_position:
			self.state = 'idle'

	def act_auto_attack(self):
		"""
		Check if target still exists or if unit exited the hold ground area
		"""
		if not Circle(self.return_position, self.move_range).contains(self.instance.position.center()) or \
<<<<<<< HEAD
		   not self.instance.is_attacking():
			from horizons.world.units.movingobject import MoveNotPossible
=======
			not self.instance.is_attacking():
>>>>>>> 26b9af5c
			try:
				self.instance.move(self.return_position)
			except MoveNotPossible:
				self.instance.move(Circle(self.return_position, self.stance_radius))
			self.state = 'move_back'

	def get_target(self, radius):
		"""
		Returns closest attackable unit in radius
		"""
		enemies = [u for u in self.instance.session.world.get_health_instances(self.instance.position.center(), radius) \
		           if self.instance.session.world.diplomacy.are_enemies(u.owner, self.instance.owner)]

		if not enemies:
			return None

		return min(enemies, key = lambda e: self.instance.position.distance(e.position))

class AggressiveStance(LimitedMoveStance):
	"""
	Stance that attacks units in close range when doing movement
	"""

	NAME = 'aggressive'

	def __init__(self, instance):
		super(AggressiveStance, self).__init__(instance)
		#TODO get range from db
		self.stance_radius = 15
		self.move_range = 25

	def act_user_move(self):
		"""
		Check if it can attack while moving
		"""
		super(AggressiveStance, self).act_user_move()
		target = self.get_target(self.instance._max_range)
		if target:
			self.instance.fire_all_weapons(target.position.center())

	def act_user_attack(self):
		"""
		Check if can attack while moving to another attack
		"""
		super(AggressiveStance, self).act_user_attack()
		target = self.get_target(self.instance._max_range)
		if target:
			self.instance.fire_all_weapons(target.position.center())

class HoldGroundStance(LimitedMoveStance):

	NAME = 'hold_ground'

	def __init__(self, instance):
		super(HoldGroundStance, self).__init__(instance)
		self.stance_radius = 5
		self.move_range = 15

class NoneStance(StanceComponent):

	NAME = 'none'

	pass

class FleeStance(StanceComponent):
	"""
	Move away from any approaching units
	"""

	NAME = 'flee'

	def __init__(self, instance):
		super(FleeStance, self).__init__(instance)
		self.lookout_distance = 20

	def act_idle(self):
		"""
		If an enemy unit approaches move away from it
		"""
		unit = self.get_approaching_unit()
		if unit:
			from horizons.world.units.movingobject import MoveNotPossible
			try:
				distance = unit._max_range + self.lookout_distance
				self.instance.move(Annulus(unit.position.center(), distance, distance + 2))
				self.state = 'flee'
			except MoveNotPossible:
				pass

	def act_flee(self):
		"""
		If movemen stops, switch to idle
		"""
		if not self.instance.is_moving():
			self.state = 'idle'
			# check again for target and move
			self.act_idle()

	def get_approaching_unit(self):
		"""
		Gets the closest unit that can fire to instance
		"""
		enemies = [u for u in self.instance.session.world.get_health_instances(self.instance.position.center(), self.lookout_distance) \
		           if self.instance.session.world.diplomacy.are_enemies(u.owner, self.instance.owner) and hasattr(u, '_max_range')]

		if not enemies:
			return None

		return min(enemies, key = lambda e: self.instance.position.distance(e.position) + e._max_range)<|MERGE_RESOLUTION|>--- conflicted
+++ resolved
@@ -174,12 +174,8 @@
 		Check if target still exists or if unit exited the hold ground area
 		"""
 		if not Circle(self.return_position, self.move_range).contains(self.instance.position.center()) or \
-<<<<<<< HEAD
-		   not self.instance.is_attacking():
+			not self.instance.is_attacking():
 			from horizons.world.units.movingobject import MoveNotPossible
-=======
-			not self.instance.is_attacking():
->>>>>>> 26b9af5c
 			try:
 				self.instance.move(self.return_position)
 			except MoveNotPossible:
