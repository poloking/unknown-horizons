--- conflicted
+++ resolved
@@ -246,12 +246,8 @@
 	add_resource_deposits(world, natural_resource_multiplier)
 	Tree = Entities.buildings[BUILDINGS.TREE]
 	FishDeposit = Entities.buildings[BUILDINGS.FISH_DEPOSIT]
-<<<<<<< HEAD
-	fish_directions = [(i, j) for i in xrange(-1, 2) for j in xrange(-1, 2)]
+	fish_directions = [(i, j) for i in range(-1, 2) for j in range(-1, 2)]
 	Ambient = Entities.buildings[BUILDINGS.AMBIENT]
-=======
-	fish_directions = [(i, j) for i in range(-1, 2) for j in range(-1, 2)]
->>>>>>> 9b82eb83
 
 	# TODO HACK BAD THING hack the component template to make trees start finished
 	Tree.component_templates[1]['ProducerComponent']['start_finished'] = True
