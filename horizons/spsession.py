# ###################################################
# Copyright (C) 2011 The Unknown Horizons Team
# team@unknown-horizons.org
# This file is part of Unknown Horizons.
#
# Unknown Horizons is free software; you can redistribute it and/or modify
# it under the terms of the GNU General Public License as published by
# the Free Software Foundation; either version 2 of the License, or
# (at your option) any later version.
#
# This program is distributed in the hope that it will be useful,
# but WITHOUT ANY WARRANTY; without even the implied warranty of
# MERCHANTABILITY or FITNESS FOR A PARTICULAR PURPOSE.  See the
# GNU General Public License for more details.
#
# You should have received a copy of the GNU General Public License
# along with this program; if not, write to the
# Free Software Foundation, Inc.,
# 51 Franklin St, Fifth Floor, Boston, MA  02110-1301  USA
# ###################################################

import random
import os
import time
import shutil
import traceback

import horizons.main

from horizons.session import Session
from horizons.manager import SPManager
from horizons.extscheduler import ExtScheduler
from horizons.constants import PATHS, GAME_SPEED, SINGLEPLAYER
from horizons.savegamemanager import SavegameManager
from horizons.util.dbreader import DbReader
from horizons.timer import Timer


class SPSession(Session):
	"""Session tailored for singleplayer games."""

	def create_manager(self):
		return SPManager(self)

<<<<<<< HEAD
	def create_rng(self):
		return random.Random(SINGLEPLAYER.SEED)
=======
	def create_rng(self, seed=None):
		return random.Random(seed)
>>>>>>> 8ad5b009

	def create_timer(self):
		return Timer(freeze_protection=True)

	def load(self, *args, **kwargs):
		super(SPSession, self).load(*args, **kwargs)
		# single player games start right away
		self.start()

	def speed_set(self, ticks):
		"""Set game speed to ticks ticks per second"""
		old = self.timer.ticks_per_second
		self.timer.ticks_per_second = ticks
		self.view.map.setTimeMultiplier(float(ticks) / float(GAME_SPEED.TICKS_PER_SECOND))
		if old == 0 and self.timer.tick_next_time is None: #back from paused state
			if self.paused_time_missing is None:
				# happens if e.g. a dialog pauses the game during startup on hotkeypress
				self.timer.tick_next_time = time.time()
			else:
				self.timer.tick_next_time = time.time() + (self.paused_time_missing / ticks)
		elif ticks == 0 or self.timer.tick_next_time is None:
			# go into paused state or very early speed change (before any tick)
			if self.timer.tick_next_time is not None:
				self.paused_time_missing = (self.timer.tick_next_time - time.time()) * old
			else:
				self.paused_time_missing =  None
			self.timer.tick_next_time = None
		else:
			"""
			Under odd circumstances (anti-freeze protection just activated, game speed
			decremented multiple times within this frame) this can delay the next tick
			by minutes. Since the positive effects of the code aren't really observeable,
			this code is commented out and possibly will be removed.

			# correct the time until the next tick starts
			time_to_next_tick = self.timer.tick_next_time - time.time()
			if time_to_next_tick > 0: # only do this if we aren't late
				self.timer.tick_next_time += (time_to_next_tick * old / ticks)
			"""
		self.display_speed()

	def start(self):
		super(SPSession, self).start()
		self.reset_autosave()

	_old_autosave_interval = None
	def reset_autosave(self):
		"""(Re-)Set up autosave. Called if autosave interval has been changed."""
		# get_uh_setting returns floats like 4.0 and 42.0 since slider stepping is 1.0.
		interval = int(horizons.main.fife.get_uh_setting("AutosaveInterval"))
		if interval != self._old_autosave_interval:
			self._old_autosave_interval = interval
			ExtScheduler().rem_call(self, self.autosave)
			if interval != 0: #autosave
				self.log.debug("Initing autosave every %s minutes", interval)
				ExtScheduler().add_new_object(self.autosave, self, interval * 60, -1)

	def autosave(self):
		"""Called automatically in an interval"""
		self.log.debug("Session: autosaving")
		# call saving through horizons.main and not directly through session, so that save errors are handled
		success = self.save(SavegameManager.create_autosave_filename())
		if success:
			SavegameManager.delete_dispensable_savegames(autosaves = True)

	def quicksave(self):
		"""Called when user presses the quicksave hotkey"""
		self.log.debug("Session: quicksaving")
		# call saving through horizons.main and not directly through session, so that save errors are handled
		success = self.save(SavegameManager.create_quicksave_filename())
		if success:
			self.ingame_gui.message_widget.add(None, None, 'QUICKSAVE')
			SavegameManager.delete_dispensable_savegames(quicksaves = True)
		else:
			headline = _(u"Failed to quicksave.")
			descr = _(u"An error happened during quicksave. Your game has not been saved.")
			advice = _(u"If this error happens again, please contact the development team:") + \
			           u"unknown-horizons.org/support/"
			self.gui.show_error_popup(headline, descr, advice)

	def quickload(self):
		"""Loads last quicksave"""
		files = SavegameManager.get_quicksaves(include_displaynames = False)[0]
		if len(files) == 0:
			self.gui.show_popup(_("No quicksaves found"), _("You need to quicksave before you can quickload."))
			return
		files.sort()
		horizons.main.load_game(files[-1])

	def save(self, savegamename=None):
		"""Saves a game
		@param savegamename: string with the full path of the savegame file or None to let user pick one
		@return: bool, whether no error happened (user aborting dialog means success)
		"""
		if savegamename is None:
			savegamename = self.gui.show_select_savegame(mode='save')
			if savegamename is None:
				return True # user aborted dialog
			savegamename = SavegameManager.create_filename(savegamename)

		savegame = savegamename
		assert os.path.isabs(savegame)
		self.log.debug("Session: Saving to %s", savegame)
		try:
			if os.path.exists(savegame):
				os.unlink(savegame)
			shutil.copyfile(PATHS.SAVEGAME_TEMPLATE, savegame)
			self.savecounter += 1

			db = DbReader(savegame)
		except IOError, e: # usually invalid filename
			headline = _("Failed to create savegame file")
			descr = _("There has been an error while creating your savegame file.")
			advice = _("This usually means that the savegame name contains unsupported special characters.")
			self.gui.show_error_popup(headline, descr, advice, unicode(e))
			return self.save() # retry with new savegamename entered by the user
			# this must not happen with quicksave/autosave
		except WindowsError as err:
			if err.winerror == 32:
				self.gui.show_error_popup(_("File used by another process"), \
				                          _("The savegame file is currently used by another program."))
				return self.save()
			raise

		try:
			db("BEGIN")
			self.world.save(db)
			#self.manager.save(db)
			self.view.save(db)
			self.ingame_gui.save(db)
			self.scenario_eventhandler.save(db)

			for instance in self.selected_instances:
				db("INSERT INTO selected(`group`, id) VALUES(NULL, ?)", instance.worldid)
			for group in xrange(len(self.selection_groups)):
				for instance in self.selection_groups[group]:
					db("INSERT INTO selected(`group`, id) VALUES(?, ?)", group, instance.worldid)

			SavegameManager.write_metadata(db, self.savecounter)
			# make sure everything get's written now
			db("COMMIT")
			db.close()
			return True
		except:
			print "Save Exception"
			traceback.print_exc()
			db.close() # close db before delete
			os.unlink(savegame) # remove invalid savegamefile
			return False<|MERGE_RESOLUTION|>--- conflicted
+++ resolved
@@ -42,13 +42,8 @@
 	def create_manager(self):
 		return SPManager(self)
 
-<<<<<<< HEAD
-	def create_rng(self):
-		return random.Random(SINGLEPLAYER.SEED)
-=======
 	def create_rng(self, seed=None):
-		return random.Random(seed)
->>>>>>> 8ad5b009
+		return random.Random(seed if seed is not None else SINGLEPLAYER.SEED)
 
 	def create_timer(self):
 		return Timer(freeze_protection=True)
