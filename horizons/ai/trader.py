--- conflicted
+++ resolved
@@ -204,11 +204,7 @@
 			if amount == 0:
 				continue
 			price = int(self.session.db.get_res_value(res) * TRADER.PRICE_MODIFIER_SELL * amount)
-<<<<<<< HEAD
-			trade_comp.buy(res, amount, price)
-=======
-			settlement.buy(res, amount, price, self.worldid)
->>>>>>> 247fd00e
+			trade_comp.buy(res, amount, price, self.worldid)
 			# don't care if he bought it. the trader just offers.
 			self.log.debug("Trader %s: offered sell %s tons of res %s", self.worldid, amount, res)
 
@@ -219,11 +215,7 @@
 			if amount == 0:
 				continue
 			price = int(self.session.db.get_res_value(res) * TRADER.PRICE_MODIFIER_BUY * amount)
-<<<<<<< HEAD
-			trade_comp.sell(res, amount, price)
-=======
-			settlement.sell(res, amount, price, self.worldid)
->>>>>>> 247fd00e
+			trade_comp.sell(res, amount, price, self.worldid)
 			self.log.debug("Trader %s: offered buy %s tons of res %s", self.worldid, amount, res)
 
 		del self.office[ship.worldid]
