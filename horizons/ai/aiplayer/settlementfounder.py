--- conflicted
+++ resolved
@@ -125,16 +125,10 @@
 		if self.owner.get_component(StorageComponent).inventory[RES.GOLD_ID] < min_money:
 			return False
 
-<<<<<<< HEAD
-		for res, amount in ship.get_component(StorageComponent).inventory:
-			if res in min_resources and min_resources[res] > 0:
-				min_resources[res] = max(0, min_resources[res] - amount)
-=======
 		if ship is not None:
-			for res, amount in ship.inventory:
+		    for res, amount in ship.get_component(StorageComponent).inventory:
 				if res in min_resources and min_resources[res] > 0:
 					min_resources[res] = max(0, min_resources[res] - amount)
->>>>>>> ac9ddb94
 
 		if settlement:
 			for res, amount in settlement.get_component(StorageComponent).inventory:
