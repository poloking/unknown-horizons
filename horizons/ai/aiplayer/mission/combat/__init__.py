--- conflicted
+++ resolved
@@ -28,11 +28,7 @@
 
 	missionStates = Enum('created')
 
-<<<<<<< HEAD
-=======
 	log = logging.getLogger("ai.aiplayer.fleetmission")
-
->>>>>>> facb473c
 
 	def __init__(self, success_callback, failure_callback, ships):
 		super(FleetMission, self).__init__(success_callback, failure_callback, ships[0].owner)
@@ -54,13 +50,9 @@
 			self.owner.ships[ship] = self.owner.shipStates.on_a_mission
 			ship.add_remove_listener(self.lost_ship)
 
-<<<<<<< HEAD
-		# combatIntermissions is dictionary of type 'missionState -> (won_function, lost_function)' stating which function should be called after combat was finished in state X.
-=======
 		# combatIntermissions is dictionary of type 'missionState -> (won_function, lost_function)'
 		# stating which function should be called after combat phase was finished (winning or losing).
 		# each combatIntermission entry should implement that.
->>>>>>> facb473c
 		self.combatIntermissions = {}
 
 	def _dismiss_fleet(self):
@@ -83,11 +75,7 @@
 			self.cancel('Lost all of the ships')
 
 	# continue / abort methods are called by CombatManager after it handles combat.
-<<<<<<< HEAD
-	# CombatManager decides whether the battle was successful (and the mission should be continued) or unsuccessful (mission should be aborted)
-=======
 	# CombatManager decides whether the battle was successful (and if the mission should be continued) or unsuccessful (mission should be aborted)
->>>>>>> facb473c
 	def continue_mission(self):
 		assert self.combat_phase, "request to continue mission without it being in combat_phase in the first place"
 		assert self.state in self.combatIntermissions, "request to continue mission from not defined state: %s" % self.state
