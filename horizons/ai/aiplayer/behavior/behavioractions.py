--- conflicted
+++ resolved
@@ -30,76 +30,6 @@
 from horizons.util.shapes.circle import Circle
 from horizons.world.units.movingobject import MoveNotPossible
 
-<<<<<<< HEAD
-class CommonBehaviorCallbacks:
-	"""
-	Container class for general purpose move callbacks.
-	"""
-	log = logging.getLogger('ai.aiplayer.behavior.behavioractions')
-
-	# when sending whole fleet somewhere you don't specify exact point, so ships don't block eachother
-	# TODO: consider adding another abstraction for fleet maneuvering (outside AI - would work for regular players as well)
-	sail_point_range = 5
-
-	@classmethod
-	def _arrived(cls, ship):
-		"""
-		Callback function executed once ship arrives at the destination after certain action.
-		Be it after fleeing battle, sailing randomly, scouting etc.
-		"""
-		owner = ship.owner
-		previous_state = owner.ships[ship]
-		owner.ships[ship] = owner.shipStates.idle
-
-		cls.log.debug('Player %s: Ship %s: arrived at destination after "%s"' % (owner.name,
-		   ship.get_component(NamedComponent).name, previous_state))
-=======
->>>>>>> a23a8f9d
-
-	@classmethod
-	def _generate_return_callback(cls, _ship):
-		"""
-		Returns a function used as a callback parameter that sets the ship on it's starting point.
-		Used when the ship is set to sail somewhere and then ordered to return to the same spot again.
-
-		NOTE: Use it in callback this way: Callback(_generate_return_callback(ship), ship) instead of: Callback(_generate_return_callback, ship)
-		"""
-		def _sail_back_to_start(ship):
-			# we create a point from ship original position. Not that it's _ship (external argument) not ship
-			owner = ship.owner
-			point = _ship.position.copy()
-			try:
-				# Once it arrives back we want to call _arrived method as well
-				# There's no need to change ship state since this method will be called after the ship is already on it's way
-				ship.move(Circle(point, cls.sail_point_range), Callback(CommonBehaviorCallbacks._arrived, ship))
-				cls.log.debug('Player: %s Ship: %s(%s): returning starting point after scouting far (phase 2) at %s' % (owner.worldid,
-					ship.get_component(NamedComponent).name, owner.ships[ship], point))
-			except MoveNotPossible:
-				cls.log.debug('Player: %s Ship: %s unable to sail back to starting position (phase 2) at %s' % (owner.worldid,
-					ship.get_component(NamedComponent).name, point))
-
-				# TODO: sail home instead going idle
-				owner.ships[ship] = owner.shipStates.idle
-		return _sail_back_to_start
-
-	@classmethod
-	def _sail_far_and_return(cls, ship, point=None):
-		owner = ship.owner
-
-		# if point was not provided, generate one
-		if not point:
-			point = owner.session.world.get_random_possible_ship_position()
-		try:
-			callback_fun = cls._generate_return_callback(ship)
-			ship.move(Circle(point, cls.sail_point_range), Callback(callback_fun, ship))
-			owner.ships[ship] = owner.shipStates.scouting
-			cls.log.debug('Player: %s Ship: %s(%s) scouting far (phase 1) at %s' % (owner.worldid, ship.get_component(NamedComponent).name,
-				owner.ships[ship], point))
-		except MoveNotPossible:
-			owner.ships[ship] = owner.shipStates.idle
-			cls.log.debug('Player: %s Ship: %s unable to scout far (phase 1) at %s' % (owner.worldid, ship.get_component(NamedComponent).name, point))
-
-
 class BehaviorAction(object):
 	"""
 	This is an abstract BehaviorAction component.
@@ -195,17 +125,7 @@
 		points = self.session.world.get_points_in_radius(first_ship.position,self.scouting_radius, shuffle=True)
 		point = list(points)[0]
 		for ship in ship_group:
-<<<<<<< HEAD
-			try:
-				ship.move(Circle(point, CommonBehaviorCallbacks.sail_point_range), Callback(CommonBehaviorCallbacks._arrived, ship))
-				self.owner.ships[ship] = self.owner.shipStates.scouting
-			except MoveNotPossible:
-				self.log.debug("ScoutRandomlyNearby move was not possible -> go idle")
-				self.owner.ships[ship] = self.owner.shipStates.idle
-=======
 			BehaviorMoveCallback._sail_near(ship, point)
->>>>>>> a23a8f9d
-
 
 class BehaviorActionScoutRandomlyFar(BehaviorAction):
 	"""
@@ -221,11 +141,7 @@
 
 		ship_group = environment['ship_group']
 		for ship in ship_group:
-<<<<<<< HEAD
-			CommonBehaviorCallbacks._sail_far_and_return(ship, point)
-=======
 			BehaviorMoveCallback._sail_far_and_return(ship, point)
->>>>>>> a23a8f9d
 
 
 class BehaviorActionKeepFleetTogether(BehaviorAction):
@@ -311,22 +227,6 @@
 		self._certainty['pirates_in_sight'] = certainty_power_balance_exp
 		self._certainty['fighting_ships_in_sight'] = certainty_power_balance_exp
 
-<<<<<<< HEAD
-	def _flee_home(self, ship):
-		home_position = None
-		for settlement in self.owner.session.world.settlements:
-			if settlement.owner == self.owner:
-				home_position = settlement.warehouse.position
-				break
-		try:
-			ship.move(Circle(home_position.origin, self.flee_home_radius), Callback(CommonBehaviorCallbacks._arrived, ship))
-			self.owner.ships[ship] = self.owner.shipStates.fleeing_combat
-		except MoveNotPossible:
-			self.log.info("Ship:%s couldn't flee, move was not possible -> going idle"%(ship.get_component(NamedComponent).name))
-			self.owner.ships[ship] = self.owner.shipStates.idle
-=======
->>>>>>> a23a8f9d
-
 	def pirates_in_sight(self, **environment):
 		"""
 		Attacks pirates only if they are enemies already and the power balance is advantageous.
