# ###################################################
# Copyright (C) 2008-2017 The Unknown Horizons Team
# team@unknown-horizons.org
# This file is part of Unknown Horizons.
#
# Unknown Horizons is free software; you can redistribute it and/or modify
# it under the terms of the GNU General Public License as published by
# the Free Software Foundation; either version 2 of the License, or
# (at your option) any later version.
#
# This program is distributed in the hope that it will be useful,
# but WITHOUT ANY WARRANTY; without even the implied warranty of
# MERCHANTABILITY or FITNESS FOR A PARTICULAR PURPOSE.  See the
# GNU General Public License for more details.
#
# You should have received a copy of the GNU General Public License
# along with this program; if not, write to the
# Free Software Foundation, Inc.,
# 51 Franklin St, Fifth Floor, Boston, MA  02110-1301  USA
# ###################################################

from horizons.component import Component
from horizons.component.storagecomponent import StorageComponent
from horizons.constants import RES, TRADER
from horizons.i18n import gettext as T
from horizons.scheduler import Scheduler
from horizons.util.changelistener import ChangeListener
from horizons.util.worldobject import WorldObject


class TRADE_ERROR_TYPE(object):
	"""Machine controlled entities need to know the difference. On this basis, they decide
	whether to retry the trade in a few seconds.
	"""
	NO_ERROR, TEMPORARY, PERMANENT = range(3)

class TradeSlotInfo(object):
	def __init__(self, resource_id, selling, limit):
		self.resource_id = resource_id
		self.selling = selling
		self.limit = limit

class TradePostComponent(ChangeListener, Component):
	"""This Class has to be inherited by every class that wishes to use BuySellTab and trade with
	the free trader.
	"""
	NAME = 'tradepostcomponent'
	yaml_tag = u'!TradePostComponent'

	def __init__(self):
		super(TradePostComponent, self).__init__()

	def initialize(self):
		self.slots = [None, None, None] # [TradeSlotInfo, ...]
		self.buy_list = {} # dict of resources that are to be bought. {resource_id: slot_id, ...}
		self.sell_list = {} # dict of resources that are to be sold.  {resource_id: slot_id, ...}
		self.trade_history = [] # [(tick, player_id, resource_id, amount, gold), ...] ordered by tick, player_id
		self.buy_history = {} # {tick_id: (res, amount, price), ...}
		self.sell_history = {} # {tick_id: (res, amount, price), ...}
		self.total_income = 0
		self.total_expenses = 0

	def set_slot(self, slot_id, resource_id, selling, limit):
		self.clear_slot(slot_id, False)
		self.slots[slot_id] = TradeSlotInfo(resource_id, selling, limit)
		if selling:
			self.sell_list[resource_id] = slot_id
		else:
			self.buy_list[resource_id] = slot_id
		self._changed()

	def clear_slot(self, slot_id, trigger_changed):
		if self.slots[slot_id] is not None:
			old_resource_id = self.slots[slot_id].resource_id
			if self.slots[slot_id].selling:
				del self.sell_list[old_resource_id]
			else:
				del self.buy_list[old_resource_id]

		self.slots[slot_id] = None
		if trigger_changed:
			self._changed()

	def get_free_slot(self, resource_id):
		if resource_id in self.buy_list:
			return self.buy_list[resource_id]
		if resource_id in self.sell_list:
			return self.sell_list[resource_id]
		for i in xrange(len(self.slots)):
			if self.slots[i] is None:
				return i
		return None

	def save(self, db):
		super(TradePostComponent, self).save(db)

		for slot_id in xrange(len(self.slots)):
			if self.slots[slot_id] is not None:
				db("INSERT INTO trade_slots(trade_post, slot_id, resource_id, selling, trade_limit) VALUES(?, ?, ?, ?, ?)",
				   self.instance.worldid, slot_id, self.slots[slot_id].resource_id, self.slots[slot_id].selling, self.slots[slot_id].limit)

		db("INSERT INTO trade_values(object, total_income, total_expenses) VALUES (?, ?, ?)",
		   self.instance.worldid, self.total_income, self.total_expenses)

		for row in self.trade_history:
			translated_tick = row[0] - Scheduler().cur_tick # pre-translate for the loading process
			db("INSERT INTO trade_history(settlement, tick, player, resource_id, amount, gold) VALUES(?, ?, ?, ?, ?, ?)",
				self.instance.worldid, translated_tick, row[1], row[2], row[3], row[4])

	def load(self, db, worldid):
		super(TradePostComponent, self).load(db, worldid)
		self.initialize()

		for (slot_id, resource_id, selling, limit) in db("SELECT slot_id, resource_id, selling, trade_limit FROM trade_slots WHERE trade_post = ?", worldid):
			self.set_slot(slot_id, resource_id, selling, limit)

		self.total_income, self.total_expenses = db("SELECT total_income, total_expenses FROM trade_values WHERE object = ?", worldid)[0]

		for row in db("SELECT tick, player, resource_id, amount, gold FROM trade_history WHERE settlement = ? ORDER BY tick, player", worldid):
			self.trade_history.append(row)

	def get_owner_inventory(self):
		return self.instance.owner.get_component(StorageComponent).inventory

	def get_inventory(self):
		return self.instance.get_component(StorageComponent).inventory

	def buy(self, res, amount, price, player_id):
		"""Buy from the free trader.
		@param res:
		@param amount:
		@param price: cumulative price for whole amount of res
		@param player_id: the worldid of the trade partner
		@return bool, whether we did buy it"""
<<<<<<< HEAD
		assert price >= 0, "the price must be POSITIVE"
		assert amount >= 0, "the amount must be POSITIVE"
		if not res in self.buy_list or \
=======
		assert price >= 0 and amount >= 0
		if res not in self.buy_list or \
>>>>>>> 921ac022
				self.get_owner_inventory()[RES.GOLD] < price or \
				self.get_inventory().get_free_space_for(res) < amount or \
				amount + self.get_inventory()[res] > self.slots[self.buy_list[res]].limit:
			self._changed()
			return False

		else:
			remnant = self.get_owner_inventory().alter(RES.GOLD, -price)
			assert remnant == 0
			remnant = self.get_inventory().alter(res, amount)
			assert remnant == 0
			self.trade_history.append((Scheduler().cur_tick, player_id, res, amount, -price))
			self.buy_history[ Scheduler().cur_tick ] = (res, amount, price)
			self.total_expenses += amount*price
			self._changed()
			return True
		assert False

	def sell(self, res, amount, price, player_id):
		"""Sell to the free trader.
		@param res:
		@param amount:
		@param price: cumulative price for whole amount of res
		@param player_id: the worldid of the trade partner
		@return bool, whether we did sell it"""
<<<<<<< HEAD
		assert price >= 0, "the price must be POSITIVE"
		assert amount >= 0, "the amount must be POSITIVE"
		if not res in self.sell_list or \
=======
		assert price >= 0 and amount >= 0
		if res not in self.sell_list or \
>>>>>>> 921ac022
				self.get_inventory()[res] < amount or \
				self.get_inventory()[res] - amount < self.slots[self.sell_list[res]].limit:
			self._changed()
			return False

		else:
			remnant = self.get_owner_inventory().alter(RES.GOLD, price)
			assert remnant == 0
			remnant = self.get_inventory().alter(res, -amount)
			assert remnant == 0
			self.trade_history.append((Scheduler().cur_tick, player_id, res, -amount, price))
			self.sell_history[ Scheduler().cur_tick ] = (res, amount, price)
			self.total_income += amount*price
			self._changed()
			return True
		assert False

	def sell_resource(self, ship_worldid, resource_id, amount, add_error_type=False, suppress_messages=False):
		""" Attempt to sell the given amount of resource to the ship, returns the amount sold.
		@param add_error_type: if True, return tuple where second item is ERROR_TYPE"""
		ship = WorldObject.get_object_by_id(ship_worldid)

		def err(string, err_type):
			if not suppress_messages and ship.owner.is_local_player:
				self.session.ingame_gui.message_widget.add_custom(string, point=ship.position)
			return 0 if not add_error_type else (0, err_type)

		if resource_id not in self.sell_list:
			return err(T("The trade partner does not sell this."), TRADE_ERROR_TYPE.PERMANENT)

		price = int(self.session.db.get_res_value(resource_id) * TRADER.PRICE_MODIFIER_BUY) # price per ton of resource
		assert price > 0

		# can't sell more than the ship can fit in its inventory
		amount = min(amount, ship.get_component(StorageComponent).inventory.get_free_space_for(resource_id))
		if amount <= 0:
			return err(T("You can not store this."), TRADE_ERROR_TYPE.PERMANENT)
		# can't sell more than the ship's owner can afford
		amount = min(amount, ship.owner.get_component(StorageComponent).inventory[RES.GOLD] // price)
		if amount <= 0:
			return err(T("You can not afford to buy this."), TRADE_ERROR_TYPE.TEMPORARY)
		# can't sell more than what we have
		amount = min(amount, self.get_inventory()[resource_id])
		# can't sell more than we are trying to sell according to the settings
		amount = min(amount, self.get_inventory()[resource_id] - self.slots[self.sell_list[resource_id]].limit)
		if amount <= 0:
			return err(T("The trade partner does not sell more of this."), TRADE_ERROR_TYPE.TEMPORARY)

		total_price = price * amount
		assert self.get_owner_inventory().alter(RES.GOLD, total_price) == 0
		assert ship.owner.get_component(StorageComponent).inventory.alter(RES.GOLD, -total_price) == 0
		assert self.get_inventory().alter(resource_id, -amount) == 0
		assert ship.get_component(StorageComponent).inventory.alter(resource_id, amount) == 0
		self.trade_history.append((Scheduler().cur_tick, ship.owner.worldid, resource_id, -amount, total_price))
		self.sell_history[Scheduler().cur_tick] = (resource_id, amount, total_price)
		self.total_income += total_price
		self._changed()
		return amount if not add_error_type else amount, TRADE_ERROR_TYPE.NO_ERROR

	def buy_resource(self, ship_worldid, resource_id, amount, add_error_type=False, suppress_messages=False):
		""" Attempt to buy the given amount of resource from the ship, return the amount bought
		@param add_error_type: if True, return tuple where second item is ERROR_TYPE"""
		ship = WorldObject.get_object_by_id(ship_worldid)

		def err(string, err_type):
			if not suppress_messages and ship.owner.is_local_player:
				self.session.ingame_gui.message_widget.add_custom(string, point=ship.position)
			return 0 if not add_error_type else 0, err_type

		if resource_id not in self.buy_list:
			return err(T("The trade partner does not buy this."), TRADE_ERROR_TYPE.PERMANENT)

		price = int(self.session.db.get_res_value(resource_id) * TRADER.PRICE_MODIFIER_SELL) # price per ton of resource
		assert price > 0

		# can't buy more than the ship has
		amount = min(amount, ship.get_component(StorageComponent).inventory[resource_id])
		if amount <= 0:
			return err(T("You do not possess this."), TRADE_ERROR_TYPE.PERMANENT)
		# can't buy more than we can fit in the inventory
		amount = min(amount, self.get_inventory().get_free_space_for(resource_id))
		if amount <= 0:
			return err(T("The trade partner can not store more of this."), TRADE_ERROR_TYPE.TEMPORARY)
		# can't buy more than we can afford
		amount = min(amount, self.get_owner_inventory()[RES.GOLD] // price)
		if amount <= 0:
			return err(T("The trade partner can not afford to buy this."), TRADE_ERROR_TYPE.TEMPORARY)

		# can't buy more than we are trying to buy according to the settings
		amount = min(amount, self.slots[self.buy_list[resource_id]].limit - self.get_inventory()[resource_id])
		if amount <= 0:
			return err(T("The trade partner does not buy more of this."), TRADE_ERROR_TYPE.TEMPORARY)

		total_price = price * amount
		assert self.get_owner_inventory().alter(RES.GOLD, -total_price) == 0
		assert ship.owner.get_component(StorageComponent).inventory.alter(RES.GOLD, total_price) == 0
		assert self.get_inventory().alter(resource_id, amount) == 0
		assert ship.get_component(StorageComponent).inventory.alter(resource_id, -amount) == 0
		self.trade_history.append((Scheduler().cur_tick, ship.owner.worldid, resource_id, amount, -total_price))
		self.buy_history[Scheduler().cur_tick] = (resource_id, amount, total_price)
		self.total_expenses += total_price
		self._changed()
		return amount if not add_error_type else amount, TRADE_ERROR_TYPE.TEMPORARY

	@property
	def sell_income(self):
		"""Returns sell income of last month.
		Deletes older entries of the sell list."""
		income = 0
		last_month_start = Scheduler().cur_tick - Scheduler().get_ticks_of_month()
		keys_to_delete = []
		for key, values in self.sell_history.iteritems():
			if key < last_month_start:
				keys_to_delete.append(key)
			else:
				income += values[2]
		# remove old keys
		for key in keys_to_delete:
			del self.sell_history[key]
		return income

	@property
	def buy_expenses(self):
		"""Returns last months buy expenses.
		Deletes older entries of the buy list."""
		expenses = 0
		last_month_start = Scheduler().cur_tick - Scheduler().get_ticks_of_month()
		keys_to_delete = []
		for key, values in self.buy_history.iteritems():
			if key < last_month_start:
				keys_to_delete.append(key)
			else:
				expenses += values[2]
		# remove old keys
		for key in keys_to_delete:
			del self.buy_history[key]
		return expenses

	@property
	def total_earnings(self):
		"""Returns the entire earning of this settlement
		total_earnings = sell_income - buy_expenses"""
		return self.total_income - self.total_expenses<|MERGE_RESOLUTION|>--- conflicted
+++ resolved
@@ -132,14 +132,9 @@
 		@param price: cumulative price for whole amount of res
 		@param player_id: the worldid of the trade partner
 		@return bool, whether we did buy it"""
-<<<<<<< HEAD
 		assert price >= 0, "the price must be POSITIVE"
 		assert amount >= 0, "the amount must be POSITIVE"
-		if not res in self.buy_list or \
-=======
-		assert price >= 0 and amount >= 0
 		if res not in self.buy_list or \
->>>>>>> 921ac022
 				self.get_owner_inventory()[RES.GOLD] < price or \
 				self.get_inventory().get_free_space_for(res) < amount or \
 				amount + self.get_inventory()[res] > self.slots[self.buy_list[res]].limit:
@@ -165,14 +160,9 @@
 		@param price: cumulative price for whole amount of res
 		@param player_id: the worldid of the trade partner
 		@return bool, whether we did sell it"""
-<<<<<<< HEAD
 		assert price >= 0, "the price must be POSITIVE"
 		assert amount >= 0, "the amount must be POSITIVE"
-		if not res in self.sell_list or \
-=======
-		assert price >= 0 and amount >= 0
 		if res not in self.sell_list or \
->>>>>>> 921ac022
 				self.get_inventory()[res] < amount or \
 				self.get_inventory()[res] - amount < self.slots[self.sell_list[res]].limit:
 			self._changed()
