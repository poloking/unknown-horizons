# ###################################################
# Copyright (C) 2012 The Unknown Horizons Team
# team@unknown-horizons.org
# This file is part of Unknown Horizons.
#
# Unknown Horizons is free software; you can redistribute it and/or modify
# it under the terms of the GNU General Public License as published by
# the Free Software Foundation; either version 2 of the License, or
# (at your option) any later version.
#
# This program is distributed in the hope that it will be useful,
# but WITHOUT ANY WARRANTY; without even the implied warranty of
# MERCHANTABILITY or FITNESS FOR A PARTICULAR PURPOSE.  See the
# GNU General Public License for more details.
#
# You should have received a copy of the GNU General Public License
# along with this program; if not, write to the
# Free Software Foundation, Inc.,
# 51 Franklin St, Fifth Floor, Boston, MA  02110-1301  USA
# ###################################################

import os
import shutil
import os.path
import tempfile

from horizons.util.python import decorators
from horizons.constants import VERSION
from horizons.util import DbReader

class SavegameUpgrader(object):
	"""The class that prepares saved games to be loaded by the current version."""

	def __init__(self, path):
		super(SavegameUpgrader, self).__init__()
		self.original_path = path
		self.using_temp = False
		self.final_path = None

	def _upgrade_to_rev49(self, db):
		db("CREATE TABLE \"resource_overview_bar\" (object INTEGER NOT NULL, position INTEGER NOT NULL, resource INTEGER NOT NULL)")

	def _upgrade_to_rev50(self, db):
		db("UPDATE stance set stance = \"hold_ground_stance\" where stance =\"hold_ground\"")
		db("UPDATE stance set stance = \"none_stance\" where stance =\"none\"")
		db("UPDATE stance set stance = \"flee_stance\" where stance =\"flee_stance\"")
		db("UPDATE stance set stance = \"aggressive_stance\" where stance =\"aggressive\"")

<<<<<<< HEAD
	def _upgrade_to_rev51(self, db):
		# add fire slot to settlers. Use direct numbers since only these work and they must never change.
		for (settler_id, ) in db("SELECT rowid FROM building WHERE type = ?", 3):
			db("INSERT INTO storage_slot_limit(object, slot, value) VALUES(?, ?, ?)",
			   settler_id, 42, 1)

=======
>>>>>>> 1ae72bee
	def _upgrade(self):
		# fix import loop
		from horizons.savegamemanager import SavegameManager
		metadata = SavegameManager.get_metadata(self.original_path)
		rev = metadata['savegamerev']
		if rev == 0: # not a regular savegame, usually a map
			self.final_path = self.original_path
		elif rev == VERSION.SAVEGAMEREVISION: # the current version
			self.final_path = self.original_path
		else: # upgrade
			self.using_temp = True
			handle, self.final_path = tempfile.mkstemp(prefix='uh-savegame.' + os.path.basename(os.path.splitext(self.original_path)[0]) + '.', suffix='.sqlite')
			os.close(handle)
			shutil.copyfile(self.original_path, self.final_path)
			db = DbReader(self.final_path)

			if rev < 49:
				self._upgrade_to_rev49(db)
			if rev < 50:
				self._upgrade_to_rev50(db)
			if rev < 51:
				self._upgrade_to_rev51(db)


			db.close()

	def get_path(self):
		"""Return the path to the up-to-date version of the saved game."""
		if self.final_path is None:
			self._upgrade()
		return self.final_path

	def close(self):
		if self.using_temp:
			self.using_temp = False
			os.unlink(self.final_path)
		self.final_path = None

decorators.bind_all(SavegameUpgrader)<|MERGE_RESOLUTION|>--- conflicted
+++ resolved
@@ -46,15 +46,12 @@
 		db("UPDATE stance set stance = \"flee_stance\" where stance =\"flee_stance\"")
 		db("UPDATE stance set stance = \"aggressive_stance\" where stance =\"aggressive\"")
 
-<<<<<<< HEAD
 	def _upgrade_to_rev51(self, db):
 		# add fire slot to settlers. Use direct numbers since only these work and they must never change.
 		for (settler_id, ) in db("SELECT rowid FROM building WHERE type = ?", 3):
 			db("INSERT INTO storage_slot_limit(object, slot, value) VALUES(?, ?, ?)",
 			   settler_id, 42, 1)
 
-=======
->>>>>>> 1ae72bee
 	def _upgrade(self):
 		# fix import loop
 		from horizons.savegamemanager import SavegameManager
