# ###################################################
# Copyright (C) 2011 The Unknown Horizons Team
# team@unknown-horizons.org
# This file is part of Unknown Horizons.
#
# Unknown Horizons is free software; you can redistribute it and/or modify
# it under the terms of the GNU General Public License as published by
# the Free Software Foundation; either version 2 of the License, or
# (at your option) any later version.
#
# This program is distributed in the hope that it will be useful,
# but WITHOUT ANY WARRANTY; without even the implied warranty of
# MERCHANTABILITY or FITNESS FOR A PARTICULAR PURPOSE.  See the
# GNU General Public License for more details.
#
# You should have received a copy of the GNU General Public License
# along with this program; if not, write to the
# Free Software Foundation, Inc.,
# 51 Franklin St, Fifth Floor, Boston, MA  02110-1301  USA
# ###################################################

from random import randint

from dbreader import DbReader

from horizons.util import decorators
from horizons.util.gui import get_res_icon

########################################################################
class UhDbAccessor(DbReader):
	"""UhDbAccessor is the class that contains the sql code. It is meant
	to keep all the sql code in a central place, to make it reusable and
	maintainable.

	It should be used as a utility to remove data access code from places where
	it doesn't belong, such as game logic.

	Due to historic reasons, sql code is spread over the game code; for now, it is left at
	places, that are data access routines (e.g. unit/building class)."""

	def __init__(self, dbfile):
		super(UhDbAccessor, self).__init__(dbfile=dbfile)


	# ------------------------------------------------------------------
	# Db Access Functions start here
	# ------------------------------------------------------------------

	# Resource table

	def get_res_name(self, id, only_if_tradeable=False, only_if_inventory=False):
		"""
		Returns the name to a specific resource id.
		@param id: int resource's id, of which the name is returned
		"""
		sql = "SELECT name FROM resource WHERE id = ?"
		if only_if_tradeable:
			sql += " AND tradeable = 1"
		if only_if_inventory:
			sql += " AND shown_in_inventory = 1"
		try:
			return self.cached_query(sql, id)[0][0]
		except IndexError:
			return None

	def get_res_value(self, id):
		"""Returns the resource's value
		@param id: resource id
		@return: float value"""
		return self.cached_query("SELECT value FROM resource WHERE id=?", id)[0][0]

	def get_res(self, only_tradeable=False, only_inventory=False):
		"""Returns a list of all resources.
		@param only_tradeable: return only those you can trade.
		@param only_inventory: return only those displayed in inventories.
		@return: list of resource ids"""
		sql = "SELECT id FROM resource WHERE id"
		if only_tradeable:
			sql += " AND tradeable = 1"
		if only_inventory:
			sql += " AND shown_in_inventory = 1"
		db_data = self.cached_query(sql)
		return map(lambda x: x[0], db_data)

	def get_res_id_and_icon(self, only_tradeable=False, only_inventory=False):
		"""Returns a list of all resources and the matching icons.
		@param only_tradeable: return only those you can trade.
		@param only_inventory: return only those displayed in inventories.
		@return: list of tuples: (resource ids, resource icon)"""
		sql = "SELECT id FROM resource WHERE id "
		if only_tradeable:
			sql += " AND tradeable = 1 "
		if only_inventory:
			sql += " AND shown_in_inventory = 1 "
		query = self.cached_query(sql)
		return [(query[res][0], get_res_icon(query[res][0])[0]) for res in xrange(len(query))]

	# Sound table

	def get_sound_file(self, soundname):
		"""
		Returns the soundfile to the related sound name.
		@param sound: string, key in table sounds_special
		"""
		sql = 'SELECT file FROM sounds \
		       INNER JOIN sounds_special ON sounds.id = sounds_special.sound AND \
		       sounds_special.type = ?'
		return self.cached_query(sql, soundname)[0][0]


	def get_random_action_set(self, object_id, level=0, exact_level=False):
		"""Returns an action set for an object of type object_id in a level <= the specified level.
		The highest level number is preferred.
		@param db: UhDbAccessor
		@param object_id: type id of building
		@param level: level to prefer. a lower level might be chosen
		@param exact_level: choose only action sets from this level. return val might be None here.
		@return: tuple: (action_set_id, preview_action_set_id)"""
		assert level >= 0
		sql = "SELECT action_set_id, preview_action_set_id FROM action_set \
		       WHERE object_id = ? and level = ?"

		if exact_level:
			db_data = self.cached_query(sql, object_id, level)
			return db_data[randint(0, len(db_data) - 1)] if db_data else None

		else: # search all levels for an action set, starting with highest one
			for possible_level in reversed(xrange(level+1)):
				db_data = self.cached_query(sql, object_id, possible_level)
				if db_data: # break if we found sth in this lvl
					return db_data[ randint(0, len(db_data)-1) ]
			assert False, "Couldn't find action set for obj %s in lvl %s" % (object_id, level)


	# Building table

	def get_building_class_data(self, building_class_id):
		"""Returns data for class of a building class.
		@param building_class_id: class of building, int
		@return: tuple: (class_package, class_name)
		"""
		sql = "SELECT class_package, class_type FROM building WHERE id = ?"
		return self.cached_query(sql, building_class_id)[0]

	def get_building_level_name(self, building_class_id):
		"""Returns settler_level and name of a building class.
		@param building_class_id: class of building, int
		@return: tuple: (settler_level, name)
		"""
		sql = "SELECT settler_level, name FROM building WHERE id = ?"
		return self.cached_query(sql, building_class_id)[0]


	def get_building_id_buttonname_settlerlvl(self):
		"""Returns a list of id, button_name and settler_level"""
		return self.cached_query("SELECT id, button_name, settler_level \
		                          FROM building \
		                          WHERE button_name IS NOT NULL")

	def get_related_building_ids(self, building_class_id):
		"""Returns list of building ids related to building_class_id.
		@param building_class_id: class of building, int
		@return list of building class ids
		"""
		sql = "SELECT related_building FROM related_buildings WHERE building = ?"
		return map(lambda x: x[0], self.cached_query(sql, building_class_id))


	#
	#
	# Settler DATABASE
	#
	#

	# production_line table

	def get_settler_production_lines(self, level):
		"""Returns a list of settler's production lines for a specific level
		@param level: int level for which to return the production lines
		@return: list of production lines"""
		return self.cached_query("SELECT production_line \
		                          FROM settler_production_line \
		                          WHERE level = ?", level)

	def get_settler_name(self, level):
		"""Returns the name for a specific settler level
		@param level: int settler's level
		@return: string settler's level name"""
		return self.cached_query("SELECT name FROM settler_level WHERE level = ?",
		                         level)[0][0]

	def get_settler_house_name(self, level):
		"""Returns name of the residential building for a specific increment
		@param level: int settler's level
		@return: string settler's housing name"""
		return self.cached_query("SELECT residential_name FROM settler_level \
		                          WHERE level = ?", level)[0][0]

	def get_settler_tax_income(self, level):
		return self.cached_query("SELECT tax_income FROM settler_level \
		                          WHERE level=?", level)[0][0]

	def get_settler_inhabitants_max(self, level):
		return self.cached_query("SELECT inhabitants_max FROM settler_level \
		                          WHERE level=?", level)[0][0]

	def get_settler_inhabitants(self, building_id):
		return self.cached_query("SELECT inhabitants FROM settler WHERE rowid=?",
		                         building_id)[0][0]

	def get_settler_upgrade_material_prodline(self, level):
		return self.cached_query("SELECT production_line FROM upgrade_material \
		                          WHERE level = ?", level)[0][0]

	@decorators.cachedmethod
	def get_provided_resources(self, object_class):
		"""Returns resources that are provided by a building- or unitclass as set"""
		db_data = self("SELECT resource FROM production WHERE amount > 0 AND \
		production_line IN (SELECT id FROM production_line WHERE object_id = ? )", object_class)
		return set(map(lambda x: x[0], db_data))


	# Misc

	def get_player_start_res(self):
		"""Returns resources, that players should get at startup as dict: { res : amount }"""
		ret = {}
		for res, amount in self.cached_query("SELECT resource, amount FROM player_start_res"):
			ret[res] = amount
		return ret

	@decorators.cachedmethod
	def get_storage_building_capacity(self, storage_type):
		"""Returns the amount that a storage building can store of every resource."""
		return self("SELECT size FROM storage_building_capacity WHERE type = ?", storage_type)[0][0]

<<<<<<< HEAD

	# Weapon table

	def get_weapon_stackable(self, weapon_id):
		"""Returns True if the weapon is stackable, False otherwise."""
		return self.cached_query("SELECT stackable FROM weapon WHERE id = ?", weapon_id)[0][0]

	def get_weapon_attack_radius(self, weapon_id):
		"""Returns weapon's attack radius modifier."""
		return self.cached_query("SELECT attack_radius FROM weapon WHERE id = ?", weapon_id)[0][0]
=======
	def get_translucent_buildings(self):
		"""Returns building types that should become translucent on demand"""
		# use set because of quick contains check
		return frozenset( i[0] for i in self("SELECT type FROM translucent_buildings") )
>>>>>>> 928290d6
<|MERGE_RESOLUTION|>--- conflicted
+++ resolved
@@ -233,21 +233,19 @@
 	def get_storage_building_capacity(self, storage_type):
 		"""Returns the amount that a storage building can store of every resource."""
 		return self("SELECT size FROM storage_building_capacity WHERE type = ?", storage_type)[0][0]
-
-<<<<<<< HEAD
-
-	# Weapon table
-
-	def get_weapon_stackable(self, weapon_id):
-		"""Returns True if the weapon is stackable, False otherwise."""
-		return self.cached_query("SELECT stackable FROM weapon WHERE id = ?", weapon_id)[0][0]
-
-	def get_weapon_attack_radius(self, weapon_id):
-		"""Returns weapon's attack radius modifier."""
-		return self.cached_query("SELECT attack_radius FROM weapon WHERE id = ?", weapon_id)[0][0]
-=======
+	
 	def get_translucent_buildings(self):
 		"""Returns building types that should become translucent on demand"""
 		# use set because of quick contains check
 		return frozenset( i[0] for i in self("SELECT type FROM translucent_buildings") )
->>>>>>> 928290d6
+
+
+	# Weapon table
+
+	def get_weapon_stackable(self, weapon_id):
+		"""Returns True if the weapon is stackable, False otherwise."""
+		return self.cached_query("SELECT stackable FROM weapon WHERE id = ?", weapon_id)[0][0]
+
+	def get_weapon_attack_radius(self, weapon_id):
+		"""Returns weapon's attack radius modifier."""
+		return self.cached_query("SELECT attack_radius FROM weapon WHERE id = ?", weapon_id)[0][0]