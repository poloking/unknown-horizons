# ###################################################
# Copyright (C) 2012 The Unknown Horizons Team
# team@unknown-horizons.org
# This file is part of Unknown Horizons.
#
# Unknown Horizons is free software; you can redistribute it and/or modify
# it under the terms of the GNU General Public License as published by
# the Free Software Foundation; either version 2 of the License, or
# (at your option) any later version.
#
# This program is distributed in the hope that it will be useful,
# but WITHOUT ANY WARRANTY; without even the implied warranty of
# MERCHANTABILITY or FITNESS FOR A PARTICULAR PURPOSE.  See the
# GNU General Public License for more details.
#
# You should have received a copy of the GNU General Public License
# along with this program; if not, write to the
# Free Software Foundation, Inc.,
# 51 Franklin St, Fifth Floor, Boston, MA  02110-1301  USA
# ###################################################

from fife import fife

from horizons.util.python.decorators import bind_all
from horizons.util.python import Const
from horizons.util.shapes import Shape

class Point(Shape):
	def __init__(self, x, y):
		self.x = x
		self.y = y

	def copy(self):
		return Point(self.x, self.y)

<<<<<<< HEAD
	def distance(self, other):
		# trap method: init data, then replace this method with real method
		from circle import Circle
		from rect import Rect, ConstRect
		from annulus import Annulus
		self._distance_functions_map = {
			Point: self.distance_to_point,
			ConstPoint: self.distance_to_point,
			tuple: self.distance_to_tuple,
			Circle: self.distance_to_circle,
			Rect: self.distance_to_rect,
			ConstRect: self.distance_to_rect,
			Annulus: self.distance_to_annulus
		}
		self.distance = self.__real_distance
		return self.distance(other)

	def __real_distance(self, other):
		try:
			return self._distance_functions_map[other.__class__](other)
		except KeyError:
			return other.distance(self)

	def distance_to_point(self, other):
		return ((self.x - other.x) ** 2 + (self.y - other.y) ** 2) ** 0.5

	def distance_to_tuple(self, other):
		return ((self.x - other[0]) ** 2 + (self.y - other[1]) ** 2) ** 0.5

	def distance_to_rect(self, other):
		return ((max(other.left - self.x, 0, self.x - other.right) ** 2) +
		        (max(other.top - self.y, 0, self.y - other.bottom) ** 2)) ** 0.5

	def distance_to_circle(self, other):
		dist = self.distance(other.center) - other.radius
		return dist if dist >= 0 else 0

	def distance_to_annulus(self, other):
		dist = self.distance(other.center)
		if dist < other.min_radius:
			return other.min_radius - dist
		if dist > other.max_radius:
			return dist - other.max_radius
		return 0

=======
>>>>>>> fe54b07f
	def get_coordinates(self):
		""" Returns point as coordinate
		This is useful, because Rect supports this too.
		"""
		return [self.to_tuple()]

	def to_tuple(self):
		"""Returns point as a tuple"""
		return (self.x, self.y)

	def to_fife_point(self):
		"""Returns point as fife.Point"""
		return fife.Point(self.x, self.y)

	def center(self):
		"""Returns the center of the point (this makes Point interface more coherent with Rect).
		"""
		return self

	def offset(self, x_offset, y_offset):
		"""Returns a Point with an offset of x, y relative to this Point.
		@param x_offset: int relative x-offset of the point to return
		@param y_offset: int relative y-offset of the point to return
		@return: a Point with offset x, y relative to the 'self' Point
		"""
		return Point(self.x + x_offset, self.y + y_offset)

	def contains(self, point):
		"""For compatibility with Rect"""
		return self.x == point.x and self.y == point.y

	def __str__(self):
		""" nice representation for debugging purposes """
		return 'Point(%s, %s)' % (self.x, self.y)

	def __eq__(self, other):
		if other is None:
			return False
		elif isinstance(other, Point):
			return self.x == other.x and self.y == other.y
		else: # other is tuple
			try:
				return self.x == other[0] and self.y == other[1]
			except TypeError:
				return False

	def __add__(self, other):
		assert isinstance(other, Point)
		return Point(self.x+other.x, self.y+other.y)

	def __sub__(self, other):
		assert isinstance(other, Point)
		return Point(self.x-other.x, self.y-other.y)

	def __hash__(self):
		return hash((self.x, self.y))

	def __iter__(self):
		"""For interface-sharing with Rect"""
		yield self

	def tuple_iter(self):
		yield self.to_tuple()

	def iter_without_border(self):
		yield self

class ConstPoint(Const, Point):
	"""An immutable Point"""
	pass


bind_all(Point)
bind_all(ConstPoint)<|MERGE_RESOLUTION|>--- conflicted
+++ resolved
@@ -22,8 +22,7 @@
 from fife import fife
 
 from horizons.util.python.decorators import bind_all
-from horizons.util.python import Const
-from horizons.util.shapes import Shape
+from horizons.util.python import Const, Shape
 
 class Point(Shape):
 	def __init__(self, x, y):
@@ -33,54 +32,6 @@
 	def copy(self):
 		return Point(self.x, self.y)
 
-<<<<<<< HEAD
-	def distance(self, other):
-		# trap method: init data, then replace this method with real method
-		from circle import Circle
-		from rect import Rect, ConstRect
-		from annulus import Annulus
-		self._distance_functions_map = {
-			Point: self.distance_to_point,
-			ConstPoint: self.distance_to_point,
-			tuple: self.distance_to_tuple,
-			Circle: self.distance_to_circle,
-			Rect: self.distance_to_rect,
-			ConstRect: self.distance_to_rect,
-			Annulus: self.distance_to_annulus
-		}
-		self.distance = self.__real_distance
-		return self.distance(other)
-
-	def __real_distance(self, other):
-		try:
-			return self._distance_functions_map[other.__class__](other)
-		except KeyError:
-			return other.distance(self)
-
-	def distance_to_point(self, other):
-		return ((self.x - other.x) ** 2 + (self.y - other.y) ** 2) ** 0.5
-
-	def distance_to_tuple(self, other):
-		return ((self.x - other[0]) ** 2 + (self.y - other[1]) ** 2) ** 0.5
-
-	def distance_to_rect(self, other):
-		return ((max(other.left - self.x, 0, self.x - other.right) ** 2) +
-		        (max(other.top - self.y, 0, self.y - other.bottom) ** 2)) ** 0.5
-
-	def distance_to_circle(self, other):
-		dist = self.distance(other.center) - other.radius
-		return dist if dist >= 0 else 0
-
-	def distance_to_annulus(self, other):
-		dist = self.distance(other.center)
-		if dist < other.min_radius:
-			return other.min_radius - dist
-		if dist > other.max_radius:
-			return dist - other.max_radius
-		return 0
-
-=======
->>>>>>> fe54b07f
 	def get_coordinates(self):
 		""" Returns point as coordinate
 		This is useful, because Rect supports this too.
