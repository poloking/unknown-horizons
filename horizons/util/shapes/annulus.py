# ###################################################
# Copyright (C) 2012 The Unknown Horizons Team
# team@unknown-horizons.org
# This file is part of Unknown Horizons.
#
# Unknown Horizons is free software; you can redistribute it and/or modify
# it under the terms of the GNU General Public License as published by
# the Free Software Foundation; either version 2 of the License, or
# (at your option) any later version.
#
# This program is distributed in the hope that it will be useful,
# but WITHOUT ANY WARRANTY; without even the implied warranty of
# MERCHANTABILITY or FITNESS FOR A PARTICULAR PURPOSE.  See the
# GNU General Public License for more details.
#
# You should have received a copy of the GNU General Public License
# along with this program; if not, write to the
# Free Software Foundation, Inc.,
# 51 Franklin St, Fifth Floor, Boston, MA  02110-1301  USA
# ###################################################

from horizons.util.python.decorators import bind_all
<<<<<<< HEAD
from horizons.util.shapes import ConstPoint, Point
=======
from horizons.util.shapes import Shape
>>>>>>> fe54b07f

class Annulus(Shape):
	"""Class for the shape of an annulus
	You can access center and radius of the annulus as public members."""
	def __init__(self, center, min_radius, max_radius):
		"""
		@param center: Point
		@param min_radius: int
		@param max_radius: int
		"""
		assert isinstance(center, Point)
		self.center = center
		self.min_radius = min_radius
		self.max_radius = max_radius

	def get_coordinates(self):
		"""Returns all coordinates, that are in the annulus"""
		return [coord for coord in self.tuple_iter()]

	def contains(self, point):
		assert isinstance(point, Point)
<<<<<<< HEAD
		return self.min_radius <= point.distance_to_point(self.center) <= self.max_radius
=======
		if point.distance(self.center) <= self.max_radius and\
		   point.distance(self.center) >= self.min_radius:
			return True
		else:
			return False
>>>>>>> fe54b07f

	def center(self):
		return self.center

	def __str__(self):
		return "Annulus(center=%s,min_radius=%s,max_radius=%s)" % (self.center, self.min_radius, self.max_radius)

	def __eq__(self, other):
		try:
			return self.center == other.center and \
			       self.min_radius == other.min_radius and \
			       self.max_radius == other.max_radius
		except AttributeError:
			return False

	def __ne__(self, other):
		return not self.__eq__(other)

<<<<<<< HEAD
	def distance(self, other):
		from horizons.util.shapes import Circle, Rect, ConstRect
		# trap method: init data, then replace this method with real method
		self._distance_functions_map = {
			Point: self.distance_to_point,
			ConstPoint: self.distance_to_point,
			tuple: self.distance_to_tuple,
			Circle: self.distance_to_circle,
			Rect: self.distance_to_rect,
			ConstRect: self.distance_to_rect,
			Annulus: self.distance_to_annulus
		}
		self.distance = self.__real_distance
		return self.distance(other)

	def __real_distance(self, other):
		try:
			return self._distance_functions_map[other.__class__](other)
		except KeyError:
			return other.distance(self)

	def distance_to_point(self, other):
		return other.distance_to_annulus(self)

	def distance_to_tuple(self, other):
		dist = ((self.center.x - other[0]) ** 2 + (self.center.y - other[1]) ** 2) ** 0.5
		if dist < self.min_radius:
			return self.min_radius - dist
		if dist > self.max_radius:
			return dist - self.max_radius
		return 0

	#TODO check and fix these methods
	def distance_to_rect(self, other):
		return other.distance_to_annulus(self)

	def distance_to_circle(self, other):
		dist = self.distance(other.center) - self.max_radius - other.radius
		return dist if dist >= 0 else 0

	def distance_to_annulus(self, other):
		dist = self.distance(other.center) - self.max_radius - other.max_radius
		return dist if dist >= 0 else 0

	def __iter__(self):
		for x, y in self.tuple_iter():
			yield Point(x, y)
=======
	def __iter__(self):
		for x in xrange(self.center.x-self.max_radius, self.center.x+self.max_radius+1):
			for y in xrange(self.center.y-self.max_radius, self.center.y+self.max_radius+1):
				if self.center.distance((x, y)) <= self.max_radius and \
					self.center.distance((x, y)) >= self.min_radius:
					yield Point(x, y)
>>>>>>> fe54b07f

	def tuple_iter(self):
		for x in xrange(self.center.x-self.max_radius, self.center.x+self.max_radius+1):
			for y in xrange(self.center.y-self.max_radius, self.center.y+self.max_radius+1):
<<<<<<< HEAD
				if self.min_radius <= self.center.distance_to_tuple((x, y)) <= self.max_radius:
=======
				if self.center.distance((x, y)) <= self.max_radius and \
					self.center.distance((x, y)) >= self.min_radius:
>>>>>>> fe54b07f
					yield (x, y)

bind_all(Annulus)<|MERGE_RESOLUTION|>--- conflicted
+++ resolved
@@ -20,11 +20,7 @@
 # ###################################################
 
 from horizons.util.python.decorators import bind_all
-<<<<<<< HEAD
-from horizons.util.shapes import ConstPoint, Point
-=======
-from horizons.util.shapes import Shape
->>>>>>> fe54b07f
+from horizons.util.shapes import Point, Shape
 
 class Annulus(Shape):
 	"""Class for the shape of an annulus
@@ -46,15 +42,7 @@
 
 	def contains(self, point):
 		assert isinstance(point, Point)
-<<<<<<< HEAD
 		return self.min_radius <= point.distance_to_point(self.center) <= self.max_radius
-=======
-		if point.distance(self.center) <= self.max_radius and\
-		   point.distance(self.center) >= self.min_radius:
-			return True
-		else:
-			return False
->>>>>>> fe54b07f
 
 	def center(self):
 		return self.center
@@ -73,72 +61,14 @@
 	def __ne__(self, other):
 		return not self.__eq__(other)
 
-<<<<<<< HEAD
-	def distance(self, other):
-		from horizons.util.shapes import Circle, Rect, ConstRect
-		# trap method: init data, then replace this method with real method
-		self._distance_functions_map = {
-			Point: self.distance_to_point,
-			ConstPoint: self.distance_to_point,
-			tuple: self.distance_to_tuple,
-			Circle: self.distance_to_circle,
-			Rect: self.distance_to_rect,
-			ConstRect: self.distance_to_rect,
-			Annulus: self.distance_to_annulus
-		}
-		self.distance = self.__real_distance
-		return self.distance(other)
-
-	def __real_distance(self, other):
-		try:
-			return self._distance_functions_map[other.__class__](other)
-		except KeyError:
-			return other.distance(self)
-
-	def distance_to_point(self, other):
-		return other.distance_to_annulus(self)
-
-	def distance_to_tuple(self, other):
-		dist = ((self.center.x - other[0]) ** 2 + (self.center.y - other[1]) ** 2) ** 0.5
-		if dist < self.min_radius:
-			return self.min_radius - dist
-		if dist > self.max_radius:
-			return dist - self.max_radius
-		return 0
-
-	#TODO check and fix these methods
-	def distance_to_rect(self, other):
-		return other.distance_to_annulus(self)
-
-	def distance_to_circle(self, other):
-		dist = self.distance(other.center) - self.max_radius - other.radius
-		return dist if dist >= 0 else 0
-
-	def distance_to_annulus(self, other):
-		dist = self.distance(other.center) - self.max_radius - other.max_radius
-		return dist if dist >= 0 else 0
-
 	def __iter__(self):
 		for x, y in self.tuple_iter():
 			yield Point(x, y)
-=======
-	def __iter__(self):
-		for x in xrange(self.center.x-self.max_radius, self.center.x+self.max_radius+1):
-			for y in xrange(self.center.y-self.max_radius, self.center.y+self.max_radius+1):
-				if self.center.distance((x, y)) <= self.max_radius and \
-					self.center.distance((x, y)) >= self.min_radius:
-					yield Point(x, y)
->>>>>>> fe54b07f
 
 	def tuple_iter(self):
 		for x in xrange(self.center.x-self.max_radius, self.center.x+self.max_radius+1):
 			for y in xrange(self.center.y-self.max_radius, self.center.y+self.max_radius+1):
-<<<<<<< HEAD
 				if self.min_radius <= self.center.distance_to_tuple((x, y)) <= self.max_radius:
-=======
-				if self.center.distance((x, y)) <= self.max_radius and \
-					self.center.distance((x, y)) >= self.min_radius:
->>>>>>> fe54b07f
 					yield (x, y)
 
 bind_all(Annulus)