--- conflicted
+++ resolved
@@ -19,15 +19,12 @@
 # 51 Franklin St, Fifth Floor, Boston, MA  02110-1301  USA
 # ###################################################
 
-<<<<<<< HEAD
 from horizons.util.shapes.annulus import Annulus
 from horizons.util.shapes.circle import Circle
 from horizons.util.shapes.point import ConstPoint, Point
 from horizons.util.shapes.radiusshape import RadiusRect, RadiusShape
 from horizons.util.shapes.rect import ConstRect, Rect
-=======
 from horizons.util.shapes import distances
-
 
 class Shape(object):
 
@@ -48,5 +45,4 @@
 			if dist:
 				return dist(other, self)
 
-		raise TypeError("No distance defined between %s and %s" % (co1, co2))
->>>>>>> fe54b07f
+		raise TypeError("No distance defined between %s and %s" % (co1, co2))