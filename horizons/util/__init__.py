--- conflicted
+++ resolved
@@ -22,12 +22,7 @@
 __all__ = []
 
 from living import livingProperty, LivingObject
-<<<<<<< HEAD
-from changelistener import Changelistener
-=======
-from color import Color
 from changelistener import ChangeListener
->>>>>>> 28b4f317
 from worldobject import WorldObject
 from loaders.actionsetloader import ActionSetLoader
 from loaders.tilesetloader import TileSetLoader
