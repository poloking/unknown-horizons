# ###################################################
# Copyright (C) 2011 The Unknown Horizons Team
# team@unknown-horizons.org
# This file is part of Unknown Horizons.
#
# Unknown Horizons is free software; you can redistribute it and/or modify
# it under the terms of the GNU General Public License as published by
# the Free Software Foundation; either version 2 of the License, or
# (at your option) any later version.
#
# This program is distributed in the hope that it will be useful,
# but WITHOUT ANY WARRANTY; without even the implied warranty of
# MERCHANTABILITY or FITNESS FOR A PARTICULAR PURPOSE.  See the
# GNU General Public License for more details.
#
# You should have received a copy of the GNU General Public License
# along with this program; if not, write to the
# Free Software Foundation, Inc.,
# 51 Franklin St, Fifth Floor, Boston, MA  02110-1301  USA
# ###################################################

"""This is the main game file, it used to store some global information and to handle
   the main menu, as well as to initialize new gamesessions.
	 <deprecated>horizons.main provides some globals
   that can be used throughout the code just by importing 'horizons.main'. These are the
   globals:</deprecated>.
   * db - the horizons.dbreader instance, used to retrieve data from the database.
   * fife - if a game is running. horizons.fife provides the running engine instance.
   * session - horizons.session instance - check horizons/session.py for more information

   TUTORIAL:
   Continue to horizons.session for further ingame digging.
   """

import os
import os.path
import random
import threading
import thread # for thread.error raised by threading.Lock.release

from fife import fife as fife_module

from horizons.util import ActionSetLoader, TileSetLoader, Color, parse_port
from horizons.util.uhdbaccessor import UhDbAccessor
from horizons.savegamemanager import SavegameManager
from horizons.gui import Gui
from horizons.extscheduler import ExtScheduler
from horizons.constants import AI, PATHS, NETWORK, SINGLEPLAYER
from horizons.network.networkinterface import NetworkInterface

# private module pointers of this module
class Modules(object):
	gui = None
	session = None
_modules = Modules()

def start(command_line_arguments):
	"""Starts the horizons.
	@param command_line_arguments: options object from optparse.OptionParser. see run_uh.py.
	"""
	global fife, db, debug, preloading
	# NOTE: globals are designwise the same thing as singletons. they don't look pretty.
	#       here, we only have globals that are either trivial, or only one instance may ever exist.

	from engine import Fife

	# handle commandline globals
	debug = command_line_arguments.debug

	if command_line_arguments.restore_settings:
		# just delete the file, Settings ctor will create a new one
		os.remove( PATHS.USER_CONFIG_FILE )

	if command_line_arguments.mp_master:
		try:
			mpieces = command_line_arguments.mp_master.partition(':')
			NETWORK.SERVER_ADDRESS = mpieces[0]
			# only change port if port is specified
			if len(mpieces[2]) > 0:
				NETWORK.SERVER_PORT = parse_port(mpieces[2], allow_zero=True)
		except ValueError:
			print _("Error: Invalid syntax in --mp-master commandline option. Port must be a number between 1 and 65535.")
			return False

	# init fife before mp_bind is parsed, since it's needed there
	fife = Fife()

	if command_line_arguments.mp_bind:
		try:
			mpieces = command_line_arguments.mp_bind.partition(':')
			NETWORK.CLIENT_ADDRESS = mpieces[0]
			fife.set_uh_setting("NetworkPort", parse_port(mpieces[2], allow_zero=True))
		except ValueError:
			print _("Error: Invalid syntax in --mp-bind commandline option. Port must be a number between 1 and 65535.")
			return False

	AI.AI_PLAYERS = command_line_arguments.ai_players
	if command_line_arguments.ai_highlights:
		AI.HIGHLIGHT_PLANS = True
	if command_line_arguments.human_ai:
		AI.HUMAN_AI = True

	# set singleplayer natural resource seed
	if command_line_arguments.nature_seed:
		SINGLEPLAYER.SEED = command_line_arguments.nature_seed

	db = _create_db()

	# init game parts

	_init_gettext(fife)

	client_id = fife.get_uh_setting("ClientID")
	if client_id is None or len(client_id) == 0:
		# We need a new client id
		client_id = "".join("-" if c in (8, 13, 18, 23) else \
		                    random.choice("0123456789abcdef") for c in xrange(0, 36))
		from engine import UH_MODULE
		fife.settings.set(UH_MODULE, "ClientID", client_id)
		fife.settings.saveSettings()

	ExtScheduler.create_instance(fife.pump)
	fife.init()
	_modules.gui = Gui()
	SavegameManager.init()
	try:
		NetworkInterface.create_instance()
	except RuntimeError, e:
		headline = _(u"Failed to initialize networking.")
		descr = _(u"Networking couldn't be initialised with the current configuration.")
		advice = _(u"Check the data you entered in the Network section in the settings dialogue.")
		_modules.gui.show_error_popup(headline, descr, advice, unicode(e))

	# for preloading game data while in main screen
	preload_lock = threading.Lock()
	preload_thread = threading.Thread(target=preload_game_data, args=(preload_lock,))
	preloading = (preload_thread, preload_lock)

	# start something according to commandline parameters
	startup_worked = True
	if command_line_arguments.start_dev_map:
		startup_worked = _start_dev_map(command_line_arguments.ai_players, command_line_arguments.human_ai)
	elif command_line_arguments.start_random_map:
		startup_worked = _start_random_map(command_line_arguments.ai_players, command_line_arguments.human_ai)
	elif command_line_arguments.start_specific_random_map is not None:
		startup_worked = _start_random_map(command_line_arguments.ai_players, command_line_arguments.human_ai, \
			seed=command_line_arguments.start_specific_random_map)
	elif command_line_arguments.start_map is not None:
		startup_worked = _start_map(command_line_arguments.start_map, command_line_arguments.ai_players, \
			command_line_arguments.human_ai)
	elif command_line_arguments.start_scenario is not None:
		startup_worked = _start_map(command_line_arguments.start_scenario, 0, False, True)
	elif command_line_arguments.start_campaign is not None:
		startup_worked = _start_campaign(command_line_arguments.start_campaign)
	elif command_line_arguments.load_map is not None:
		startup_worked = _load_map(command_line_arguments.load_map, command_line_arguments.ai_players, \
			command_line_arguments.human_ai)
	elif command_line_arguments.load_quicksave is not None:
		startup_worked = _load_last_quicksave()
	elif command_line_arguments.stringpreview:
		startup_worked = _start_map("development_no_trees", 0, False)
		from development.stringpreviewwidget import StringPreviewWidget
		StringPreviewWidget().show()
	else: # no commandline parameter, show main screen
		_modules.gui.show_main()
		preloading[0].start()

	if not startup_worked:
		# don't start main loop if startup failed
		return False

	fife.run()

def quit():
	"""Quits the game"""
	global fife
	if _modules.session is not None and _modules.session.is_alive:
		_modules.session.end()
	preload_game_join(preloading)
	ExtScheduler.destroy_instance()
	fife.quit()

<<<<<<< HEAD
def start_singleplayer(map_file, playername="Player", playercolor=None, is_scenario=False, campaign={}, ai_players=0, human_ai=False):
=======
def start_singleplayer(map_file, playername="Player", playercolor=None, is_scenario=False, campaign=None):
>>>>>>> 8ad5b009
	"""Starts a singleplayer game
	@param map_file: path to map file
	@param ai_players: number of AI players to start (excludes possible human AI)
	@param human_ai: whether to start the human player as an AI
	"""
	global fife, preloading, db
	preload_game_join(preloading)

	if playercolor is None: # this can't be a default parameter because of circular imports
			playercolor = Color[1]

	# remove cursor while loading
	fife.cursor.set(fife_module.CURSOR_NONE)
	fife.engine.pump()
	fife.cursor.set(fife_module.CURSOR_IMAGE, fife.default_cursor_image)

	# hide whatever is displayed before the game starts
	_modules.gui.hide()

	# destruct old session (right now, without waiting for gc)
	if _modules.session is not None and _modules.session.is_alive:
		_modules.session.end()
	# start new session
	from spsession import SPSession
	_modules.session = SPSession(_modules.gui, db)

	players = [{ 'id' : 1, 'name' : playername, 'color' : playercolor, 'local' : True, 'ai': human_ai}]

	# add AI players with a distinct color; if none can be found then use black
	for num in xrange(ai_players):
		color = Color[7] # if none can be found then be black
		for possible_color in Color:
			if possible_color == Color[7]:
				continue # black is used by the trader and the pirate
			available = True
			for player in players:
				if player['color'].to_tuple() == possible_color.to_tuple():
					available = False
					break
			if available:
				color = possible_color
				break
		players.append({'id': num + 2, 'name' : 'AI' + str(num + 1), 'color' : color, 'local' : False, 'ai': True})

	try:
		_modules.session.load(map_file, players, is_scenario=is_scenario, campaign = campaign)
	except:
		import traceback
		print "Failed to load", map_file
		traceback.print_exc()
		if _modules.session is not None and _modules.session.is_alive:
			_modules.session.end()
		_modules.gui.show_main()
		headline = _(u"Failed to start/load the game")
		descr = _(u"The game you selected couldn't be started.") + \
		      _("The savegame might be broken or has been saved with an earlier version.")
		_modules.gui.show_error_popup(headline, descr)
		load_game(ai_players, human_ai)

def prepare_multiplayer(game):
	"""Starts a multiplayer game server
	TODO: acctual game data parameter passing
	"""
	global fife, preloading, db

	preload_game_join(preloading)

	# remove cursor while loading
	fife.cursor.set(fife_module.CURSOR_NONE)
	fife.engine.pump()
	fife.cursor.set(fife_module.CURSOR_IMAGE, fife.default_cursor_image)

	# hide whatever is displayed before the game starts
	_modules.gui.hide()

	# destruct old session (right now, without waiting for gc)
	if _modules.session is not None and _modules.session.is_alive:
		_modules.session.end()
	# start new session
	from mpsession import MPSession
	# get random seed for game
	random = sum(game.get_uuid().uuid)
	_modules.session = MPSession(_modules.gui, db, NetworkInterface(), rng_seed=random)
	# NOTE: this data passing is only temporary, maybe use a player class/struct
	_modules.session.load("content/maps/" + game.get_map_name() + ".sqlite", \
	                      game.get_player_list())

def start_multiplayer(game):
	_modules.session.start()

<<<<<<< HEAD
def load_game(ai_players=0, human_ai=False, savegame = None, is_scenario = False, campaign = {}):
=======
def load_game(savegame = None, is_scenario = False, campaign = None):
>>>>>>> 8ad5b009
	"""Shows select savegame menu if savegame is none, then loads the game"""
	if savegame is None:
		savegame = _modules.gui.show_select_savegame(mode='load')
		if savegame is None:
			return # user aborted dialog
	_modules.gui.show_loading_screen()
#TODO
	start_singleplayer(savegame, is_scenario = is_scenario, campaign = campaign, \
		ai_players=ai_players, human_ai=human_ai)


def _init_gettext(fife):
	from gettext import translation
	namespace_translation = translation('unknown-horizons', 'content/lang', fallback=True)
	_ = namespace_translation.ugettext
	fife.update_languages()



## GAME START FUNCTIONS

def _start_dev_map(ai_players, human_ai):
	# start the development map (it's the first one)
	first_map = SavegameManager.get_maps()[0][1]
	load_game(ai_players, human_ai, first_map)
	return True

<<<<<<< HEAD
def _start_map(map_name, ai_players, human_ai, is_scenario = False, campaign = {}):
=======
def _start_map(map_name, is_scenario = False, campaign = None):
>>>>>>> 8ad5b009
	"""Start a map specified by user
	@return: bool, whether loading succeded"""
	maps = SavegameManager.get_available_scenarios() if is_scenario else SavegameManager.get_maps()
	map_file = None
	for i in xrange(0, len(maps[1])):
		# exact match
		if maps[1][i] == map_name:
			map_file = maps[0][i]
			break
		# check for partial match
		if maps[1][i].startswith(map_name):
			if map_file is not None:
				# multiple matches, collect all for output
				map_file += u'\n' + maps[0][i]
			else:
				map_file = maps[0][i]
	if map_file is None:
		print _("Error: Cannot find map \"%s\".") % map_name
		return False
	if len(map_file.splitlines()) > 1:
		print _("Error: Found multiple matches: ")
		for match in map_file.splitlines():
			print os.path.basename(match)
		return False
	load_game(ai_players, human_ai, map_file, is_scenario, campaign = campaign)
	return True

def _start_random_map(ai_players, human_ai, seed = None):
	from horizons.util import random_map
	start_singleplayer(random_map.generate_map(seed), ai_players=ai_players, human_ai=human_ai)
	return True

def _start_campaign(campaign_name):
	"""Finds the first scenario in this campaign and
	loads it.
	@return: bool, whether loading succeded"""
	campaign = SavegameManager.get_campaign_info(name = campaign_name)
	scenarios = [sc.get('level') for sc in campaign.get('scenarios',[])]
	if not scenarios:
		return False
	return _start_map(scenarios[0], 0, False, is_scenario = True, campaign = {'campaign_name': campaign_name, 'scenario_index': 0, 'scenario_name': scenarios[0]})

def _load_map(savegamename, ai_players, human_ai):
	"""Load a map specified by user
	@return: bool, whether loading succeded"""
	saves = SavegameManager.get_saves()
	map_file = None
	for i in xrange(0, len(saves[1])):
		# exact match
		if saves[1][i] == savegamename:
			map_file = saves[0][i]
			break
		# check for partial match
		if saves[1][i].startswith(savegamename):
			if map_file is not None:
				# multiple matches, collect all for output
				map_file += u'\n' + saves[0][i]
			else:
				map_file = saves[0][i]
	if map_file is None:
		print _("Error: Cannot find savegame \"%s\".") % savegamename
		return False
	if len(map_file.splitlines()) > 1:
		print _("Error: Found multiple matches: ")
		for match in map_file.splitlines():
			print os.path.basename(match)
		return False
	load_game(ai_players, human_ai, map_file)
	return True

def _load_last_quicksave():
	"""Load last quicksave
	@return: bool, whether loading succeded"""
	save_files = SavegameManager.get_quicksaves()[0]
	save = None
	try:
		save = save_files[len(save_files)-1]
	except KeyError:
		print _("Error: No quicksave found.")
		return False
	load_game(0, False, save)
	return True

def _create_db():
	"""Returns a dbreader instance, that is connected to the main game data dbfiles.
	NOTE: This data is read_only, so there are no concurrency issues"""
	_db = UhDbAccessor(':memory:')
	_db("ATTACH ? AS data", 'content/game.sqlite')
	_db("ATTACH ? AS settler", 'content/settler.sqlite')
	_db("ATTACH ? AS balance", 'content/balance.sqlite')
	return _db

def preload_game_data(lock):
	"""Preloads game data.
	Keeps releasing and acquiring lock, runs until lock can't be acquired."""
	try:
		import logging
		from horizons.entities import Entities
		from horizons.util import Callback
		log = logging.getLogger("preload")
		mydb = _create_db() # create own db reader instance, since it's not thread-safe
		preload_functions = [ ActionSetLoader.load, \
		                      TileSetLoader.load,
		                      Callback(Entities.load_grounds, mydb), \
		                      Callback(Entities.load_buildings, mydb), \
		                      Callback(Entities.load_units, mydb) ]
		for f in preload_functions:
			if not lock.acquire(False):
				break
			log.debug("Preload: %s", f)
			f()
			log.debug("Preload: %s is done", f)
			lock.release()
		log.debug("Preloading done.")
	except Exception, e:
		log.warning("Exception occured in preloading thread: %s", e)
	finally:
		if lock.locked():
			lock.release()

def preload_game_join(preloading):
	"""Wait for preloading to finish.
	@param preloading: tuple: (Thread, Lock)"""
	# lock preloading
	preloading[1].acquire()
	# wait until it finished its current action
	if preloading[0].isAlive():
		preloading[0].join()
		assert not preloading[0].isAlive()
	else:
		try:
			preloading[1].release()
		except thread.error:
			pass # due to timing issues, the lock might be released already
<|MERGE_RESOLUTION|>--- conflicted
+++ resolved
@@ -180,11 +180,7 @@
 	ExtScheduler.destroy_instance()
 	fife.quit()
 
-<<<<<<< HEAD
-def start_singleplayer(map_file, playername="Player", playercolor=None, is_scenario=False, campaign={}, ai_players=0, human_ai=False):
-=======
-def start_singleplayer(map_file, playername="Player", playercolor=None, is_scenario=False, campaign=None):
->>>>>>> 8ad5b009
+def start_singleplayer(map_file, playername="Player", playercolor=None, is_scenario=False, campaign=None, ai_players=0, human_ai=False):
 	"""Starts a singleplayer game
 	@param map_file: path to map file
 	@param ai_players: number of AI players to start (excludes possible human AI)
@@ -275,11 +271,7 @@
 def start_multiplayer(game):
 	_modules.session.start()
 
-<<<<<<< HEAD
-def load_game(ai_players=0, human_ai=False, savegame = None, is_scenario = False, campaign = {}):
-=======
-def load_game(savegame = None, is_scenario = False, campaign = None):
->>>>>>> 8ad5b009
+def load_game(ai_players=0, human_ai=False, savegame = None, is_scenario = False, campaign = None):
 	"""Shows select savegame menu if savegame is none, then loads the game"""
 	if savegame is None:
 		savegame = _modules.gui.show_select_savegame(mode='load')
@@ -307,11 +299,7 @@
 	load_game(ai_players, human_ai, first_map)
 	return True
 
-<<<<<<< HEAD
-def _start_map(map_name, ai_players, human_ai, is_scenario = False, campaign = {}):
-=======
-def _start_map(map_name, is_scenario = False, campaign = None):
->>>>>>> 8ad5b009
+def _start_map(map_name, ai_players, human_ai, is_scenario = False, campaign = None):
 	"""Start a map specified by user
 	@return: bool, whether loading succeded"""
 	maps = SavegameManager.get_available_scenarios() if is_scenario else SavegameManager.get_maps()
