# ###################################################
# Copyright (C) 2011 The Unknown Horizons Team
# team@unknown-horizons.org
# This file is part of Unknown Horizons.
#
# Unknown Horizons is free software; you can redistribute it and/or modify
# it under the terms of the GNU General Public License as published by
# the Free Software Foundation; either version 2 of the License, or
# (at your option) any later version.
#
# This program is distributed in the hope that it will be useful,
# but WITHOUT ANY WARRANTY; without even the implied warranty of
# MERCHANTABILITY or FITNESS FOR A PARTICULAR PURPOSE.  See the
# GNU General Public License for more details.
#
# You should have received a copy of the GNU General Public License
# along with this program; if not, write to the
# Free Software Foundation, Inc.,
# 51 Franklin St, Fifth Floor, Boston, MA  02110-1301  USA
# ###################################################

"""This is the main game file, it used to store some global information and to handle
   the main menu, as well as to initialize new gamesessions.
	 <deprecated>horizons.main provides some globals
   that can be used throughout the code just by importing 'horizons.main'. These are the
   globals:</deprecated>.
   * db - the horizons.dbreader instance, used to retrieve data from the database.
   * fife - if a game is running. horizons.fife provides the running engine instance.
   * session - horizons.session instance - check horizons/session.py for more information

   TUTORIAL:
   Continue to horizons.session for further ingame digging.
   """

import os
import os.path
import random
import threading
import thread # for thread.error raised by threading.Lock.release
import shutil

from fife import fife as fife_module

from horizons.util import ActionSetLoader, TileSetLoader, Color, parse_port
from horizons.util.uhdbaccessor import UhDbAccessor
from horizons.savegamemanager import SavegameManager
from horizons.gui import Gui
from horizons.extscheduler import ExtScheduler
from horizons.constants import AI, PATHS, NETWORK, SINGLEPLAYER
from horizons.network.networkinterface import NetworkInterface

# private module pointers of this module
class Modules(object):
	gui = None
	session = None
_modules = Modules()

def start(command_line_arguments):
	"""Starts the horizons.
	@param command_line_arguments: options object from optparse.OptionParser. see run_uh.py.
	"""
	global fife, db, debug, preloading
	# NOTE: globals are designwise the same thing as singletons. they don't look pretty.
	#       here, we only have globals that are either trivial, or only one instance may ever exist.

	from engine import Fife

	# handle commandline globals
	debug = command_line_arguments.debug

	if command_line_arguments.restore_settings:
		# just delete the file, Settings ctor will create a new one
		os.remove( PATHS.USER_CONFIG_FILE )

	if command_line_arguments.mp_master:
		try:
			mpieces = command_line_arguments.mp_master.partition(':')
			NETWORK.SERVER_ADDRESS = mpieces[0]
			# only change port if port is specified
			if len(mpieces[2]) > 0:
				NETWORK.SERVER_PORT = parse_port(mpieces[2], allow_zero=True)
		except ValueError:
			print _("Error: Invalid syntax in --mp-master commandline option. Port must be a number between 1 and 65535.")
			return False

	# init fife before mp_bind is parsed, since it's needed there
	fife = Fife()

	if command_line_arguments.mp_bind:
		try:
			mpieces = command_line_arguments.mp_bind.partition(':')
			NETWORK.CLIENT_ADDRESS = mpieces[0]
			fife.set_uh_setting("NetworkPort", parse_port(mpieces[2], allow_zero=True))
		except ValueError:
			print _("Error: Invalid syntax in --mp-bind commandline option. Port must be a number between 1 and 65535.")
			return False

	AI.AI_PLAYERS = command_line_arguments.ai_players
	if command_line_arguments.ai_highlights:
		AI.HIGHLIGHT_PLANS = True
	if command_line_arguments.human_ai:
		AI.HUMAN_AI = True

	# set singleplayer natural resource seed
	if command_line_arguments.nature_seed:
		SINGLEPLAYER.SEED = command_line_arguments.nature_seed

	db = _create_db()

	# init game parts

	_init_gettext(fife)

	client_id = fife.get_uh_setting("ClientID")
	if client_id is None or len(client_id) == 0:
		# We need a new client id
		client_id = "".join("-" if c in (8, 13, 18, 23) else \
		                    random.choice("0123456789abcdef") for c in xrange(0, 36))
		from engine import UH_MODULE
		fife.settings.set(UH_MODULE, "ClientID", client_id)
		fife.settings.saveSettings()

	ExtScheduler.create_instance(fife.pump)
	fife.init()
	_modules.gui = Gui()
	SavegameManager.init()
	try:
		NetworkInterface.create_instance()
	except RuntimeError, e:
		headline = _(u"Failed to initialize networking.")
		descr = _(u"Networking couldn't be initialised with the current configuration.")
		advice = _(u"Check the data you entered in the Network section in the settings dialogue.")
		_modules.gui.show_error_popup(headline, descr, advice, unicode(e))

	# for preloading game data while in main screen
	preload_lock = threading.Lock()
	preload_thread = threading.Thread(target=preload_game_data, args=(preload_lock,))
	preloading = (preload_thread, preload_lock)

	# start something according to commandline parameters
	startup_worked = True
	if command_line_arguments.start_dev_map:
		startup_worked = _start_dev_map(command_line_arguments.ai_players, command_line_arguments.human_ai)
	elif command_line_arguments.start_random_map:
		startup_worked = _start_random_map(command_line_arguments.ai_players, command_line_arguments.human_ai)
	elif command_line_arguments.start_specific_random_map is not None:
		startup_worked = _start_random_map(command_line_arguments.ai_players, command_line_arguments.human_ai, \
			seed=command_line_arguments.start_specific_random_map)
	elif command_line_arguments.start_map is not None:
		startup_worked = _start_map(command_line_arguments.start_map, command_line_arguments.ai_players, \
			command_line_arguments.human_ai)
	elif command_line_arguments.start_scenario is not None:
		startup_worked = _start_map(command_line_arguments.start_scenario, 0, False, True)
	elif command_line_arguments.start_campaign is not None:
		startup_worked = _start_campaign(command_line_arguments.start_campaign)
	elif command_line_arguments.load_map is not None:
		startup_worked = _load_map(command_line_arguments.load_map, command_line_arguments.ai_players, \
			command_line_arguments.human_ai)
	elif command_line_arguments.load_quicksave is not None:
		startup_worked = _load_last_quicksave()
	elif command_line_arguments.stringpreview:
		startup_worked = _start_map("development_no_trees", 0, False)
		from development.stringpreviewwidget import StringPreviewWidget
		StringPreviewWidget().show()
	else: # no commandline parameter, show main screen
		_modules.gui.show_main()
		preloading[0].start()

	if not startup_worked:
		# don't start main loop if startup failed
		return False

	fife.run()

def quit():
	"""Quits the game"""
	global fife
	if _modules.session is not None and _modules.session.is_alive:
		_modules.session.end()
	preload_game_join(preloading)
	ExtScheduler.destroy_instance()
	fife.quit()

def start_singleplayer(map_file, playername="Player", playercolor=None, is_scenario=False, campaign=None, ai_players=0, human_ai=False):
	"""Starts a singleplayer game
	@param map_file: path to map file
	@param ai_players: number of AI players to start (excludes possible human AI)
	@param human_ai: whether to start the human player as an AI
	"""
	global fife, preloading, db
	preload_game_join(preloading)

	if playercolor is None: # this can't be a default parameter because of circular imports
			playercolor = Color[1]

	# remove cursor while loading
	fife.cursor.set(fife_module.CURSOR_NONE)
	fife.engine.pump()
	fife.cursor.set(fife_module.CURSOR_IMAGE, fife.default_cursor_image)

	# hide whatever is displayed before the game starts
	_modules.gui.hide()

	# destruct old session (right now, without waiting for gc)
	if _modules.session is not None and _modules.session.is_alive:
		_modules.session.end()
	# start new session
	from spsession import SPSession
	_modules.session = SPSession(_modules.gui, db)

	players = [{ 'id' : 1, 'name' : playername, 'color' : playercolor, 'local' : True, 'ai': human_ai}]

	# add AI players with a distinct color; if none can be found then use black
	for num in xrange(ai_players):
		color = Color[7] # if none can be found then be black
		for possible_color in Color:
			if possible_color == Color[7]:
				continue # black is used by the trader and the pirate
			available = True
			for player in players:
				if player['color'].to_tuple() == possible_color.to_tuple():
					available = False
					break
			if available:
				color = possible_color
				break
		players.append({'id': num + 2, 'name' : 'AI' + str(num + 1), 'color' : color, 'local' : False, 'ai': True})

	try:
		_modules.session.load(map_file, players, is_scenario=is_scenario, campaign = campaign)
	except:
		import traceback
		print "Failed to load", map_file
		traceback.print_exc()
		if _modules.session is not None and _modules.session.is_alive:
			_modules.session.end()
		_modules.gui.show_main()
		headline = _(u"Failed to start/load the game")
		descr = _(u"The game you selected couldn't be started.") + \
		      _("The savegame might be broken or has been saved with an earlier version.")
		_modules.gui.show_error_popup(headline, descr)
		load_game(ai_players, human_ai)

def prepare_multiplayer(game):
	"""Starts a multiplayer game server
	TODO: acctual game data parameter passing
	"""
	global fife, preloading, db

	preload_game_join(preloading)

	# remove cursor while loading
	fife.cursor.set(fife_module.CURSOR_NONE)
	fife.engine.pump()
	fife.cursor.set(fife_module.CURSOR_IMAGE, fife.default_cursor_image)

	# hide whatever is displayed before the game starts
	_modules.gui.hide()

	# destruct old session (right now, without waiting for gc)
	if _modules.session is not None and _modules.session.is_alive:
		_modules.session.end()
	# start new session
	from mpsession import MPSession
	# get random seed for game
	random = sum(game.get_uuid().uuid)
	_modules.session = MPSession(_modules.gui, db, NetworkInterface(), rng_seed=random)
	# NOTE: this data passing is only temporary, maybe use a player class/struct
	_modules.session.load("content/maps/" + game.get_map_name() + ".sqlite", \
	                      game.get_player_list())

def start_multiplayer(game):
	_modules.session.start()

def load_game(ai_players=0, human_ai=False, savegame = None, is_scenario = False, campaign = None):
	"""Shows select savegame menu if savegame is none, then loads the game"""
	if savegame is None:
		savegame = _modules.gui.show_select_savegame(mode='load')
		if savegame is None:
			return # user aborted dialog
	_modules.gui.show_loading_screen()
#TODO
	start_singleplayer(savegame, is_scenario = is_scenario, campaign = campaign, \
		ai_players=ai_players, human_ai=human_ai)


def _init_gettext(fife):
	from gettext import translation
	namespace_translation = translation('unknown-horizons', 'content/lang', fallback=True)
	_ = namespace_translation.ugettext
	fife.update_languages()



## GAME START FUNCTIONS

def _start_dev_map(ai_players, human_ai):
	# start the development map (it's the first one)
	first_map = SavegameManager.get_maps()[0][1]
	load_game(ai_players, human_ai, first_map)
	return True

def _start_map(map_name, ai_players, human_ai, is_scenario = False, campaign = None):
	"""Start a map specified by user
	@param map_name: name of map or path to map
	@return: bool, whether loading succeded"""
	# check for exact/partial matches in map list first
	maps = SavegameManager.get_available_scenarios() if is_scenario else SavegameManager.get_maps()
	map_file = None
	for i in xrange(0, len(maps[1])):
		# exact match
		if maps[1][i] == map_name:
			map_file = maps[0][i]
			break
		# check for partial match
		if maps[1][i].startswith(map_name):
			if map_file is not None:
				# multiple matches, collect all for output
				map_file += u'\n' + maps[0][i]
			else:
				map_file = maps[0][i]
	if map_file is None:
		# not a map name, check for path to file or fail
		if os.path.exists(map_name):
			map_file = map_name
		else:
			print _("Error: Cannot find map \"%s\".") % map_name
			return False
	if len(map_file.splitlines()) > 1:
		print _("Error: Found multiple matches: ")
		for match in map_file.splitlines():
			print os.path.basename(match)
		return False
	load_game(ai_players, human_ai, map_file, is_scenario, campaign = campaign)
	return True

def _start_random_map(ai_players, human_ai, seed = None):
	from horizons.util import random_map
	start_singleplayer(random_map.generate_map(seed), ai_players=ai_players, human_ai=human_ai)
	return True

def _start_campaign(campaign_name):
	"""Finds the first scenario in this campaign and
	loads it.
	@return: bool, whether loading succeded"""
	if os.path.exists(campaign_name):
		# a file was specified. In order to make sure everything works properly,
		# we need to copy the file over to the UH campaign directory.
		# This is not very clean, but it's safe.

		if not campaign_name.endswith(".yaml"):
			print _("Error: campaign filenames have to end in \".yaml\".")
			return False

		# check if the user specified a file in the UH campaign dir
		campaign_basename = os.path.basename( campaign_name )
		path_in_campaign_dir = os.path.join(SavegameManager.campaigns_dir, campaign_basename)
		if not (os.path.exists(path_in_campaign_dir) and \
		        os.path.samefile(campaign_name, path_in_campaign_dir)):
			print _("Due to technical reasons, the campaign file will be copied to the UH campaign directory (%s).") % SavegameManager.campaigns_dir + \
			      "\n" + _("This means that changes in the file you specified will not apply to the game directly.") + \
			      _("To see the changes, either always start UH with the current arguments or edit the file %s.") % path_in_campaign_dir
			shutil.copy(campaign_name, SavegameManager.campaigns_dir)
		# use campaign file name below
		campaign_name = os.path.splitext( campaign_basename )[0]
	campaign = SavegameManager.get_campaign_info(name = campaign_name)
	if not campaign:
		print _("Error: Cannot find campaign \"%s\".") % campaign_name
		return False
	scenarios = [sc.get('level') for sc in campaign.get('scenarios',[])]
	if not scenarios:
		return False
	return _start_map(scenarios[0], 0, False, is_scenario = True, campaign = {'campaign_name': campaign_name, 'scenario_index': 0, 'scenario_name': scenarios[0]})

<<<<<<< HEAD
def _load_map(savegamename, ai_players, human_ai):
	"""Load a map specified by user
=======
def _load_map(savegame):
	"""Load a map specified by user.
	@param savegame: eiter the displayname of a savegame or a path to a savegame
>>>>>>> 497b990b
	@return: bool, whether loading succeded"""
	# first check for partial or exact matches in the normal savegame list
	saves = SavegameManager.get_saves()
	map_file = None
	for i in xrange(0, len(saves[1])):
		# exact match
		if saves[1][i] == savegame:
			map_file = saves[0][i]
			break
		# check for partial match
		if saves[1][i].startswith(savegame):
			if map_file is not None:
				# multiple matches, collect all for output
				map_file += u'\n' + saves[0][i]
			else:
				map_file = saves[0][i]
	if map_file is None:
		# not a savegame, check for path to file or fail
		if os.path.exists(savegame):
			map_file = savegame
		else:
			print _("Error: Cannot find savegame \"%s\".") % savegame
			return False
	if len(map_file.splitlines()) > 1:
		print _("Error: Found multiple matches: ")
		for match in map_file.splitlines():
			print os.path.basename(match)
		return False
	load_game(ai_players, human_ai, map_file)
	return True

def _load_last_quicksave():
	"""Load last quicksave
	@return: bool, whether loading succeded"""
	save_files = SavegameManager.get_quicksaves()[0]
	save = None
	try:
		save = save_files[len(save_files)-1]
	except KeyError:
		print _("Error: No quicksave found.")
		return False
	load_game(0, False, save)
	return True

def _create_db():
	"""Returns a dbreader instance, that is connected to the main game data dbfiles.
	NOTE: This data is read_only, so there are no concurrency issues"""
	_db = UhDbAccessor(':memory:')
	_db("ATTACH ? AS data", 'content/game.sqlite')
	_db("ATTACH ? AS settler", 'content/settler.sqlite')
	_db("ATTACH ? AS balance", 'content/balance.sqlite')
	return _db

def preload_game_data(lock):
	"""Preloads game data.
	Keeps releasing and acquiring lock, runs until lock can't be acquired."""
	try:
		import logging
		from horizons.entities import Entities
		from horizons.util import Callback
		log = logging.getLogger("preload")
		mydb = _create_db() # create own db reader instance, since it's not thread-safe
		preload_functions = [ ActionSetLoader.load, \
		                      TileSetLoader.load,
		                      Callback(Entities.load_grounds, mydb), \
		                      Callback(Entities.load_buildings, mydb), \
		                      Callback(Entities.load_units, mydb) ]
		for f in preload_functions:
			if not lock.acquire(False):
				break
			log.debug("Preload: %s", f)
			f()
			log.debug("Preload: %s is done", f)
			lock.release()
		log.debug("Preloading done.")
	except Exception, e:
		log.warning("Exception occured in preloading thread: %s", e)
	finally:
		if lock.locked():
			lock.release()

def preload_game_join(preloading):
	"""Wait for preloading to finish.
	@param preloading: tuple: (Thread, Lock)"""
	# lock preloading
	preloading[1].acquire()
	# wait until it finished its current action
	if preloading[0].isAlive():
		preloading[0].join()
		assert not preloading[0].isAlive()
	else:
		try:
			preloading[1].release()
		except thread.error:
			pass # due to timing issues, the lock might be released already
<|MERGE_RESOLUTION|>--- conflicted
+++ resolved
@@ -372,14 +372,9 @@
 		return False
 	return _start_map(scenarios[0], 0, False, is_scenario = True, campaign = {'campaign_name': campaign_name, 'scenario_index': 0, 'scenario_name': scenarios[0]})
 
-<<<<<<< HEAD
-def _load_map(savegamename, ai_players, human_ai):
-	"""Load a map specified by user
-=======
-def _load_map(savegame):
+def _load_map(savegame, ai_players, human_ai):
 	"""Load a map specified by user.
 	@param savegame: eiter the displayname of a savegame or a path to a savegame
->>>>>>> 497b990b
 	@return: bool, whether loading succeded"""
 	# first check for partial or exact matches in the normal savegame list
 	saves = SavegameManager.get_saves()
