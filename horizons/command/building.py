--- conflicted
+++ resolved
@@ -139,12 +139,8 @@
 		building.start()
 
 		# unload the remaining resources on the human player ship if we just founded a new settlement
-<<<<<<< HEAD
 		from horizons.world.player import HumanPlayer
-		if building.id == BUILDINGS.BRANCH_OFFICE_CLASS and isinstance(building.owner, HumanPlayer):
-=======
 		if building.id == BUILDINGS.BRANCH_OFFICE_CLASS and isinstance(building.owner, HumanPlayer) and horizons.main.fife.get_uh_setting("AutoUnload"):
->>>>>>> da32e3c8
 			ship = WorldObject.get_object_by_id(self.ship)
 			for res, amount in [(res, amount) for res, amount in ship.get_component(StorageComponent).inventory]: # copy the inventory first because otherwise we would modify it while iterating
 				amount = min(amount, building.settlement.get_component(StorageComponent).inventory.get_free_space_for(res))
