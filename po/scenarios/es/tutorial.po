# SOME DESCRIPTIVE TITLE.
# Copyright (C) YEAR The Unknown Horizons Team
# This file is distributed under the same license as the PACKAGE package.
# FIRST AUTHOR <EMAIL@ADDRESS>, YEAR.
msgid ""
msgstr ""
"Project-Id-Version: PACKAGE VERSION\n"
"Report-Msgid-Bugs-To: team@lists.unknown-horizons.org\n"
<<<<<<< HEAD
"POT-Creation-Date: 2016-08-17 15:49+0200\n"
"PO-Revision-Date: 2016-08-16 11:29+0000\n"
=======
"POT-Creation-Date: 2016-08-15 16:21+0200\n"
"PO-Revision-Date: 2016-08-17 12:38+0000\n"
>>>>>>> 87cbc918
"Last-Translator: Jorge <jorgesumle@freakspot.net>\n"
"Language-Team: Spanish <https://hosted.weblate.org/projects/uh/tutorial/es/>"
"\n"
"Language: es\n"
"MIME-Version: 1.0\n"
"Content-Type: text/plain; charset=UTF-8\n"
"Content-Transfer-Encoding: 8bit\n"
"Plural-Forms: nplurals=2; plural=n != 1;\n"
"X-Generator: Weblate 2.8-dev\n"

#. scenario difficulty
msgid "Tutorial"
msgstr "Tutorial"

#. scenario description
msgid ""
"The tutorial:\n"
"Build your first settlement and learn how to play!"
msgstr ""
"Tutorial del juego:\n"
"¡Construya su primer asentamiento y aprenda los entresijos del juego!"

#. This message is displayed in the widget on the left screen part. Please keep it short enough to fit there!
#, fuzzy
#| msgid ""
#| "Build a warehouse on the coast to allow trade ships to visit your "
#| "settlement."
msgid ""
"Build a Warehouse on the coast to allow trade ships to visit your settlement."
msgstr ""
"Construye un Almacén en la costa que permita a los barcos comerciales "
"visitar tu asentamiento."

#. This is a logbook page heading. Space is VERY short, please only translate to strings that fit (roughly 30 characters max).
msgid "Welcome to Unknown Horizons!"
msgstr "¡Bienvenido a Unknown Horizons!"

#. This is the text body of a logbook page.
msgid ""
"This is your Journal, where important information about the current scenario "
"is stored. A summary of each new task will also appear as a 'notification "
"button' near the left-hand edge of the screen. You can hover your mouse over "
"these notifications to read the summary, or click the button itself to open "
"the Journal."
msgstr ""
"Este es tu Diario de Navegación, donde se guarda la información relevante "
"sobre el escenario actual. Un resumen de cada nueva tarea aparecerá como un "
"'botón de notificación' a la izquierda de la pantalla. Puedes pasar el ratón "
"sobre estas notificaciones para leer el resumen, o hacer clic directamente "
"en el mismo botón para abrir el diario de navegación."

#. This is the text body of a logbook page.
msgid ""
"You can also re-open the Journal at any time by clicking the button below "
"the mini-map, at the top right of your screen. From now on, we'll refer to "
"this area containing the mini-map, various buttons and tabs as the "
"'Overview'."
msgstr ""
"También puedes volver a abrir el diario de navegación en cualquier momento "
"haciendo clic en el botón que hay debajo del mini-mapa, en la parte superior "
"derecha de tu pantalla. A partir de ahora, nos referiremos a este área que "
"contiene el mini-mapa, varios botones y pestañas como la «Vista General»."

#. This is the text body of a logbook page.
msgid ""
"\n"
"To see your first task, turn to the next page of the Journal using the "
"button at the bottom of the opposite page - it looks like this:"
msgstr ""
"\n"
"Para ver tu primera tarea, pasa a la siguiente página del Diario de "
"Navegación usando el botón de la página anterior, es así:"

#. This is the text body of a logbook page.
msgid ""
"\n"
"If you have any suggestions about how this tutorial can be improved, or if "
"you encounter any errors, please tell us."
msgstr ""
"\n"
"Si tienes alguna sugerencia para mejorar este tutorial o si encuentras algún "
"error, por favor, avísanos."

#. This is the text body of a logbook page.
msgid ""
"\n"
"Visit www.unknown-horizons.org to find out how to contact the team."
msgstr ""
"\n"
"Visita www.unknown-horizons.org para averiguar cómo contactar con el equipo."

#. This is the text body of a logbook page.
msgid "And now, let's start the game!"
msgstr "Y ahora, ¡comencemos la partida!"

#. This is a logbook page heading. Space is VERY short, please only translate to strings that fit (roughly 30 characters max).
msgid "NEW TASK: CREATE A SETTLEMENT"
msgstr "N. TAREA: CREA UN ASENTAMIENTO"

#. This is the text body of a logbook page.
msgid ""
"Your ship is at sea, loaded with the supplies you'll need to establish a new "
"settlement."
msgstr ""
"Tu barco está en el mar, cargado con los suministros que necesitarás para "
"establecer un nuevo asentamiento."

#. This is the text body of a logbook page.
msgid ""
"To move your ship, select it with a left-click then right-click on the "
"location you want it to sail to."
msgstr ""
"Para mover tu navío, selecciónalo con el botón izquierdo, luego haz clic con "
"el derecho sobre el punto al que quieras que vaya."

#. This is the text body of a logbook page.
msgid ""
"Once you're near the coast, the 'Build Settlement' button in the overview "
"will become active."
msgstr ""
"Una vez cerca de la costa, el botón «Construir asentamiento» en la vista "
"general se activará."

#. This is the text body of a logbook page.
msgid ""
"Clicking this button will show a preview of the Warehouse, the first "
"building required to found a new settlement. As you move the cursor around, "
"you'll notice that the preview is shaded red when the building is in an "
"unsuitable area."
msgstr ""
"Al hacer clic en este botón, se mostrará la vista previa del Almacén, el "
"primer edificio requerido para fundar un nuevo asentamiento. A medida que "
"muevas el cursor, notarás que la vista previa se sombrea de color rojo "
"cuando el edificio está en una zona inadecuada."

#. This is the text body of a logbook page.
msgid ""
"The Warehouse needs to be positioned on the coast to allow ships to dock. "
"So, find a good location then left-click to place this important building."
msgstr ""
"El Almacén debe ser posicionado en la costa para que los barcos puedan "
"atracar. Así que busca una buena localización y haz click izquierdo para "
"ubicar este importante edificio."

#. This is the text body of a logbook page.
msgid "Task: Build a Warehouse on the coast."
msgstr "Tarea: Construye un Almacén en la costa."

#. This message is displayed in the widget on the left screen part. Please keep it short enough to fit there!
msgid "Build a Lumberjack's Tent and connect it to the Warehouse."
msgstr "Construye una Tienda de Leñador y únela al Almacén."

#. This is a logbook page heading. Space is VERY short, please only translate to strings that fit (roughly 30 characters max).
msgid "NEW TASK: BUILD A LUMBERJACKS TENT"
msgstr "EDIFICA UNA TIENDA DE LEÑADOR"

#. This is the text body of a logbook page.
msgid ""
"The supplies and construction materials have been unloaded from your ship "
"and safely stored in your new Warehouse. Now it's time to construct some "
"basic buildings, beginning with a Lumberjack's Tent."
msgstr ""
"Los suministros y los materiales de construcción han sido descargados de tu "
"barco y pueden ser guardados de forma segura en tu nuevo Almacén. Ya es hora "
"de construir algunos edificios básicos, empezando por una Tienda de Leñador."

#. This is the text body of a logbook page.
msgid ""
"Lumberjacks will fell trees from the woodland around their tent and process "
"the timber to produce boards, for use in construction or as a trade resource."
msgstr ""
"Los leñadores talarán árboles del bosque alrededor de su tienda y procesarán "
"la madera para producir tablas, para su uso en la construcción o como "
"recurso comercial."

#. This is the text body of a logbook page.
msgid ""
"To build a Lumberjack's Tent, open the Build Menu by clicking the button "
"below the mini map or pressing 'B', the default hotkey."
msgstr ""
"Para construir una Tienda de Leñador, abre el Menú de Construcción haciendo "
"clic sobre el botón que hay debajo del mini-mapa o pulsando la tecla 'B', la "
"tecla de acceso rápido por defecto."

#. This is the text body of a logbook page.
msgid ""
"The Build Menu is sorted by tiers and, as yours is a new settlement, First "
"Tier buildings are the only ones available to you; as your civilization "
"advances, you will obtain access to higher tiers and be able to construct a "
"much wider range of buildings."
msgstr ""
"El Menú de construcción se ordena por niveles y, como el tuyo es un nuevo "
"asentamiento, los Edificios de Primer Nivel son los únicos que tienes "
"disponibles. A medida que tu civilización avance, obtendrás acceso a niveles "
"superiores y serás capaz de construir una variedad de edificios mucho mayor."

#. This is the text body of a logbook page.
msgid ""
"Find a nice wooded area for our Lumberjack to work then select 'Lumberjack's "
"Tent' from the list of buildings in the Overview and place the building."
msgstr ""
"Busca una buena zona con árboles para que nuestro Leñador pueda trabajar y "
"selecciona 'Tienda de Leñador' de la lista de edificios en la Vista General "
"y ubica el edificio."

#. This is the text body of a logbook page.
msgid ""
"Later in the game you might want to create woodland by planting trees, but "
"since that costs money, you should use what nature has provided for the time "
"being!"
msgstr ""
"En fases más avanzadas del juego puede que quieras crear bosques plantando "
"árboles, pero dado que cuesta dinero, ¡deberías usar lo que la naturaleza "
"ofrece por ahora!"

#. This is the text body of a logbook page.
msgid ""
"Any resource-gathering or production building needs a path connecting it to "
"a Warehouse or other form of storage, otherwise the goods it produces will "
"not be collected."
msgstr ""
"Cualquier edificio de recolección de recursos o de producción necesita un "
"camino que lo conecte a un Almacén o a otra forma de almacenamiento, de lo "
"contrario los bienes producidos no serán recogidos."

#. This is the text body of a logbook page.
msgid ""
"So, once your Lumberjack's Tent is in position, connect it to your Warehouse "
"by opening the Build Menu then clicking the 'Path' button. You can now click "
"and drag with the mouse to draw the route of your path between the "
"Lumberjack's Tent and the Warehouse."
msgstr ""
"Así que cunado hayas construido tu Tienda de Leñador, conéctala a tu Almacén "
"abriendo el Menú de construcción y haciendo clic en el botón del Sendero. "
"Ahora puedes hacer clic y arrastrar con el ratón para dibujar la ruta de tu "
"Sendero entre la Tienda de Leñador y el Almacén."

#. This is the text body of a logbook page.
msgid ""
"Task: Build a Lumberjack's Tent in a wooded area and connect it to your "
"Warehouse."
msgstr ""
"Tarea: Construye una Tienda de Leñador en un área boscosa y conéctala a tu "
"Almacén."

#. This is the text body of a logbook page.
#, fuzzy
#| msgid ""
#| "Once the buildings are connected you'll see a collector arrive to pick up "
#| "your newly produced boards and deliver them to the Warehouse, ready for "
#| "use in  construction or trade."
msgid ""
"Once the buildings are connected you'll see a collector arrive to pick up "
"your newly produced boards and deliver them to the Warehouse, ready for use "
"in construction or trade."
msgstr ""
"Una vez que los edificios estén conectados, verás un transportista llegar "
"para recoger tus recién producidas tablas y llevarlas al Almacén, listas "
"para ser usadas en la construcción o el comercio."

#. This message is displayed in the widget on the left screen part. Please keep it short enough to fit there!
#, fuzzy
#| msgid "Build a hunter and a fisher. Connect them to the warehouse."
msgid "Build a Hunter and a Fisher. Connect them to the Warehouse."
msgstr "Construya un puesto de caza y pesca. Conéctelos al almacén."

#. This is a logbook page heading. Space is VERY short, please only translate to strings that fit (roughly 30 characters max).
msgid "NEW TASK: FOOD SUPPLY"
msgstr "TAREA: SUMINISTRO DE ALIMENTOS"

#. This is the text body of a logbook page.
#, fuzzy
#| msgid ""
#| "You will need to have some food-producing companies, too, because people "
#| "in general (and especially sailors) are very hungry."
msgid ""
"You will need to have some food-producing companies too, because people in "
"general (and especially sailors) are very hungry."
msgstr ""
"Necesitarás tener algunos negocios que produzcan alimentos también, porque "
"la gente en general (y especialmente los marineros) está muy hambrienta."

#. This is the text body of a logbook page.
msgid "Available companies in the first tier are the Hunter and Fisher."
msgstr ""
"Los negocios disponibles en el Primer Nivel son el Cazador y el Pescador."

#. This is the text body of a logbook page.
msgid "The Hunter hunts animals in the forest, thus needs trees nearby."
msgstr ""
"El Cazador caza animales en el bosque, por lo que necesita que haya árboles "
"cerca."

#. This is the text body of a logbook page.
msgid "Note that you can place your Hunter close to the lumberjack's forest."
msgstr ""
"Ten en cuenta que puedes colocar el Cazador cerca del bosque del leñador."

#. This is the text body of a logbook page.
msgid ""
"It can happen that the animals don't reproduce fast enough or simply hide "
"well."
msgstr ""
"Puede ocurrir que los animales no se reproduzcan lo suficientemente rápido o "
"simplemente que se escondan bien."

#. This is the text body of a logbook page.
#, fuzzy
#| msgid ""
#| "Conclusion: the hunter is not too reliable if you need continuous supply."
msgid ""
"Conclusion: the Hunter is not too reliable if you need continuous supply."
msgstr ""
"Conclusión: el cazador no es muy fiable si necesitas un suministro continuo."

#. This is the text body of a logbook page.
#, fuzzy
#| msgid ""
#| "\n"
#| "The Fisher needs a coastal building site like the warehouse and a fish "
#| "school in range."
msgid ""
"\n"
"The Fisher needs a coastal building site like the Warehouse and a fish "
"school in range."
msgstr ""
"\n"
"El Pescador necesita que a su alcance haya un edificio como el Almacén y un "
"banco de peces."

#. This is the text body of a logbook page.
msgid "He will build a small rowing vessel and catch some fish."
msgstr "Él construirá una pequeña embarcación a remo y pescará."

#. This is the text body of a logbook page.
msgid ""
"This is a very constant supply at the cost of a slightly longer production "
"time per unit of food."
msgstr ""
"Esta es una fuente muy constante de suministro a costa de un tiempo de "
"producción ligeramente mayor por unidad de comida."

#. This is the text body of a logbook page.
msgid ""
"A small settlement like yours can use both companies, and you can better "
"balance pros and cons if you see the direct comparison."
msgstr ""
"Un pequeño asentamiento como el tuyo puede utilizar ambos negocios, y puedes "
"mejorar el saldo de ventajas e inconvenientes si te fijas en la comparación "
"directa."

#. This is the text body of a logbook page.
#, fuzzy
#| msgid "Task: Build a hunter and a fisher."
msgid "Task: Build a Hunter and a Fisher."
msgstr "Tarea: Construye un cazador y un pescador."

#. This is the text body of a logbook page.
#, fuzzy
#| msgid "Don't forget to connect them to your warehouse with trails!"
msgid "Don't forget to connect them to your Warehouse with trails!"
msgstr "¡No olvides conectarlos a tu almacén mediante caminos!"

#. This message is displayed in the widget on the left screen part. Please keep it short enough to fit there!
#, fuzzy
#| msgid "Build a main square. Choose an area without many economy buildings."
msgid "Build a Main Square. Choose an area without many economy buildings."
msgstr ""
"Construya una plaza principal. Elija una zona sin demasiados edificios "
"comerciales."

#. This is a logbook page heading. Space is VERY short, please only translate to strings that fit (roughly 30 characters max).
msgid "NEW TASK: MAIN SQUARE"
msgstr "LA PLAZA PRINCIPAL"

#. This is the text body of a logbook page.
msgid ""
"Your residents need a main square where they can fetch their goods from."
msgstr ""
"Tus residentes necesitan una plaza principal donde poder obtener sus bienes."

#. This is the text body of a logbook page.
#, fuzzy
#| msgid ""
#| "This means that they need a trail connection from their home to the main "
#| "square. Note that the main square acts as trail as well, therefore "
#| "adjacent tents do not need a separate trail."
msgid ""
"This means that they need a trail connection from their home to the Main "
"Square. Note that the Main Square acts as trail as well, therefore adjacent "
"tents do not need a separate trail."
msgstr ""
"Esto significa que necesitan un camino de conexión entre sus casas y la "
"plaza principal. Ten en cuenta que la plaza principal sirve de camino "
"también, por eso las tiendas adyacentes no necesitan un camino separado."

#. This is the text body of a logbook page.
#, fuzzy
#| msgid ""
#| "All goods in your warehouse are available at this 'market place', so your "
#| "residents do not need to walk to the fisher or even to the warehouse."
msgid ""
"All goods in your Warehouse are available at this 'market place', so your "
"residents do not need to walk to the Fisher or even to the Warehouse."
msgstr ""
"Todos los bienes de tu Almacén están disponibles en este 'mercado', por lo "
"que tus residentes no necesitan acudir al pescador ni siquiera al Almacén."

#. This is the text body of a logbook page.
msgid ""
"You should avoid placing your main settlement tents too close to your "
"lumberjacks because building tents will clear away the trees that your "
"lumberjack needs to produce boards."
msgstr ""
"Deberías proporcionar un lugar adecuado a las tiendas de tu asentamiento "
"procurando no ubicarlas demasiado cerca del aserradero ya que éstas "
"despejarán los árboles que tu aserradero necesita para producir tablones."

#. This is the text body of a logbook page.
#, fuzzy
#| msgid ""
#| "Companies work without being connected to the tents, so you don't need to "
#| "build a road between the main square and e.g. your lumberjack tent."
msgid ""
"Companies work without being connected to the tents, so you don't need to "
"build a road between the Main Square and e.g. your Lumberjack's Tent."
msgstr ""
"Los negocios no necesitan estar conectados a las tiendas, así que no "
"necesitas construir un camino entre la plaza principal y por ejemplo, la "
"Tienda de Leñador."

#. This is the text body of a logbook page.
#, fuzzy
#| msgid "Task: Build a main square."
msgid "Task: Build a Main Square."
msgstr "Tarea: Construye una plaza principal."

#. This is the text body of a logbook page.
#, fuzzy
#| msgid ""
#| "\n"
#| "Now let's have a closer look at the main square."
msgid ""
"\n"
"Now let's have a closer look at the Main Square."
msgstr ""
"\n"
"Ahora vamos a centrar la mirada en la plaza principal."

#. This is the text body of a logbook page.
msgid ""
"In the 'Account' tab you get a balance sheet of this island, featuring all "
"costs you pay and all taxes you earn."
msgstr ""
"En la pestaña \"Cuenta\" tendrás una hoja del saldo de esta isla, enumerando "
"todos los costes que pagas y todos los impuestos que cobras."

#. This is the text body of a logbook page.
msgid ""
"The items 'Sale' and 'Buy' refer to your trading balance and will be "
"explained later on."
msgstr ""
"Los apartados \"Ventas\" y \"Compras\" hacen referencia al saldo de comercio "
"que explicaremos más adelante."

#. This is the text body of a logbook page.
msgid "If your balance is positive, you all-in-all make a profit."
msgstr "Si tu saldo es positivo, estarás produciendo beneficios."

#. This is the text body of a logbook page.
#, fuzzy
msgid ""
"In the different tier overview tabs you can see statistics about your "
"inhabitants. You also set the tier-specific global tax here and allow or "
"deny inhabitants of this tier to upgrade to the next higher one."
msgstr ""
"En las diferentes pestañas de información de niveles de construcción, puedes "
"ver estadísticas de tus habitantes. También puedes fijar aquí el impuesto "
"global de un nivel específico y permitir o denegar a los habitantes de ese "
"nivel que realicen mejoras para alcanzar el siguiente nivel."

#. This message is displayed in the widget on the left screen part. Please keep it short enough to fit there!
#, fuzzy
#| msgid "Build a tent and connect it to the main square if necessary."
msgid "Build a Tent and connect it to the Main Square if necessary."
msgstr "Construye una Tienda y conéctala a la Plaza Principal si es necesario."

#. This is a logbook page heading. Space is VERY short, please only translate to strings that fit (roughly 30 characters max).
msgid "NEW TASK: RESIDENTIAL BUILDINGS"
msgstr "TAREA: EDIFICIOS RESIDENCIALES"

#. This is the text body of a logbook page.
msgid ""
"Settlers want to have a roof over their heads, else they won't even think of "
"living in your city! You need to provide tents."
msgstr ""
"¡Los colonos quieren tener un techo sobre sus cabezas, de lo contrario no se "
"quedarán a vivir en tu ciudad! Proporciónales Tiendas."

#. This is the text body of a logbook page.
msgid ""
"Tents are the basic residential buildings. Your inhabitants will want to "
"upgrade it when they reach higher tiers."
msgstr ""
"Las Tiendas son los edificios residenciales básicos. Tus habitantes querrán "
"mejorarlas cuando alcancen niveles superiores."

#. This is the text body of a logbook page.
msgid ""
"Note that the upgrade of each building requires construction material, like "
"wood for their first upgrade."
msgstr ""
"Tenga en cuenta que la mejora de cada edificio requiere material de "
"construcción, como madera para la primera mejora."

#. This is the text body of a logbook page.
msgid ""
"Consider to disable the upgrade if your stock of these materials is low."
msgstr ""
"Considere desactivar las mejoras si sus reservas de estos materiales son "
"bajos."

#. This is the text body of a logbook page.
msgid ""
"Settlers may not look very useful since they will try to consume all goods "
"you produce - but they at least pay taxes, and that's the only way you can "
"make money for now!"
msgstr ""
"Los colonos pueden parecerte poco útiles porque intentarán consumir todos "
"los bienes que produzcas, pero al menos pagan impuestos, ¡y esa es la única "
"forma que tienes de hacer dinero por ahora!"

#. This is the text body of a logbook page.
#, fuzzy
#| msgid ""
#| "Task: Build a tent and connect it to the main square if necessary. Tents "
#| "don't need to be connected to any of the companies."
msgid ""
"Task: Build a Tent and connect it to the Main Square if necessary. Tents "
"don't need to be connected to any of the companies."
msgstr ""
"Tarea: Construye una Tienda y conéctala a la Plaza Principal si es "
"necesario. Las Tiendas no necesitan estar conectadas a ningún negocio."

#. This message is displayed in the widget on the left screen part. Please keep it short enough to fit there!
#, fuzzy
#| msgid ""
#| "Build at least three additional tents and connect them to the main square."
msgid ""
"Build at least three additional Tents and connect them to the Main Square."
msgstr ""
"Construye al menos tres Tiendas adicionales y conéctalas a la Plaza "
"Principal."

#. This is the text body of a logbook page.
#, fuzzy
#| msgid ""
#| "\n"
#| "Let's have a look at the tent overview tab."
msgid ""
"\n"
"Let's have a look at the Tent overview tab."
msgstr ""
"\n"
"Vamos a echar una ojeada a la pestaña de información de la tienda."

#. This is the text body of a logbook page.
msgid ""
"You can see\n"
"* the happiness of these residents,\n"
"* the taxes they pay and\n"
"* the resources they demand."
msgstr ""
"Puedes ver\n"
"* la felicidad de esos residentes.\n"
"* los impuestos que ellos pagan y\n"
"* los recursos que piden."

#. This is the text body of a logbook page.
msgid ""
"If their demands are fulfilled, happiness and thus your tax income increase."
msgstr ""
"Si sus demandas son satisfechas, su felicidad y, por ende, tus ingresos "
"derivados de los impuestos aumentarán."

#. This is the text body of a logbook page.
msgid ""
"If not, happiness and income decrease. At some time your residents may get "
"really sour and simply turn their back on your village, leaving behind a "
"decaying ruin."
msgstr ""
"Si no, su felicidad y tus ingresos decrecen. Algunas veces tus residentes "
"estarán tan disgustados que simplemente se marcharán de tu villa, dejando "
"atrás una ruina decadente."

#. This is the text body of a logbook page.
msgid "Note that you can also change the global tax settings here, too."
msgstr ""
"Ten en cuenta que aquí también puedes cambiar los ajustes de los impuestos "
"globales."

#. This is the text body of a logbook page.
#, fuzzy
#| msgid "Task: Build at least three additional tents."
msgid "Task: Build at least three additional Tents."
msgstr "Tarea: Construye al menos tres tiendas adicionales."

#. This is the text body of a logbook page.
msgid ""
"\n"
"TIP: Holding down SHIFT eases constructing multiple buildings of the same "
"kind."
msgstr ""
"\n"
"TRUCO: Si mantienes pulsado MAYUS podrás construir más de un edificio del "
"mismo tipo."

#. This message is displayed in the widget on the left screen part. Please keep it short enough to fit there!
#, fuzzy
#| msgid "Build a signal fire at the coast close to your warehouse."
msgid "Build a Signal Fire at the coast close to your Warehouse."
msgstr "Construye una señal de humo en la costa cerca de tu Almacén."

# sin contexto (construye/haz)
#. This is a logbook page heading. Space is VERY short, please only translate to strings that fit (roughly 30 characters max).
msgid "NEW TASK: BUILD SIGNAL FIRE"
msgstr "CONSTRUYE UNA SEÑAL DE HUMO"

#. This is the text body of a logbook page.
msgid ""
"Can you see the ship passing your island from time to time? That ship "
"belongs to the Free Trader, one of the first settlers in this archipelago."
msgstr ""
"¿Ves un navío pasando por tu isla de vez en cuando? Ese navío pertenece a un "
"Comerciante Libre, uno de los primeros colonos en este archipiélago."

#. This is the text body of a logbook page.
msgid ""
"The trader will supply your settlement with necessary goods which you can't "
"produce yet."
msgstr ""
"El comerciante proporcionará a tu asentamiento bienes necesarios sin los "
"cuales no podrás producir aún."

#. This is the text body of a logbook page.
#, fuzzy
#| msgid ""
#| "You can also sell surpluses of your production, but in general consuming "
#| "them (by building more tents) instead of selling them yields more profit."
msgid ""
"You can also sell surpluses of your production, but in general consuming "
"them (by building more Tents) instead of selling them yields more profit."
msgstr ""
"También puedes vender excesos de tu producción, pero en general consúmelos "
"(construyendo más tiendas de campaña) en lugar de venderlos y obtener un "
"rendimiento por ellos."

#. This is the text body of a logbook page.
msgid ""
"Normally the trader ships just sail around and look for deals, but you can "
"speed things up a bit."
msgstr ""
"Normalmente los navíos del comerciante navegan alrededor y buscan ofertas, "
"pero puedes acelerar las cosas un poco."

#. This is the text body of a logbook page.
#, fuzzy
#| msgid ""
#| "For this purpose, build a signal fire at the coast near your warehouse. "
#| "It will show ships the way to your settlement."
msgid ""
"For this purpose, build a Signal Fire at the coast near your Warehouse. It "
"will show ships the way to your settlement."
msgstr ""
"Para este propósito, construye una señal de humo en la costa cerca de tu "
"lonja, de forma que los navíos conozcan el camino a tu asentamiento."

#. This is the text body of a logbook page.
#, fuzzy
#| msgid ""
#| "The signal fire has to cover the area which the ships pass through to "
#| "catch them."
msgid ""
"The Signal Fire has to cover the area which the ships pass through to catch "
"them."
msgstr ""
"La señal de humo permite atraer a los navíos que pasen a través del área que "
"cubre."

#. This is the text body of a logbook page.
#, fuzzy
#| msgid ""
#| "\n"
#| "After this little advertisment, the trader will also stop by and look "
#| "into your warehouse if it planned to sail past it."
msgid ""
"\n"
"After this little advertisment, the trader will also stop by and look into "
"your Warehouse if it planned to sail past it."
msgstr ""
"\n"
"Tras este pequeño anuncio, el comerciante pasará y si tuviese previsto "
"zarpar echará un vistazo en lonja."

#. This is the text body of a logbook page.
#, fuzzy
#| msgid "You can propose deals via the warehouse tab \"Buy/Sell\"."
msgid "You can propose deals via the Warehouse tab \"Buy/Sell\"."
msgstr ""
"Puedes proponer intercambios a través de la lonja en la pestaña \"Comprar/"
"Vender\"."

#. This is the text body of a logbook page.
msgid "At the 'sailors' tier, you are equipped with three trading slots."
msgstr ""
"En el nivel de \"marineros\", estás equipado con tres casillas de "
"compraventa."

#. This is the text body of a logbook page.
msgid ""
"Click on the small icon to change the slot mode from 'Buy' to 'Sell' and "
"vice versa."
msgstr ""
"Haz clic en el icono pequeño para cambiar el modo casilla de \"Comprar\" a "
"\"Vender\" y viceversa."

#. This is the text body of a logbook page.
msgid ""
"Click in the slot to choose the good you want to trade with. We will further "
"explain this once you are ready to trade."
msgstr ""
"Mediante clic en una casilla puedes elegir el producto que quieres "
"comerciar. Lo explicaremos más detenidamente una vez que estés listo para "
"ello.."

#. This is the text body of a logbook page.
#, fuzzy
#| msgid "Task: Build a signal fire at the coast close to your warehouse."
msgid "Task: Build a Signal Fire at the coast close to your Warehouse."
msgstr "Tarea: Construye una señal de humo en la costa cerca de tu almacén.."

#. This message is displayed in the widget on the left screen part. Please keep it short enough to fit there!
msgid ""
"Reach an island stock of at least 30 tools. Note that this might take a "
"while."
msgstr ""
"Llegar a unas reservas de isla de al menos 30 herramientas. Tenga en cuenta "
"que esto puede llevar un tiempo."

#. This is a logbook page heading. Space is VERY short, please only translate to strings that fit (roughly 30 characters max).
msgid "NEW TASK: LEARN TO TRADE"
msgstr "EL COMERCIO"

#. This is the text body of a logbook page.
#, fuzzy
#| msgid ""
#| "Excellent! The Free Trader will now stop by at your warehouse from time "
#| "to time.\n"
#| "\n"
#| "Let's continue our tutorial on how to trade."
msgid ""
"Excellent! The Free Trader will now stop by at your Warehouse from time to "
"time.\n"
"\n"
"Let's continue our tutorial on how to trade."
msgstr ""
"¡Excelente! El comerciante libre ahora se detendrá frente a tu lonja de vez "
"en cuando.\n"
"\n"
"Vamos a continuar nuestro tutorial con cómo comerciar."

#. This is the text body of a logbook page.
#, fuzzy
#| msgid "First click on your own warehouse and click on the third tab."
msgid "First click on your own Warehouse and click on the third tab."
msgstr "Primero clica en tu propia lonja y clica en la tercera pestaña."

#. This is the text body of a logbook page.
msgid ""
"Then click on one of the 3 slots, then select a good you want to buy or sell."
msgstr ""
"Después haz clic en una de las tres casillas y selecciona el bien que "
"quieres comprar o vender."

#. This is the text body of a logbook page.
msgid ""
"After selecting a particular type of good, the green bar across the bottom "
"of the slot (if visible) shows you how much you have in stock of this good."
msgstr ""
"Después de seleccionar un tipo concreto de producto, la barra verde que "
"atraviesa el fondo del casillero muestra cuánto tienes en almacén de este "
"producto."

#. This is the text body of a logbook page.
msgid ""
"Dragging the slider on the right of each slot determines your 'target value' "
"which has a different meaning on 'Buy' and 'Sell'."
msgstr ""
"Podrás determinar el \"valor objetivo\" arrastrando el control deslizante de "
"la derecha de cada casilla. Este valor tendrá un significado distinto según "
"quieras \"Comprar\" o \"Vender\"."

#. This is the text body of a logbook page.
msgid ""
"When buying, you will buy sufficient to hold your 'target value' in stock."
msgstr ""
"Cuando compres, comprarás lo suficiente como para mantener ese valor "
"objetivo en el almacén."

#. This is the text body of a logbook page.
msgid ""
"When selling, the 'target value' is the stock amount at which you will "
"always stop selling until you get more of that resource again."
msgstr ""
"Cuando vendas, el \"valor objetivo\" es la cantidad mínima que debe haber en "
"el almacén y determinará que se detengan las ventas hasta que obtengas más "
"de ese recurso."

#. This is the text body of a logbook page.
msgid ""
"\n"
"For example:\n"
"Having a 'Buy' slot and 5 tons in stock, a slider positioned at 9 tons will "
"cause you to buy 4 additional tons at most."
msgstr ""
"\n"
"For ejemplo:\n"
"Si tienes una casilla para \"Comprar\" y 5 toneladas en el almacén, un "
"control deslizante posicionado en 9 toneladas significará que comprarás 4 "
"toneladas más como máximo."

#. This is the text body of a logbook page.
msgid ""
"Selling works similarly. A 'Sell' slot with 18 tons in stock and the slider "
"positioned at 13 will sell up to 5 tons."
msgstr ""
"Una casilla de \"Venta\" con 18 toneladas en almacén y el control deslizante "
"posicionado en 13 significa que venderás 5 toneladas más."

#. This is the text body of a logbook page.
msgid ""
"If the free trader however only wants to buy or sell less than your settings "
"would allow him, you need to live with that and wait for him to return."
msgstr ""
"Si el comerciante libre sin embargo sólo quiere comprar o vender menos de lo "
"que tú permitas, tendrás que vivir con esa pena y esperar a que vuelva."

#. This is the text body of a logbook page.
msgid ""
"Unknown Horizons features smart pricing, so the value of one unit can vary.\n"
"It is NOT possible to change prices manually!"
msgstr ""
"Unknown Horizons calcula los precios automáticamente, así que el valor de "
"una unidad puede variar.\n"
"¡NO es posible cambiar los precios manualmente!"

#. This is the text body of a logbook page.
msgid ""
"You can see your trade balance in the 'Account' tab comparing the 'Sale' and "
"'Buy' values there."
msgstr ""
"Puedes ver el saldo de comercio en la pestaña \"Cuenta\" comparando los "
"valores de \"Ventas\" y \"Compras\"."

#. This is the text body of a logbook page.
msgid "Task: Buy as many tools as you need to have 30 tools in stock!"
msgstr ""
"Tarea: ¡Compra las herramientas que necesites hasta completar 30 en el "
"almacén!"

#. This message is displayed in the widget on the left screen part. Please keep it short enough to fit there!
msgid "Build a pavilion with connection to the tents."
msgstr "Construye un convento conectado a las tiendas."

#. This is a logbook page heading. Space is VERY short, please only translate to strings that fit (roughly 30 characters max).
msgid "NEW TASK: BUILD A PAVILION"
msgstr "EL PABELLÓN"

#. This is the text body of a logbook page.
msgid "Those tools will be enough for the moment. Well done!"
msgstr "Esas herramientas serán suficientes de momento. ¡Bien hecho!"

#. This is the text body of a logbook page.
msgid "You now provide housing, a main square and food to your inhabitants."
msgstr ""
"Ahora proporciona casas, una plaza principal y alimento a tus habitantes."

#. This is the text body of a logbook page.
msgid ""
"Still there is one demand which we have not satisfied so far, you may check "
"that in the marketplace or tent tab - your sailors want a basic building "
"where they can pray."
msgstr ""
"Aún hay una demanda insatisfecha. Puedes comprobar que en la plaza del "
"mercado o en la pestaña de tiendas - tus marineros quieren un edificio "
"básico donde poder rezar."

#. This is the text body of a logbook page.
msgid ""
"The solution is a pavilion which the village parson quickly puts up as "
"shelter from the sun."
msgstr ""
"La solución es un pabellón donde refugiar del sol al párroco del pueblo."

#. This is the text body of a logbook page.
msgid ""
"Service buildings like this also need to be connected to the tents with a "
"trail, else your inhabitants feel unable to reach them."
msgstr ""
"Los edificios de Servicios como éste también necesitan estar conectados a "
"las tiendas por medio de un camino o tus habitantes no podrán llegar a ellos."

#. This is the text body of a logbook page.
msgid ""
"\n"
"Note that faith is treated like a physical resource!"
msgstr ""
"\n"
"¡Ten en cuenta que la fe es tratada como un recurso físico!"

#. This is the text body of a logbook page.
msgid ""
"This means that your inhabitants need a road connection to the producer "
"(pavilion) to pick up faith there."
msgstr ""
"Esto significa que tus habitantes necesitan un camino para conectar con el "
"productor (convento) para escoger la fe allí."

#. This is the text body of a logbook page.
msgid ""
"After some time, they will have consumed it and then again look for a "
"producer to collect more faith."
msgstr ""
"Un poco más tarde, la habrán consumido y volverán a recolectar más fe del "
"fabricante."

#. This is the text body of a logbook page.
msgid ""
"Important:\n"
"It is NOT enough that the building is merely within a certain range of the "
"tents.\n"
"The road connection is required as well."
msgstr ""
"Importante:\n"
"NO es suficiente con que el edificio se construya abarcando en su área a "
"todas las tiendas.\n"
"La conexión vial también es necesaria."

#. This is the text body of a logbook page.
msgid ""
"Task: Build a pavilion with a trail to the tents in order to fulfill your "
"sailors' demand for faith."
msgstr ""
"Tarea: Construye un convento con una conexión a las tiendas para satisfacer "
"la demanda de fe de tus marineros."

#. This message is displayed in the widget on the left screen part. Please keep it short enough to fit there!
msgid ""
"Set the tax level to Low (left end) and wait for your sailors to upgrade."
msgstr ""
"Fija los impuestos a un nivel 'Bajo' (izquierda de todo) y espera a la "
"actualización de tus marineros."

#. This is a logbook page heading. Space is VERY short, please only translate to strings that fit (roughly 30 characters max).
msgid "NEW TASK: NEXT TIER"
msgstr "NUEVA TAREA: SIGUIENTE NIVEL"

#. This is the text body of a logbook page.
msgid ""
"All demands are fulfilled now if your inhabitants can regularly visit the "
"main square & pavilion and your food supply is adequate."
msgstr ""
"Tus habitantes verán satisfechas sus demandas si pueden visitar regularmente "
"la plaza principal y el convento y tu suministro de alimentos es adecuada."

#. This is the text body of a logbook page.
msgid ""
"If the sailors are happy enough, they want to advance to the next tier "
"called Pioneers."
msgstr ""
"Si los marineros son lo suficientemente felices querrán avanzar al siguiente "
"nivel denominado Pioneros."

#. This is the text body of a logbook page.
msgid ""
"To make them happy, there is nothing else for you to do but setting taxes to "
"a lower level since you have fulfilled all the demands of your inhabitants."
msgstr ""
"Para mantenerlos felices no puedes hacer nada más que eso, salvo mantener "
"los impuestos en el nivel más bajo hasta que satisfagas todas sus demandas."

#. This is the text body of a logbook page.
msgid ""
"You should try to not always run on low taxes since this will probably lead "
"to bankruptcy sooner or later. For a period of time and if you know what you "
"are doing, it is fine though."
msgstr ""
"No mantengas los impuestos bajos ya que probablemente te llevará tarde o "
"temprano a la quiebra. Sin embargo durante un breve período de tiempo, si "
"sabes lo que haces, está bien."

#. This is the text body of a logbook page.
msgid ""
"After some time, the first unit should walk to the main square and have a "
"look for new construction material there to build a log house. This house "
"will replace the old tent."
msgstr ""
"Después de algún tiempo, la primera unidad saldrá caminando hacia la plaza "
"principal donde buscará materiales de construcción para construirse una "
"cabaña que sustituya su vieja tienda de campaña."

#. This is the text body of a logbook page.
#, fuzzy
#| msgid ""
#| "\n"
#| "Such residential upgrades cost resources and can thus be restricted at "
#| "the main square."
msgid ""
"\n"
"Such residential upgrades cost resources and can thus be restricted at the "
"Main Square."
msgstr ""
"\n"
"Como tales mejoras residenciales supone consumo de recursos puedes "
"restringirlos en la plaza principal."

#. This is the text body of a logbook page.
msgid ""
"There also are upgrades of buildings without costs, as you will see with the "
"lumberjack. In this case, only the graphics change."
msgstr ""
"También hay mejoras de edificios sin costes, como podrás ver con el "
"aserradero. En este caso, sólo hay un cambio en los gráficos."

#. This is the text body of a logbook page.
msgid ""
"Upgraded housing accomodates more inhabitants, and pioneers pay more taxes "
"than sailors, too."
msgstr ""
"Las mejoras de las casas permite acomodar más habitantes, y además los "
"pioneros pagan más impuestos que los marineros."

#. This is the text body of a logbook page.
msgid ""
"As you may have figured out already, the downside is that pioneers demand "
"additional goods which sailors do not need - so you will need to spend this "
"extra money to make them happy as well."
msgstr ""
"Como podrás imaginar, la desventaja es que los pioneros van a demandar "
"productos adicionales que los marineros no necesitaban - así que tendrás que "
"gastar un dinero extra en hacerles felices también."

#. This is the text body of a logbook page.
msgid ""
"Task: Set the tax level to Low (left end) and wait for sailors to upgrade."
msgstr ""
"Tarea: Fija un nivel de impuestos Bajo (hacia la izquierda) y espera a que "
"los marineros empiecen las mejoras."

#. This message is displayed in the widget on the left screen part. Please keep it short enough to fit there!
msgid "Build a farm and keep some empty space around it."
msgstr ""
"Construya una granja manteniendo disponible algún espacio alrededor de ella."

#. This is a logbook page heading. Space is VERY short, please only translate to strings that fit (roughly 30 characters max).
msgid "NEW TASK: BUILD A FARM"
msgstr "LAS GRANJAS"

#. This is the text body of a logbook page.
msgid "Congratulations! Some of your inhabitants have reached tier II!"
msgstr "¡Felicidades! ¡Algunos de tus habitantes han alcanzado el nivel 2!"

#. This is the text body of a logbook page.
msgid ""
"Now you have access to new buildings, take a look at the Build menu again."
msgstr ""
"Ahora accede a los nuevos edificios, vamos a echar un vistazo otra vez al "
"menú de construcción."

#. This is the text body of a logbook page.
msgid "A shiny new tab appeared there."
msgstr "Un nueva y reluciente pestaña apareció ahí."

#. This is the text body of a logbook page.
msgid ""
"Pioneers will demand cloth, so you need to set up a production line for "
"cloth starting with lambs wool (which is one of the goods produced at the "
"farm)."
msgstr ""
"Los pioneros reclamarán tejidos, así que necesitas fijar el inicio de una "
"línea de producción textil con lana de oveja (que es uno de los bienes "
"producidos en las granjas)."

#. This is the text body of a logbook page.
msgid ""
"The farm is a very special production building since it can produce not only "
"one, but very many (and different) goods if you choose."
msgstr ""
"La granja es un edificio de producción especial dado que si lo deseas puedes "
"producir muchos (y variados) bienes."

#. This is the text body of a logbook page.
msgid "The output of farms depends on what kind of fields you build around it."
msgstr ""
"La producción de las granjas depende del tipo de campos de cultivo que "
"construyas a su alrededor."

#. This is the text body of a logbook page.
msgid ""
"\n"
"We will have a closer look at this later."
msgstr ""
"\n"
"Daremos un vistazo en profundidad más adelante."

#. This is the text body of a logbook page.
#, fuzzy
#| msgid ""
#| "Farms, like all companies producing raw materials, do not necessarily "
#| "need to be connected to storage or a warehouse."
msgid ""
"Farms, like all companies producing raw materials, do not necessarily need "
"to be connected to storage or a Warehouse."
msgstr ""
"Las granjas, al igual que todos los negocios que producen materias primas, "
"no necesariamente requieren estar conectadas a un almacén o a una lonja."

#. This is the text body of a logbook page.
msgid ""
"As long as units of the final production company can reach the farm, and "
"collectors from the warehouse or storage tent can reach the final company "
"everything's fine."
msgstr ""
"Todo irá bien mientras los trabajadores del negocio de producción final "
"puedan llegar a la granja, así como los recolectores de la lonja o del "
"almacén puedan llegar el negocio final."

#. This is the text body of a logbook page.
msgid ""
"If you, however, plan to do some processing on different parts of the island "
"(which can make sense) or even on different islands, you will need a "
"connection to collectors."
msgstr ""
"Sin embargo, si planeas hacer distintas partes del procesamiento distintas "
"áreas de la isla (que puede tener sentido) o incluso en diferentes islas, "
"necesitarás una conexión a los recolectores."

#. This is the text body of a logbook page.
msgid ""
"Try to build the farm not too close to the coast or your existing buildings "
"since it will need some space around it to work well."
msgstr ""
"Procura no construir la granja en un lugar demasiado cerca de la costa o de "
"otros edificios existentes dado que necesitará algo de espacio alrededor "
"para funcionar bien."

#. This is the text body of a logbook page.
msgid "Task: Build a farm."
msgstr "Tarea: Construir una granja."

#. This message is displayed in the widget on the left screen part. Please keep it short enough to fit there!
msgid "Build at least one pasture and add potato fields if you like."
msgstr "Construye al menos un prado y añade un campo de patatas si te apetece."

#. This is a logbook page heading. Space is VERY short, please only translate to strings that fit (roughly 30 characters max).
msgid "NEW TASK: BUILD FIELDS"
msgstr "LOS CAMPOS"

#. This is the text body of a logbook page.
msgid "The farm itself is not going to produce anything without some fields."
msgstr ""
"La granja por sí sola no va a producir nada sin crear campos de cultivo."

#. This is the text body of a logbook page.
msgid ""
"You currently have the choice between pastures, potato and sugar fields."
msgstr "Tienes para elegir entre prados, patatas y campos de caña de azúcar."

#. This is the text body of a logbook page.
msgid ""
"Let's have a short overview:\n"
"* Pasture: Sheep live here, producing lamb wool.\n"
"* Potato field: Grows potatoes which are currently treated as food.\n"
"* Sugar field: Grows sugar which is used to distill liquor and (later) "
"produce confectionery."
msgstr ""
"Aquí tenemos una breve información:\n"
"* Pastos: Aquí viven las ovejas que producen lana.\n"
"* Campos de patata: Crecen patatas que proporcionan alimento.\n"
"* Cultivos de azúcar: Crece azúcar que se utiliza para destilar licor y (más "
"tarde) elaborar productos de confitería."

#. This is the text body of a logbook page.
msgid ""
"We now only need pastures, but in case your food supply chain is too small "
"(maybe many residential buildings) you can also produce some potatoes."
msgstr ""
"Ahora sólo necesitamos pastos, pero en caso de que el suministro de alimento "
"sea demasiado corto (quizá si hay muchos edificios residenciales) también "
"puedes escoger algunos campos de patata."

#. This is the text body of a logbook page.
msgid ""
"Note that for potatoes you will need a road connection to the farm (not to "
"the field!) as it will be the only company to work on the goods."
msgstr ""
"Ten en cuenta que para las patatas necesitarás un camino que conecte a la "
"granja (¡no al cultivo!) así como a los negocios que trabajen con esos "
"bienes."

#. This is the text body of a logbook page.
msgid ""
"\n"
"Make sure that all fields you build are in the area covered by the farm."
msgstr ""
"\n"
"Asegúrate de que tus campos de cultivo están construidos en el área cubierto "
"por la granja."

#. This is the text body of a logbook page.
msgid ""
"You can have combined production - one pasture will not lead to 100 percent "
"efficiency of the farm - but you need to check how many fields one farm can "
"serve."
msgstr ""
"Puedes hacer una producción combinada - un único prado no alcanzará una "
"eficiencia del 100 por ciento de la granja - pero comprueba cuántos campos "
"de cultivo pueden servir."

#. This is the text body of a logbook page.
msgid ""
"Different classes of fields require the farm units to spend more or less "
"time there (to seed, harvest, herd, etc…) and because of that, the farm may "
"be unable to serve all of the fields you built for it in time."
msgstr ""
"Los diferentes tipos de cultivo requieren más o menos tiempo de producción "
"(para sembrar, cosechar, ordeñar, etc...) así que la granja no podrá atender "
"al mismo tiempo a todos los campos de cultivo que construyas a su alrededor."

#. This is the text body of a logbook page.
msgid ""
"For now, you do not need to care about these issues a lot since you haven't "
"built any fields. Let's change that!"
msgstr ""
"Por ahora, no tienes que preocuparte mucho de esos problemas mientras no "
"hayas creado campos de cultivo. ¡Vamos a cambiar eso!"

#. This is the text body of a logbook page.
msgid ""
"Task: Build at least one pasture in the farm's range and add potato fields "
"if you like."
msgstr ""
"Tarea: Construye al menos un prado alrededor de la granja y añade si quieres "
"campos de patata."

#. This message is displayed in the widget on the left screen part. Please keep it short enough to fit there!
msgid "Build a storage tent (tier I tab) where it makes sense."
msgstr ""
"Construye una tienda de almacén (en la pestaña de 'Nivel 1') donde pueda ser "
"útil."

#. This is a logbook page heading. Space is VERY short, please only translate to strings that fit (roughly 30 characters max).
msgid "NEW TASK: BUILD STORAGE"
msgstr "EL ALMACÉN"

#. This is the text body of a logbook page.
msgid "Did you watch your lumberjack recently?"
msgstr "¿Te fijaste en el leñador?"

#. This is the text body of a logbook page.
#, fuzzy
#| msgid ""
#| "Since your warehouse does not have unlimited space to store goods, "
#| "collectors will stop fetching goods from companies when stock is full."
msgid ""
"Since your Warehouse does not have unlimited space to store goods, "
"collectors will stop fetching goods from companies when stock is full."
msgstr ""
"Dado que en la lonja no tienes espacio ilimitado, los recolectores dejarán "
"de recoger bienes de los negocios cuando el espacio de almacenaje esté "
"completo."

#. This is the text body of a logbook page.
msgid ""
"So if no sailors recently wanted to upgrade their tents, you probably have a "
"lot of boards and in that case, the lumberjack may idle."
msgstr ""
"Por lo que si no quieres que los marineros mejoren sus tiendas de campaña, "
"probablemente tendrás un montón de tableros de madera y en ese caso, el "
"leñador se detendrá."

#. This is the text body of a logbook page.
msgid ""
"We can improve this situation in two different ways, and we will have a look "
"at both of them below."
msgstr ""
"Puedes mejorar esta situación de dos formas distintas, y vamos a echar un "
"vistazo a ambas a continuación."

#. This is the text body of a logbook page.
msgid ""
"All companies offer to do no work at all.\n"
"This may sound strange, but click on the gear wheel you see in a lumberjack "
"hut's overview."
msgstr ""
"Ningún negocio tiene trabajo que hacer.\n"
"Esto puede resultar extraño, pero haciendo clic en la rueda de marcha verás "
"un informe en la cabaña del leñador."

#. This is the text body of a logbook page.
msgid ""
"If this 'break' mode is enabled (we call it 'Decommissioning'), the running "
"costs you pay for the building will decrease. They won't be zero, but still "
"lower than if you keep the company producing."
msgstr ""
"Si se activa este modo de \"ruptura\" (que podemos llamar \"Decomiso\"), "
"disminuirán los costes de producción que pagas por el edificio. No van a ser "
"cero, pero serán más bajos que si los negocios estuviesen produciendo."

#. This is the text body of a logbook page.
msgid ""
"\n"
"This means that you can save money when you temporarily do not need a "
"company and do not want to tear it down, either."
msgstr ""
"\n"
"Esto significa que puedes ahorrar dinero cuando temporalmente no necesites "
"un negocio y no quieras demolerlo."

#. This is the text body of a logbook page.
msgid ""
"Another solution is to build the last tier-I building which has not been "
"mentioned so far: the storage tent."
msgstr ""
"Otra solución es construir el último edificio del nivel 1 que no habíamos "
"mencionado antes: la tienda de almacenamiento."

#. This is the text body of a logbook page.
#, fuzzy
#| msgid ""
#| "This building has two purposes. It:\n"
#| "* Offers more storage for your goods, and\n"
#| "* sends its own collectors to fetch goods, just like the warehouse does."
msgid ""
"This building has two purposes. It:\n"
"* Offers more storage for your goods, and\n"
"* sends its own collectors to fetch goods, just like the Warehouse does."
msgstr ""
"Este edificio tiene dos propósitos:\n"
"* Ofrece más almacenamiento de bienes, y\n"
"* envía sus propios transportistas para recoger bienes, tal como hace la "
"lonja."

#. This is the text body of a logbook page.
#, fuzzy
#| msgid ""
#| "Note that companies can also be connected to a storage in order to get "
#| "their products collected, and if the warehouse is overwhelmed with "
#| "collector tasks, you can place a storage tent to help out there."
msgid ""
"Note that companies can also be connected to a storage in order to get their "
"products collected, and if the Warehouse is overwhelmed with collector "
"tasks, you can place a storage tent to help out there."
msgstr ""
"Ten en cuenta que los negocios también pueden ser conectados a un almacén "
"para recoger bienes allí recogidos, y si la lonja está saturada de tareas de "
"recolección, puedes colocar una tienda de almacén para ayudar a la que hay."

#. This is the text body of a logbook page.
msgid "Task: Build a storage tent, preferably where you need collectors."
msgstr ""
"Tarea: Construir una tienda de almacenamiento, preferentemente donde "
"necesites recolectores."

#. This message is displayed in the widget on the left screen part. Please keep it short enough to fit there!
msgid "Build a weaver that can somehow reach the wool of your farm."
msgstr "Construya un tejedor que de algún modo alcance la lana de tu granja."

#. This is a logbook page heading. Space is VERY short, please only translate to strings that fit (roughly 30 characters max).
msgid "NEW TASK: BUILD A WEAVER"
msgstr "EL TEJEDOR"

#. This is the text body of a logbook page.
msgid ""
"Now the wool production is set up, you still need a weaver to produce cloth "
"out of this wool."
msgstr ""
"Ahora que has fijado la producción de lana, para producir tejidos a partir "
"de la lana necesitarás una tejedora."

#. This is the text body of a logbook page.
#, fuzzy
#| msgid ""
#| "There are two spots where you can build it - either close to the farm or "
#| "close to a Storage Tent (or the warehouse)."
msgid ""
"There are two spots where you can build it - either close to the farm or "
"close to a Storage Tent (or the Warehouse)."
msgstr ""
"Hay dos sitios donde puedes construirlo - al lado de la granja o junto a un "
"almacén (o lonja)."

#. This is the text body of a logbook page.
msgid "In both cases you should ensure the connection to a trail as well."
msgstr "En ambos casos asegúrate de que están bien conectados por caminos."

#. This is the text body of a logbook page.
msgid ""
"You can place the weaver close to the farm and tear down any trail to the "
"farm to see that it will still fetch the wool and produce."
msgstr ""
"Puedes colocar la tejedora al lado de la granja y olvidarte del camino y "
"observar cómo aun así comenzará la recolección de lana y empezará la "
"producción."

#. This is the text body of a logbook page.
msgid "Task: Build a weaver positioned so it can get wool."
msgstr "Tarea: Construye una tejedora de forma que pueda recoger lana."

#. This message is displayed in the widget on the left screen part. Please keep it short enough to fit there!
msgid ""
"House a total of 50 or more inhabitants in your city to complete the "
"tutorial. You need a positive balance."
msgstr ""
"Hospeda al menos a 50 habitantes en tu ciudad para completar el tutorial. "
"Necesitas un balance positivo."

#. This is a logbook page heading. Space is VERY short, please only translate to strings that fit (roughly 30 characters max).
msgid "NEW TASK: COMPLETE TUTORIAL"
msgstr "FINALIZACIÓN DEL TUTORIAL"

#. This is the text body of a logbook page.
msgid ""
"Try to house a total of 50 or more inhabitants in your city by providing "
"more residential buildings."
msgstr ""
"Intenta dar cobijo a un total de 50 o más habitantes en tu ciudad "
"proporcionándoles más edificios residenciales."

#. This is the text body of a logbook page.
msgid ""
"Once you are able to keep an economy running which can satisfy this amount "
"of consumers, you are ready to discover new Unknown Horizons!"
msgstr ""
"¡Una vez que seas capaz de mantener la actividad económica que permita "
"satisfacer la demanda de los consumidores, estarás listo para descubrir "
"nuevos Horizontes Desconocidos!"

#. This is the text body of a logbook page.
#, fuzzy
#| msgid ""
#| "You also need enough money to keep this economy running, so a positive "
#| "balance (check in the warehouse tab 'Account') is required."
msgid ""
"You also need enough money to keep this economy running, so a positive "
"balance (check in the Warehouse tab 'Account') is required."
msgstr ""
"Necesitas también bastante dinero para mantener la actividad económica, así "
"como tener un saldo positivo (compruébalo en la pestaña de la lonja \"Cuenta"
"\")."

#. This is the text body of a logbook page.
msgid ""
"Task: Reach a total number of 50 inhabitants and a positive balance to "
"complete this tutorial."
msgstr ""
"Tarea: Alcanza un total de 50 habitantes y un saldo positivo para completar "
"este tutorial."

#. This message is displayed in the widget on the left screen part. Please keep it short enough to fit there!
msgid ""
"Congratulations! You have reached the end of this tutorial and are ready to "
"meet new challenges!"
msgstr ""
"¡Felicidades! ¡Has llegado al final de este tutorial y ya estás preparado "
"para conocer nuevos desafíos!"

#. This is a logbook page heading. Space is VERY short, please only translate to strings that fit (roughly 30 characters max).
msgid "NO TASKS LEFT"
msgstr "NO MÁS OBJETIVOS"

#. This is the text body of a logbook page.
msgid ""
"You have successfully completed all tasks that were handed to you. The world "
"is now at your command, waiting for your free aspirations and brave "
"explorations!"
msgstr ""
"Has completado satisfactoriamente todos los objetivos que te hemos "
"propuesto. ¡Ahora tienes el mundo a tu disposición, esperando tus libres "
"aspiraciones y desafiantes exploraciones!"

#. This is the text body of a logbook page.
msgid ""
"If you have any suggestions on what we could or should improve, add or leave "
"out:"
msgstr ""
"Si tienes alguna sugerencia sobre algo que podríamos o deberíamos mejorar, "
"añadir o quitar:"

#. This is the text body of a logbook page.
msgid "www.unknown-horizons.org"
msgstr "www.unknown-horizons.org"

#. This is the text body of a logbook page.
msgid "#unknown-horizons @ irc.freenode.net"
msgstr "#unknown-horizons @ irc.freenode.net"

#. This is the text body of a logbook page.
msgid "team@unknown-horizons.org"
msgstr "team@unknown-horizons.org"

#. This is the text body of a logbook page.
msgid "Our forums are open to you as well!"
msgstr "¡También tienes a tu disposición nuestros foros!"

#. This is the text body of a logbook page.
msgid ""
"The best results until now were achieved by joining our IRC channel, so you "
"could try that out first (-;"
msgstr ""
"Los mejores resultados hasta ahora se han conseguido uniéndose a nuestro "
"canal IRC, así que puedes probar eso primero (-;"

#. This is a logbook page heading. Space is VERY short, please only translate to strings that fit (roughly 30 characters max).
msgid "Thanks!"
msgstr "¡Gracias!"

#. This is the text body of a logbook page.
msgid ""
"\n"
"\n"
"\n"
"\n"
"\n"
"Thanks for playing the tutorial!\n"
"\n"
"Your UH-Team"
msgstr ""
"\n"
"\n"
"\n"
"\n"
"\n"
"¡Gracias por haber jugado al tutorial!\n"
"\n"
"Tu equipo de UH"

#~ msgid ""
#~ "This is your Captain's log where all important information is stored. A "
#~ "short notification of each task will be provided on the left of the "
#~ "screen."
#~ msgstr ""
#~ "Este es tu Diario de a bordo del Capitán donde se almacena toda la "
#~ "información importante. Una breve notificación de cada tarea aparecerá a "
#~ "la izquierda de la pantalla."

#~ msgid ""
#~ "If you are interested in longer descriptions, your log will hopefully "
#~ "provide all the help you need."
#~ msgstr ""
#~ "Si estás interesado en descripciones más extensas, tu bitácora te "
#~ "proporcionará con suerte toda la ayuda que necesites."

#~ msgid ""
#~ "After you close this log, it can be re-opened with the \"Captain's Log\" "
#~ "icon in the top-right corner (below the mini-map, with a sealed document "
#~ "and a feather)."
#~ msgstr ""
#~ "Después de cerrar esta bitácora, puedes volver a abrirlo mediante el "
#~ "icono \"Bitácora del Capitán\" en la esquina superior derecha (al lado "
#~ "del mini-mapa, con un documento sellado y una pluma)."

#~ msgid ""
#~ "\n"
#~ "For any suggestions on better wording, topics you would like to have "
#~ "explained or even buggy conditions: Please tell us and we will try to "
#~ "improve the tutorial!"
#~ msgstr ""
#~ "\n"
#~ "Para cualquier sugerencia sobre una mejor redacción, temas que te "
#~ "gustaría que se explicaran o cualquier otra cosa: ¡Por favor dínoslo e "
#~ "intentaremos mejorar este tutorial!"

#~ msgid ""
#~ "This indicates that you are able to build a warehouse there by pressing "
#~ "that button (called 'Build Settlement')."
#~ msgstr ""
#~ "Esto indica que puedes construir una lonja pulsando ese botón (llamado "
#~ "\"Construir Asentamiento\")."

#~ msgid ""
#~ "Now a preview of your building is dragged around when you move the cursor."
#~ msgstr ""
#~ "Ahora aparecerá una vista previa de tu edificio que arrastrarás allá "
#~ "donde muevas el cursor."

#~ msgid ""
#~ "You can build on any spot where this preview is not shaded red.\n"
#~ "Click where you want to place your first building."
#~ msgstr ""
#~ "Puedes construir en cualquier punto mientras no aparezca la vista previa "
#~ "ensombrecida en color rojo. Haz clic donde quieras ubicar tu primer "
#~ "edificio."

#~ msgid ""
#~ "The construction material on your ship got unloaded automatically. You "
#~ "can now construct some basic buildings."
#~ msgstr ""
#~ "Los materiales de construcción de tu navío se han descargado "
#~ "automáticamente. Ahora puedes construir algunos edificios básicos."

#~ msgid "We will start with building a lumberjack."
#~ msgstr "Vamos a comenzar construyendo un aserradero."

#~ msgid ""
#~ "This is essential because, at this stage, boards are the only poles your "
#~ "sailors can afford to hang their tents over."
#~ msgstr ""
#~ "Esto es muy importante porque, en esta fase, los tableros son los únicos "
#~ "postes que los marineros se pueden permitir colgar en sus tiendas."

#~ msgid "The fisherman needs some boards to build his vessel as well."
#~ msgstr ""
#~ "El pescador necesita también unos tableros para construir su pequeña "
#~ "embarcación."

#~ msgid "The build menu is sorted by tiers."
#~ msgstr "El menú de construcción se ordena por niveles."

#~ msgid ""
#~ "You are currently in the first tier (the Sailors level) so are offered "
#~ "only the basic buildings."
#~ msgstr ""
#~ "Ahora estás en el primer nivel (nivel de los Marineros) por lo que sólo "
#~ "tendrás a tu disposición los edificios básicos."

#~ msgid ""
#~ "\n"
#~ "As your civilization advances, you also gain more and more complex "
#~ "buildings."
#~ msgstr ""
#~ "\n"
#~ "A medida que tu civilización avance, podrás construir edificios más "
#~ "complejos."

#~ msgid ""
#~ "For now, select the lumberjack under 'Companies' and build it in an area "
#~ "with some trees around."
#~ msgstr ""
#~ "Por ahora, selecciona el aserradero bajo \"Compañías\" y constrúyelo en "
#~ "un área con algunos árboles alrededor."

#~ msgid ""
#~ "You can also plant trees later - but that costs money. Use what nature "
#~ "provided you with!"
#~ msgstr ""
#~ "Más tarde también podrás plantar árboles - pero cuesta dinero. ¡Utiliza "
#~ "lo que la naturaleza te proporcione!"

#~ msgid ""
#~ "A company always needs a trail connection to a storage or warehouse, "
#~ "otherwise goods will remain at the company and not be collected."
#~ msgstr ""
#~ "Un negocio también necesita una conexión a un almacén o lonja, de lo "
#~ "contrario los bienes permanecerán en el negocio y no serán recolectados."

#~ msgid ""
#~ "This means that you have to build a trail connecting your warehouse (or "
#~ "storage) and lumberjack."
#~ msgstr ""
#~ "Esto significa que tienes que conectar tu sucursal (o almacén) y el "
#~ "leñador."

#~ msgid ""
#~ "Watch how a collector will fetch your first self-produced boards. Don't "
#~ "worry about recruiting workers for the lumberjack. That happens "
#~ "automatically."
#~ msgstr ""
#~ "Observa cómo un recolector recogerá tu primera producción automática de "
#~ "tableros. Los trabajadores del aserradero se reclutan automáticamente, no "
#~ "te preocupes."

#~ msgid ""
#~ "\n"
#~ "TASK: Build a warehouse at the coast."
#~ msgstr ""
#~ "\n"
#~ "Construye una lonja en la costa."

#~ msgid ""
#~ "\n"
#~ "TASK: Build a signal fire at the coast close to your warehouse."
#~ msgstr ""
#~ "\n"
#~ "Construye una señal de humo en la costa cerca de tu lonja."

#~ msgid "The UH team"
#~ msgstr "El equipo de UH"

#~ msgid "Note that this might take a while."
#~ msgstr "Ten en cuenta que esto podría llevar un tiempo."

#~ msgid ""
#~ "There is nothing left to do now.\n"
#~ "\n"
#~ "If you have any suggestions on what we could or should improve, add or "
#~ "leave out:\n"
#~ "\n"
#~ "www.unknown-horizons.org\n"
#~ "\n"
#~ "#unknown-horizons @ irc.freenode.net\n"
#~ "\n"
#~ "team@unknown-horizons.org\n"
#~ "\n"
#~ "Our forums are open to you as well!\n"
#~ "\n"
#~ "The best results until now were achieved by joining our IRC channel, so "
#~ "you could try that out first (-;"
#~ msgstr ""
#~ "No queda nada por hacer.\n"
#~ "\n"
#~ "Si tienes alguna sugerencia de qué podríamos o deberíamos mejorar, únete "
#~ "y coméntanos:\n"
#~ "\n"
#~ "www.unknown-horizons.org\n"
#~ "\n"
#~ "#unknown-horizons @ irc.freenode.net\n"
#~ "\n"
#~ "team@unknown-horizons.org\n"
#~ "\n"
#~ "Nuestros foros también están abiertos a ti!\n"
#~ "\n"
#~ "Los mejores resultados hasta ahora fueron logrados al unirse a nuestro "
#~ "canal de IRC, así que podrías probar (-;"

#~ msgid ""
#~ "To move your ship, select it with a left click and right click on the "
#~ "location you want it to go to.\n"
#~ "\n"
#~ "Once you are near the coast, the anchor-like button you see in the "
#~ "overview tab will become active.\n"
#~ "\n"
#~ "This indicates that you are able to build a warehouse there by pressing "
#~ "that button (called 'Build Settlement').\n"
#~ "\n"
#~ "Now a preview of your building is dragged around when you move the "
#~ "cursor.\n"
#~ "\n"
#~ "You can build on any spot where this preview is not shaded red.\n"
#~ "Click where you want to place your first building.\n"
#~ "\n"
#~ "TASK: Build a warehouse at the coast."
#~ msgstr ""
#~ "Para mover tu barco, selecciónalo con un clic izquierdo y luego haz clic "
#~ "derecho sobre la ubicación a la cual deseas ir.\n"
#~ "\n"
#~ "Una vez este cerca de la costa, el botón con forma de ancla que ve en la "
#~ "ficha de información se activará.\n"
#~ "\n"
#~ "Esto significa que puedes construir ahí un asentamiento pulsando el botón "
#~ "llamado 'Construir asentamiento'.\n"
#~ "\n"
#~ "Ahora, al mover el cursor verás una visualización del edificio.\n"
#~ "\n"
#~ "Puedes construir en cualquier lugar cuya visualización no sea de color "
#~ "rojo.\n"
#~ "Haz clic donde desees colocar tu primer edificio.\n"
#~ "\n"
#~ "OBJETIVO: Construir un asentamiento en la costa."

#~ msgid ""
#~ "The construction material on your ship got unloaded automatically. You "
#~ "can now construct some basic buildings.\n"
#~ "\n"
#~ "We will start with building a lumberjack.\n"
#~ "\n"
#~ "This is essential because, at this stage, boards are the only poles your "
#~ "sailors can afford to hang their tents over.\n"
#~ "\n"
#~ "The fisherman needs some boards to build his vessel as well.\n"
#~ "\n"
#~ "In order to construct lumberjacks; open the build menu by either clicking "
#~ "the big icon below the mini map or pressing B key.\n"
#~ "\n"
#~ "The build menu is sorted by increments.\n"
#~ "You are currently in the first increment (the Sailors level) so are "
#~ "offered only the basic buildings."
#~ msgstr ""
#~ "El material de construcción de tu barco se descarga automáticamente. "
#~ "Ahora ya es posible construir algunos edificios básicos\n"
#~ "\n"
#~ "Empezaremos construyendo un aserradero.\n"
#~ "\n"
#~ "Esto es esencial, porque en este momento, los tablones son el único "
#~ "soporte que los marineros pueden permitirse para levantar sus tiendas.\n"
#~ "\n"
#~ "El pescador también necesitará unos cuantos tablones para construirse un "
#~ "barco.\n"
#~ "\n"
#~ "Para construir aserraderos, abre el menú de construcción clicando el "
#~ "icono grande que aparece debajo del minimapa o presiona la letra B en el "
#~ "teclado.\n"
#~ "\n"
#~ "El menú de construcción está ordenado por incrementos.\n"
#~ "Actualmente te encuentras en el primer incremento (el nivel de los "
#~ "marineros), por lo que sólo podrás construir edificios básicos."

#~ msgid ""
#~ "You will need to have some food-producing companies, too, because people "
#~ "in general (and especially sailors) are very hungry.\n"
#~ "\n"
#~ "Available companies in the first increment are the Hunter and Fisher.\n"
#~ "\n"
#~ "The Hunter, surprisingly, hunts animals in the forest, so he needs trees "
#~ "around.\n"
#~ "\n"
#~ "Note that you can place your Hunter close to the lumberjack's forest.\n"
#~ "\n"
#~ "It can happen that the animals don't reproduce fast enough or simply hide "
#~ "well.\n"
#~ "\n"
#~ "Conclusion: the hunter is not too reliable if you need continuous supply."
#~ msgstr ""
#~ "También necesitarás negocios que suministren alimentos, ya que a la gente "
#~ "en general (y especialmente a los marineros) no les gusta tener el "
#~ "estómago vacío.\n"
#~ "\n"
#~ "En el primer incremento están disponibles la caza y la pesca.\n"
#~ "\n"
#~ "El cazador, sigilosamente, caza animales en el bosque, por lo tanto "
#~ "necesita árboles a su alrededor.\n"
#~ "\n"
#~ "Ten en cuenta que puedes colocar al cazador cerca del bosque del "
#~ "aserradero.\n"
#~ "\n"
#~ "Puede pasar que los animales no se reproduzcan lo bastante rápido o que "
#~ "simplemente se escondan muy bien.\n"
#~ "\n"
#~ "Conclusión: La caza no es muy fiable si se necesita un suministro "
#~ "continuo."

#~ msgid ""
#~ "Can you see the ship passing your island from time to time? That ship "
#~ "belongs to the Free Trader, one of the first settlers in this "
#~ "archipelago.\n"
#~ "\n"
#~ "The trader will supply your settlement with necessary goods which you "
#~ "can't produce yet.\n"
#~ "You can also sell surpluses of your production, but in general consuming "
#~ "them (by building more tents) instead of selling them yields more "
#~ "profit.\n"
#~ "\n"
#~ "Normally the trader ships just sail around and look for deals, but you "
#~ "can speed things up a bit.\n"
#~ "\n"
#~ "For this purpose, build a signal fire at the coast near your warehouse. "
#~ "It will show ships the way to your settlement.\n"
#~ "\n"
#~ "The signal fire has to cover the area which the ships pass through to "
#~ "catch them."
#~ msgstr ""
#~ "¿Te has fijado en el barco que pasa por tu isla de vez en cuando? Este "
#~ "barco pertenece al 'Comercio Libre', uno de los primeros pobladores de "
#~ "este archipiélago.\n"
#~ "\n"
#~ "El comerciante te proporcionará los bienes necesarios que no puedas "
#~ "producir todavía.\n"
#~ "También puedes venderle los excedentes de tu producción, pero en general, "
#~ "consumirlos (construyendo más tiendas de campaña) en lugar de venderlos, "
#~ "te dará mayor beneficio.\n"
#~ "\n"
#~ "Normalmente los barcos comerciantes sólo navegan alrededor buscando "
#~ "ofertas, pero se puede acelerar un poco las cosas.\n"
#~ "\n"
#~ "Para ello, construye una señal de humo en la costa cerca de tu almacén. "
#~ "Mostrará el camino a los buques hacia tu asentamiento.\n"
#~ "\n"
#~ "La señal de humo tiene que cubrir la zona por la que pasan los barcos "
#~ "para atraerlos."

#~ msgid ""
#~ "Excellent! The Free Trader will now stop by at your warehouse from time "
#~ "to time.\n"
#~ "\n"
#~ "Let's continue our tutorial on how to trade.\n"
#~ "\n"
#~ "After selecting a particular type of good, the green bar across the "
#~ "bottom of the slot (if visible) shows you how much you have in stock of "
#~ "this good.\n"
#~ "\n"
#~ "Dragging the slider on the right of each slot determines your 'target "
#~ "value' which has a different meaning on 'Buy' and 'Sell'. \n"
#~ "When buying, you will buy sufficient to hold your 'target value' in "
#~ "stock. \n"
#~ "When selling the 'target value' is the number which you hold in reserve "
#~ "to not sell"
#~ msgstr ""
#~ "¡Excelente! El comerciante libre ahora se parará en tu almacén de vez en "
#~ "cuando.\n"
#~ "\n"
#~ "Continuemos con nuestro tutorial sobre cómo comerciar.\n"
#~ "\n"
#~ "Después de seleccionar un tipo de bien concreto, la barra verde en la "
#~ "parte inferior de la ranura (si está visible) te mostrará cuantas "
#~ "existencias tienes de dicho bien.\n"
#~ "\n"
#~ "Al arrastrar el puntero a la derecha de cada ranura se muestra el 'valor "
#~ "objetivo', el cual tiene un diferente significado de 'Comprar' y "
#~ "'Vender'. \n"
#~ "Cuando compras, comprarás lo suficiente para mantener tu 'valor objetivo' "
#~ "en existencias.\n"
#~ "Cuando vendes, el 'valor objetivo' es el número de existencias que "
#~ "prefieres reservar antes que vender."

#~ msgid ""
#~ "Those tools will be enough for the moment. Well done!\n"
#~ "\n"
#~ "You now provide housing, a main square and food to your inhabitants.\n"
#~ "\n"
#~ "Still there is one demand which we have not satisfied so far, you may "
#~ "check that in the marketplace or tent tab - your sailors want a basic "
#~ "building where they can pray.\n"
#~ "\n"
#~ "The solution is a pavilion which the village parson quickly puts up as "
#~ "shelter from the sun.\n"
#~ "\n"
#~ "Service buildings like this also need to be connected to the tents with a "
#~ "trail, else your inhabitants feel unable to reach them.\n"
#~ "\n"
#~ "In later increments, upgraded versions of buildings may become available."
#~ msgstr ""
#~ "Esas herramientas bastarán por el momento. ¡Bien hecho!\n"
#~ "\n"
#~ "Ahora tus habitantes ya tienen viviendas, una plaza principal y "
#~ "alimento.\n"
#~ "\n"
#~ "Todavía hay una demanda que no hemos satisfecho, puedes comprobarlo en la "
#~ "pestaña mercado o tienda - tus marineros quieren un edificio básico donde "
#~ "puedan rezar.\n"
#~ "\n"
#~ "La solución es un convento que el párroco de la villa construye "
#~ "rápidamente como refugio contra el sol. \n"
#~ "\n"
#~ "Edificios que ofrecen servicios como éste, también necesitan estar "
#~ "conectados a las tiendas mediante caminos, o tus habitantes no podrán "
#~ "utilizarlos.\n"
#~ "\n"
#~ "En futuros incrementos, versiones actualizadas de los edificios pueden "
#~ "estar disponibles."

#~ msgid ""
#~ "All demands are fulfilled now if your inhabitants can regularly visit the "
#~ "main square & pavilion and your food supply is adequate.\n"
#~ "\n"
#~ "If the sailors are happy enough, they want to advance to the next "
#~ "increment called Pioneers.\n"
#~ "\n"
#~ "To make them happy, there is nothing else for you to do but setting taxes "
#~ "to a lower level since you have fulfilled all the demands of your "
#~ "inhabitants.\n"
#~ "\n"
#~ "You should try to not always run on low taxes since this will probably "
#~ "lead to bankruptcy sooner or later. For a period of time and if you know "
#~ "what you are doing, it is fine though.\n"
#~ "\n"
#~ "After some time, the first unit should walk to the main square and have a "
#~ "look for new construction material there to build a log house. This house "
#~ "will replace the old tent."
#~ msgstr ""
#~ "Todas las demandas son ahora satisfechas si tus habitantes pueden "
#~ "regularmente visitar la plaza principal y el convento, y si tu suministro "
#~ "de alimentos es adecuado.\n"
#~ "\n"
#~ "Si los marineros son lo suficientemente felices, ellos quieren avanzar "
#~ "hacia el siguiente incremento denominado Pioneros.\n"
#~ "\n"
#~ "Para hacerlos felices, no hay nada que puedas hacer salvo disminuir los "
#~ "impuestos ya que ya has satisfecho todas las demandas de tus habitantes.\n"
#~ "\n"
#~ "No deberías tener siempre los impuestos bajos, ya que probablemente "
#~ "terminarías en bancarrota tarde o temprano. Sin embargo, por un período "
#~ "de tiempo y si sabes lo que estás haciendo, puede ser beneficioso.\n"
#~ "\n"
#~ "Después de algún tiempo, la primera unidad debería ir a la plaza "
#~ "principal y buscar nuevos materiales de construcción para poder construir "
#~ "una casa de madera. Esta casa reemplazará a las viejas tiendas."

#~ msgid ""
#~ "Congratulations! Some of your inhabitants have reached increment II!\n"
#~ "\n"
#~ "Now you have access to new buildings, take a look at the Build menu "
#~ "again.\n"
#~ "\n"
#~ "A shiny new tab appeared there.\n"
#~ "\n"
#~ "Pioneers will demand cloth, so you need to set up a production line for "
#~ "cloth starting with lambs wool (which is one of the goods produced at the "
#~ "farm).\n"
#~ "\n"
#~ "The farm is a very special production building since it can produce not "
#~ "only one, but very many (and different) goods if you choose.\n"
#~ "\n"
#~ "The output of farms depends on what kind of fields you build around it."
#~ msgstr ""
#~ "¡Felicitaciones! ¡Algunos de tus habitantes alcanzaron el incremento II!\n"
#~ "\n"
#~ "Ahora tienes acceso a nuevos edificios, echa un vistazo al menu "
#~ "Construir.\n"
#~ "\n"
#~ "Una nueva y brillante pestaña apareció allí.\n"
#~ "\n"
#~ "Los Pioneros demandan ropa, así que debes comenzar la producción de ropa "
#~ "empezando con lana de oveja (que es uno de los bienes producidos en la "
#~ "granja).\n"
#~ "\n"
#~ "La granja es un edificio de producción muy especia, ya que produce muchos "
#~ "(y diferentes) tipos de bienes si lo deseas.\n"
#~ "\n"
#~ "La producción de las granjas depende del tipo de campos que construyes a "
#~ "su alrededor."

#~ msgid ""
#~ "The farm itself is not going to produce anything without some fields.\n"
#~ "\n"
#~ "You currently have the choice between pastures, potato and sugar fields.\n"
#~ "\n"
#~ "Let's have a short overview:\n"
#~ "* Pasture: Sheep live here, producing lamb wool.\n"
#~ "* Potato field: Grows potatoes which are currently treated as food.\n"
#~ "* Sugar field: Grows sugar which is used to distill liquor and (later) "
#~ "produce confectionery.\n"
#~ "\n"
#~ "We now only need pastures, but in case your food supply chain is too "
#~ "small (maybe many residential buildings) you can also produce some "
#~ "potatoes.\n"
#~ "\n"
#~ "Note that for potatoes you will need a road connection to the farm (not "
#~ "to the field!) as it will be the only company to work on the goods."
#~ msgstr ""
#~ "La granja por si sola no producirá nada sin algunos campos.\n"
#~ "\n"
#~ "Actualmente puedes elegir entre pastos, campos de patatas y campos de "
#~ "azúcar.\n"
#~ "\n"
#~ "Una corta perspectiva general:\n"
#~ "* Pastos: Las ovejas viven aquí, produciendo lana.\n"
#~ "* Campo de patatas: Se cultivan patatas que son tratadas como alimento.\n"
#~ "* Campo de azúcar: Se cultiva azúcar que es usada para destilar bebidas "
#~ "alcohólicas y para (más tarde) producir dulces.\n"
#~ "\n"
#~ "Ahora sólo necesitamos pastos, pero en caso de que tu cadena de "
#~ "suministro de alimentos sea pequeña (quizás tienes demasiadas viviendas) "
#~ "puedes producir también patatas.\n"
#~ "\n"
#~ "Ten en cuenta que para las patatas necesitarás un camino de conexión con "
#~ "la granja (¡no el campo!) ya que ésta será el único negocio que trabaje "
#~ "con ellas. "

#~ msgid ""
#~ "Did you watch your lumberjack recently?\n"
#~ "\n"
#~ "Since your warehouse does not have unlimited space to store goods, "
#~ "collectors will stop fetching goods from companies when stock is full.\n"
#~ "So if no sailor recently wanted to upgrade his tent, you probably have a "
#~ "lot of boards and in that case, the lumberjack may idle.\n"
#~ "We can improve this situation with two different approaches, and below we "
#~ "will have a look at both of them.\n"
#~ "\n"
#~ "All companies offer the possibility of doing no work at all.\n"
#~ "This may sound strange, but try to click on the gear wheel you see in, "
#~ "for example, a lumberjack's overview.\n"
#~ "\n"
#~ "If this 'break' mode is enabled (we call it 'Decommissioning'), the "
#~ "running costs you pay for the building will decrease. They won't be zero, "
#~ "but still lower than if you keep the company producing."
#~ msgstr ""
#~ "¿Has mirado a tu leñador recientemente?\n"
#~ "\n"
#~ "Como tu almacén no tiene espacio ilimitado para almacenar bienes, los "
#~ "colectores dejarán de buscar bienes en los negocios cuando no haya más "
#~ "lugar.\n"
#~ "Asi que si ningún marinero quizo recientemente mejorar su tienda, "
#~ "probablemente tengas un montón de madera, y en ese caso, el leñador puede "
#~ "estar sin hacer nada.\n"
#~ "Podemos arreglar esta situación de dos maneras, y les echaremos un "
#~ "vistazo a cada una de ellas.\n"
#~ "\n"
#~ "Todos los negocios ofrecen la posibilidad de no hacer nada.\n"
#~ "Puede sonar extraño, pero intenta hacer click en la rueda de herramientas "
#~ "que ves en, por ejemplo, la vista general de un leñador.\n"
#~ "\n"
#~ "Si este modo de \"descanso\" está activado (lo llamamos \"Fuera de "
#~ "servicio\"), los costos que pagas por el edificio disminuirán. No serán "
#~ "nulos, pero al menos serán menores que si mantuvieses el negocio en "
#~ "producción."

#~ msgid ""
#~ "Now the wool production is set up, you still need a weaver to produce "
#~ "cloth out of this wool.\n"
#~ "\n"
#~ "There are two spots where you can build it - either close to the farm or "
#~ "close to a Storage Tent (or the warehouse).\n"
#~ "\n"
#~ "In both cases you should ensure the connection to a trail as well.\n"
#~ "\n"
#~ "You can place the weaver close to the farm and tear down any trail to the "
#~ "farm to see that it will still fetch the wool and produce.\n"
#~ "\n"
#~ "TASK: Build a weaver positioned so it can get wool."
#~ msgstr ""
#~ "Ahora que produces lana, todavía necesitas una tejedora para fabricar "
#~ "ropa con ella.\n"
#~ "\n"
#~ "Hay dos lugares donde puedes construirla - cerca de la granja o cerca del "
#~ "almacén (o tienda almacén).\n"
#~ "\n"
#~ "En ambos casos deberías asegurar la conexión mediantes caminos.\n"
#~ "\n"
#~ "Puedes colocar la tejedora cerca de la granja y demoler cualquier camino "
#~ "que conecte a ésta para ver que aún así la tejedora buscará la lana y "
#~ "producirá ropa.\n"
#~ "\n"
#~ "OBJETIVO: Construye una tejedora bien posicionada para poder adquirir "
#~ "lana."

#~ msgid ""
#~ "Try to house a total of 50 or more inhabitants in your city by providing "
#~ "more residential buildings.\n"
#~ "\n"
#~ "Once you are able to keep an economy running which can satisfy this "
#~ "amount of consumers, you are ready to discover new Unknown Horizons!\n"
#~ "\n"
#~ "TASK: Reach a total number of 50 inhabitants and a positive balance to "
#~ "complete this tutorial."
#~ msgstr ""
#~ "Intenta hospedar a al menos 50 habitantes en tu ciudad suministrándoles "
#~ "más edificios residenciales.\n"
#~ "\n"
#~ "Una vez seas capaz de llevar un economía capaz de satisfacer a este "
#~ "número de consumidores, estarás listo para descubrir nuevos Unknown "
#~ "Horizons (horizontes desconocidos)!\n"
#~ "\n"
#~ "OBJETIVO: Alcanzar un total de 50 habitantes y tener un balance positivo "
#~ "para completar este tutorial."

#~ msgid ""
#~ "\n"
#~ "\n"
#~ "\n"
#~ "\n"
#~ "\n"
#~ "\n"
#~ "\n"
#~ "Thanks for playing the tutorial!\n"
#~ "\n"
#~ "Your UH-Team"
#~ msgstr ""
#~ "\n"
#~ "\n"
#~ "\n"
#~ "\n"
#~ "\n"
#~ "\n"
#~ "\n"
#~ "¡Gracias por haber jugado al tutorial!\n"
#~ "\n"
#~ "El equipo de UH"

#~ msgid "NEW TASK: UNLOAD YOUR GOODS"
#~ msgstr "DESCARGAR SUS MERCANCÍAS"

#~ msgid ""
#~ "Now that you have built the warehouse, you need to move some of your "
#~ "resources to its stock.\n"
#~ "\n"
#~ "To do so, select your ship and go into the tab with the wooden box icon "
#~ "called 'Ship Inventory'.\n"
#~ "\n"
#~ "Here you get an overview of what this ship's cargo looks like and have "
#~ "the button 'Load/Unload'.\n"
#~ "\n"
#~ "This button becomes active if your ship is in range of a possible trade "
#~ "partner like a warehouse.\n"
#~ "\n"
#~ "Click on the button. If it is not active, move your ship towards the "
#~ "warehouse and then try again.\n"
#~ "\n"
#~ "TASK: Open the trade dialogue."
#~ msgstr ""
#~ "Ahora que ha construido el asentamiento, tiene que mover algunos de los "
#~ "recursos para su uso.\n"
#~ "\n"
#~ "Para ello, seleccione su barco y vaya a la ficha con el icono de la caja "
#~ "de madera llamado 'Inventario del barco'.\n"
#~ "\n"
#~ "Aquí puede obtener una visión general de lo que trasporta el barco y "
#~ "tiene el botón 'Carga/Descarga'.\n"
#~ "\n"
#~ "Este botón se activa si el barco está próximo a un posible socio "
#~ "comercial como un asentamiento.\n"
#~ "\n"
#~ "Haga clic en el botón. En caso de que no esté activo, mueva su barco "
#~ "hacia el asentamiento y vuelva a intentarlo.\n"
#~ "\n"
#~ "OBJETIVO: Abrir el menú comercial."

#~ msgid ""
#~ "The tab you will see is split into 'Ship' and 'Settlement' as trade "
#~ "partners.\n"
#~ "\n"
#~ "To move goods from one stock to the other, simply click on them.\n"
#~ "\n"
#~ "Try clicking on the boards currently on your ship first and then try "
#~ "moving them back.\n"
#~ "\n"
#~ "You can customize the quantity moved by using the self-explanatory radio "
#~ "buttons in the middle.\n"
#~ "\n"
#~ "Did you get used to the trade tab?\n"
#~ "You need some construction material in your settlement now!\n"
#~ "\n"
#~ "TASK: Unload at least 10 tons of each resource your ship sailed around "
#~ "with."
#~ msgstr ""
#~ "La ficha que verá está dividida en 'Barco' y 'Asentamiento', los socios "
#~ "comerciales.\n"
#~ "\n"
#~ "Para mover bienes de un almacén a otro, simplemente haga clic en ellos.\n"
#~ "\n"
#~ "Primero, intenta hacer clic en los tablones que están en su barco para "
#~ "descargarlos.Después intente recargarlos otra vez.\n"
#~ "\n"
#~ "Puede variar la cantidad que sera movida utilizando los botones de "
#~ "selección en el centro.\n"
#~ "\n"
#~ "Se acostumbró a usar la pestaña de negocio?\n"
#~ "Ahora necesita material de construcción para vuestro asentamiento!\n"
#~ "\n"
#~ "OBJETIVO: Descargue por lo menos 10 toneladas de cada recurso que esta en "
#~ "su navío."

#~ msgid "Unload at least 10 tons of each resource on your ship."
#~ msgstr "Descargue al menos 10 toneladas de cada recurso en su barco."

#~ msgid ""
#~ "With your new construction material in the warehouse, you can start to "
#~ "construct some basic buildings.\n"
#~ "\n"
#~ "We will start with building a lumberjack.\n"
#~ "\n"
#~ "This is essential because, at this stage, boards are the only poles your "
#~ "sailors can afford to hang their tents over.\n"
#~ "\n"
#~ "The fisherman needs some boards to build his vessel as well.\n"
#~ "\n"
#~ "In order to construct lumberjacks; open the build menu by either clicking "
#~ "the big icon below the mini map or pressing B key.\n"
#~ "\n"
#~ "The build menu is sorted by increments.\n"
#~ "You are currently in the first increment (the Sailors level) so are "
#~ "offered only the basic buildings."
#~ msgstr ""
#~ "Con tu nuevo material de construcción ya puedes empezar a construir unos "
#~ "edificios basicos.\n"
#~ "\n"
#~ "Empezaremos con la construcción de una cabaña de leñador.\n"
#~ "\n"
#~ "El leñador es esencial porque en ese nivel tablones son lo único que tus "
#~ "marineros se pueden permitir para plantar sus tiendas.\n"
#~ "El pescador también necesita tablones para construir su barco.\n"
#~ "\n"
#~ "Para construir una cabaña de leñador, abra el menú de construcción. Para "
#~ "eso haga clic en el icono grande debajo del mapa pequeño o pulsando la "
#~ "tecla B.\n"
#~ "\n"
#~ "El menú esta ordenado por nivel.\n"
#~ "Usted esta por el momento en el primer nivel (el nivel de marinero) así "
#~ "que solo puede construir edificios básicos."<|MERGE_RESOLUTION|>--- conflicted
+++ resolved
@@ -6,13 +6,8 @@
 msgstr ""
 "Project-Id-Version: PACKAGE VERSION\n"
 "Report-Msgid-Bugs-To: team@lists.unknown-horizons.org\n"
-<<<<<<< HEAD
 "POT-Creation-Date: 2016-08-17 15:49+0200\n"
 "PO-Revision-Date: 2016-08-16 11:29+0000\n"
-=======
-"POT-Creation-Date: 2016-08-15 16:21+0200\n"
-"PO-Revision-Date: 2016-08-17 12:38+0000\n"
->>>>>>> 87cbc918
 "Last-Translator: Jorge <jorgesumle@freakspot.net>\n"
 "Language-Team: Spanish <https://hosted.weblate.org/projects/uh/tutorial/es/>"
 "\n"
@@ -36,10 +31,6 @@
 "¡Construya su primer asentamiento y aprenda los entresijos del juego!"
 
 #. This message is displayed in the widget on the left screen part. Please keep it short enough to fit there!
-#, fuzzy
-#| msgid ""
-#| "Build a warehouse on the coast to allow trade ships to visit your "
-#| "settlement."
 msgid ""
 "Build a Warehouse on the coast to allow trade ships to visit your settlement."
 msgstr ""
