# SOME DESCRIPTIVE TITLE.
# Copyright (C) YEAR The Unknown Horizons Team
# This file is distributed under the same license as the PACKAGE package.
# FIRST AUTHOR <EMAIL@ADDRESS>, YEAR.
#
#, fuzzy
msgid ""
msgstr ""
"Project-Id-Version: Unknown Horizons 0d01025\n"
"Report-Msgid-Bugs-To: team@unknown-horizons.org\n"
<<<<<<< HEAD
"POT-Creation-Date: 2011-10-16 16:09+0200\n"
=======
"POT-Creation-Date: 2011-10-03 05:40+0200\n"
>>>>>>> 6b623a51
"PO-Revision-Date: YEAR-MO-DA HO:MI+ZONE\n"
"Last-Translator: FULL NAME <EMAIL@ADDRESS>\n"
"Language-Team: LANGUAGE <LL@li.org>\n"
"Language: \n"
"MIME-Version: 1.0\n"
"Content-Type: text/plain; charset=CHARSET\n"
"Content-Transfer-Encoding: 8bit\n"
"Plural-Forms: nplurals=INTEGER; plural=EXPRESSION;\n"

<<<<<<< HEAD
#: horizons/engine.py:70
msgid "Restart required"
=======
#. This is a database entry: a messagewidget message (left part of the screen).
#: database files sql
msgid "${player1} and ${player2} are now ${status}"
msgstr ""

#. This is a database entry: a messagewidget message (left part of the screen).
#: database files sql
msgid "A new settlement has been created by ${player}."
>>>>>>> 6b623a51
msgstr ""

#. This is a database entry: a messagewidget message (left part of the screen).
#: database files sql
msgid "A new world has been created."
msgstr ""

#. This is a database entry: the name of a unit.
#: database files sql
msgid "AnimalCarriage"
msgstr ""

#. This is a database entry: the name of a unit.
#: database files sql
msgid "Boar"
msgstr ""

#. This is a database entry: the name of a building.
#: database files sql
msgid "Boat Builder"
msgstr ""

<<<<<<< HEAD
#: horizons/engine.py:198
msgid "System default"
msgstr ""

#: horizons/engine.py:222
msgid "Warning"
msgstr ""

#: horizons/engine.py:223
msgid ""
"The SDL renderer is meant as a fallback solution only and has serious graphical glitches. \n"
"\n"
"Use at own risk!"
msgstr ""

#: horizons/engine.py:302
#, python-format
msgid "Configured language %(lang)s at %(place)s could not be loaded"
msgstr ""

#: horizons/engine.py:550
msgid "Invalid network port"
msgstr ""

#: horizons/engine.py:551
msgid "The port you specified is not valid. It must be a number between 1 and 65535."
msgstr ""

#: horizons/engine.py:552
msgid "Please check the port you entered and make sure it's in the specified range."
msgstr ""

#: horizons/engine.py:564
msgid "Failed to apply new network data."
msgstr ""

#: horizons/engine.py:565 horizons/gui/modules/multiplayermenu.py:52
msgid "Networking couldn't be initialised with the current configuration."
msgstr ""

#: horizons/engine.py:566
msgid "Check the data you entered in the Network section."
msgstr ""

#: horizons/engine.py:569
msgid "Low port numbers sometimes require special privileges, try one greater than 1024 or 0."
msgstr ""

#: horizons/gui/gui.py:138 horizons/gui/modules/multiplayermenu.py:118
msgid "Error"
msgstr ""

#: horizons/gui/gui.py:138
msgid "Failed to save."
msgstr ""

#: horizons/gui/gui.py:163
msgid "Are you sure you want to quit Unknown Horizons?"
msgstr ""

#: horizons/gui/gui.py:164
msgid "Quit Game"
msgstr ""

#: horizons/gui/gui.py:170
msgid "Are you sure you want to abort the running session?"
msgstr ""

#: horizons/gui/gui.py:172
msgid "Quit Session"
msgstr ""

#: horizons/gui/gui.py:218
msgid "No saved games"
msgstr ""

#: horizons/gui/gui.py:218
msgid "There are no saved games to load"
msgstr ""

#: horizons/gui/gui.py:225 horizons/i18n/guitranslations.py:430
#: horizons/i18n/guitranslations.py:444
msgid "Load game"
msgstr ""

#: horizons/gui/gui.py:225 horizons/i18n/guitranslations.py:432
msgid "Save game"
msgstr ""

#. savegamename already exists
#: horizons/gui/gui.py:271
#, python-format
msgid ""
"A savegame with the name \"%s\" already exists. \n"
"Should i overwrite it?"
msgstr ""

#: horizons/gui/gui.py:272
msgid "Confirmation for overwriting"
msgstr ""

#: horizons/gui/gui.py:280
msgid "Please select a savegame or click on cancel."
msgstr ""

#. ok button has been pressed, but no savegame was selected
#: horizons/gui/gui.py:280
msgid "Select a savegame"
msgstr ""

#: horizons/gui/gui.py:356 horizons/i18n/guitranslations.py:345
#: horizons/i18n/guitranslations.py:513
msgid "Details:"
msgstr ""

#: horizons/gui/gui.py:357
msgid "Error:"
msgstr ""

#: horizons/gui/gui.py:430
msgid "Unknown savedate\n"
msgstr ""

#: horizons/gui/gui.py:432
#, python-format
msgid "Saved at %s\n"
msgstr ""

#: horizons/gui/gui.py:444
#, python-format
msgid "Savegame ver. %d"
msgstr ""

#: horizons/gui/gui.py:446
#, python-format
msgid ""
"WARNING: Incompatible ver. %(ver)d!\n"
"Need ver. %(need)d!"
msgstr ""

#: horizons/gui/gui.py:449
msgid "INCOMPATIBLE VERSION\n"
msgstr ""

#: horizons/gui/gui.py:472
msgid "No file selected"
msgstr ""

#: horizons/gui/gui.py:472
msgid "You need to select a savegame to delete"
msgstr ""

#: horizons/gui/gui.py:475
#, python-format
msgid "Do you really want to delete the savegame \"%s\"?"
msgstr ""

#: horizons/gui/gui.py:477
msgid "Confirm deletion"
msgstr ""

#: horizons/gui/gui.py:482
msgid "Error!"
msgstr ""

#: horizons/gui/gui.py:482
msgid "Failed to delete savefile!"
msgstr ""

#. e.g. when the pirate is disabled
#. this dialog is pretty useless in this case
#: horizons/gui/ingamegui.py:320
msgid "No diplomacy possible"
msgstr ""

#: horizons/gui/ingamegui.py:321
msgid "Cannot do diplomacy as there are no other players."
msgstr ""

#: horizons/gui/modules/multiplayermenu.py:40
msgid "Unable to find pyenet"
msgstr ""

#: horizons/gui/modules/multiplayermenu.py:41
msgid "The multiplayer feature requires the library \"pyenet\", which couldn't be found on your system."
msgstr ""

#: horizons/gui/modules/multiplayermenu.py:42
msgid "Linux users: Try to install pyenet through your package manager."
msgstr ""

#: horizons/gui/modules/multiplayermenu.py:43
msgid "Windows users: There is currently no reasonable support for Windows."
msgstr ""

#: horizons/gui/modules/multiplayermenu.py:51
msgid "Failed to initialize networking."
msgstr ""

#: horizons/gui/modules/multiplayermenu.py:53
msgid "Check the data you entered in the Network section in the settings dialogue."
msgstr ""

#: horizons/gui/modules/multiplayermenu.py:101
#, python-format
msgid ""
"Could not connect to master server. Please check your Internet connection. If it is fine, it means our master server is temporarily down.\n"
"Details: %s"
msgstr ""

#: horizons/gui/modules/multiplayermenu.py:101
msgid "Network Error"
msgstr ""

#: horizons/gui/modules/multiplayermenu.py:120
msgid "Fatal Network Error"
msgstr ""

#: horizons/gui/modules/multiplayermenu.py:121
msgid "Something went wrong with the network:"
msgstr ""

#: horizons/gui/modules/multiplayermenu.py:137
msgid "Version differs!"
msgstr ""

#: horizons/gui/modules/multiplayermenu.py:159
msgid "Map: "
msgstr ""

#: horizons/gui/modules/multiplayermenu.py:160
msgid "Players: "
msgstr ""

#: horizons/gui/modules/multiplayermenu.py:163
msgid "Creator: "
msgstr ""

#: horizons/gui/modules/multiplayermenu.py:180
#, python-format
msgid "The game's version differs from your version. Every player in a multiplayer game must use the same version. This can be fixed by every player updating to the latest version. Game version: %(gameversion)s Your version: %(ownversion)s"
msgstr ""

#: horizons/gui/modules/multiplayermenu.py:180
msgid "Wrong version"
msgstr ""

#: horizons/gui/modules/multiplayermenu.py:276
#: horizons/gui/modules/singleplayermenu.py:67
msgid "Recommended number of players: "
msgstr ""

#: horizons/gui/modules/singleplayermenu.py:104
#: horizons/gui/modules/singleplayermenu.py:116
#: horizons/gui/widgets/choose_next_scenario.py:43
msgid "Difficulty: "
msgstr ""

#: horizons/gui/modules/singleplayermenu.py:105
#: horizons/gui/modules/singleplayermenu.py:117
#: horizons/gui/widgets/choose_next_scenario.py:44
msgid "Author: "
msgstr ""

#: horizons/gui/modules/singleplayermenu.py:106
#: horizons/gui/modules/singleplayermenu.py:118
#: horizons/gui/widgets/choose_next_scenario.py:45
msgid "Description: "
msgstr ""

#: horizons/gui/modules/singleplayermenu.py:137
msgid "Invalid player name"
msgstr ""

#: horizons/gui/modules/singleplayermenu.py:137
msgid "You entered an invalid playername"
msgstr ""

#: horizons/gui/modules/singleplayermenu.py:195
msgid "Map size:"
msgstr ""

#: horizons/gui/modules/singleplayermenu.py:204
msgid "Water: "
msgstr ""

#: horizons/gui/modules/singleplayermenu.py:212
msgid "Max island size:"
msgstr ""

#: horizons/gui/modules/singleplayermenu.py:220
msgid "Preferred island size:"
msgstr ""

#: horizons/gui/modules/singleplayermenu.py:228
msgid "Island size deviation:"
msgstr ""

#: horizons/gui/modules/singleplayermenu.py:250
msgid "Resource density: "
msgstr ""

#: horizons/gui/modules/singleplayermenu.py:277
msgid "Invalid scenario file"
msgstr ""

#: horizons/gui/modules/singleplayermenu.py:278
msgid "The selected file is not a valid scenario file."
msgstr ""

#: horizons/gui/modules/singleplayermenu.py:279
msgid "Error message:"
msgstr ""

#: horizons/gui/modules/singleplayermenu.py:280
msgid "Please report this to the author."
=======
#. This is a database entry: the name of a unit.
#: database files sql
msgid "BomberMan"
msgstr ""

#. This is a database entry: the name of a building.
#: database files sql
msgid "Branch Office"
msgstr ""

#. This is a database entry: the name of a building.
#: database files sql
msgid "Brickyard"
msgstr ""

#. This is a database entry: the name of a unit.
#: database files sql
msgid "BuildingCollector"
msgstr ""

#. This is a database entry: the name of a building.
#: database files sql
msgid "Butchery"
msgstr ""

#. This is a database entry: the name of a unit.
#: database files sql
msgid "Cattle"
msgstr ""

#. This is a database entry: the name of a building.
#: database files sql
msgid "Cattle Run"
msgstr ""

#. This is a database entry: the name of a building.
#: database files sql
msgid "Charcoal Burning"
msgstr ""

#. This is a database entry: the name of a building.
#: database files sql
msgid "Clay Deposit"
msgstr ""

#. This is a database entry: the name of a building.
#: database files sql
msgid "Clay Pit"
msgstr ""

#. This is a database entry: the name of a unit.
#: database files sql
msgid "Deer"
msgstr ""

#. This is a database entry: the name of a building.
#: database files sql
msgid "Distillery"
msgstr ""

#. This is a database entry: the name of a building the name of a unit.
#: database files sql
msgid "Doctor"
msgstr ""

#. This is a database entry: the name of a building.
#: database files sql
msgid "Farm"
msgstr ""

#. This is a database entry: the name of a unit.
#: database files sql
msgid "FarmAnimalCollector"
msgstr ""

#. This is a database entry: the name of a unit.
#: database files sql
msgid "FieldCollector"
msgstr ""

#. This is a database entry: the name of a building.
#: database files sql
msgid "Fish Deposit"
msgstr ""

#. This is a database entry: the name of a unit.
#: database files sql
msgid "Fisher"
msgstr ""

#. This is a database entry: the name of a building.
#: database files sql
msgid "Fisherman's Tent"
msgstr ""

#. (text of widget: headline_BB_war1_ship1)
#. This is a database entry: the name of a unit.
#: database files horizons/i18n/guitranslations.py:276 sql
msgid "Frigate"
msgstr ""

#. This is a database entry: the name of a building.
#: database files sql
msgid "Gravel Path"
msgstr ""

#. This is a database entry: the name of a building.
#: database files sql
msgid "Herbary"
msgstr ""

#. (text of widget: headline_BB_trade_ship1) The huker is a ship class mostly used for fishing. It is the starting ship of players in Unknown Horizons. If you are not sure how to translate, just leave the field empty and it will be called Huker.
#. This is a database entry: the name of a unit.
#: database files horizons/i18n/guitranslations.py:267 sql
msgid "Huker"
msgstr ""

#. This is a database entry: the name of a building.
#: database files sql
msgid "Hunter's Tent"
msgstr ""

#. This is a database entry: the name of a unit.
#: database files sql
msgid "HunterCollector"
msgstr ""

#. This is a database entry: the name of a building.
#: database files sql
msgid "Iron Mine"
msgstr ""

#. This is a database entry: the name of a building.
#: database files sql
msgid "Log"
msgstr ""

#. This is a database entry: the name of a building.
#: database files sql
msgid "Lookout"
msgstr ""

#. This is a database entry: the name of a building.
#: database files sql
msgid "Lumberjack Camp"
msgstr ""

#. This is a database entry: the name of a unit.
#: database files sql
msgid "LumberjackCollector"
msgstr ""

#. This is a database entry: the name of a building.
#: database files sql
msgid "Main Square"
msgstr ""

#. This is a database entry: the name of a building.
#: database files sql
msgid "Mountain"
msgstr ""

#. This is a database entry: a messagewidget message (left part of the screen).
#: database files sql
msgid "One of your settler has no main square in it's range."
msgstr ""

#. This is a database entry: the name of a building.
#: database files sql
msgid "Pasture"
msgstr ""

#. This is a database entry: the name of a building.
#: database files sql
msgid "Pavilion"
msgstr ""

#. This is a database entry: the name of a building.
#: database files sql
msgid "Pigsty"
msgstr ""

#. This is a database entry: the name of a unit.
#: database files sql
msgid "Pirate Ship"
msgstr ""

#. This is a database entry: the name of a building.
#: database files sql
msgid "Potato Field"
msgstr ""

#. This is a database entry: the name of a building.
#: database files sql
msgid "Rampart"
msgstr ""

#. This is a database entry: the name of a building.
#: database files sql
msgid "Salt Ponds"
msgstr ""

#. This is a database entry: a messagewidget message (left part of the screen).
#: database files sql
msgid "Screenshot has been saved to ${file}."
msgstr ""

#. This is a database entry: the name of a unit.
#: database files sql
msgid "SettlerCollector"
msgstr ""

#. This is a database entry: the name of a unit.
#: database files sql
msgid "Sheep"
msgstr ""

#. This is a database entry: the name of a building.
#: database files sql
msgid "Signal Fire"
msgstr ""

#. This is a database entry: the name of a building.
#: database files sql
msgid "Smeltery"
msgstr ""

#. This is a database entry: a messagewidget message (left part of the screen).
#: database files sql
msgid "Some of your settlers just moved out."
msgstr ""

#. This is a database entry: the name of a building.
#: database files sql
msgid "Storage Tent"
msgstr ""

#. This is a database entry: the name of a unit.
#: database files sql
msgid "StorageCollector"
msgstr ""

#. This is a database entry: the name of a building.
#: database files sql
msgid "Sugar Field"
msgstr ""

#. This is a database entry: the name of a building.
#: database files sql
msgid "Tavern"
msgstr ""

#. This is a database entry: the name of a building.
#: database files sql
msgid "Tent"
msgstr ""

#. This is a database entry: the name of a building.
#: database files sql
msgid "Tent Ruin"
msgstr ""

#. This is a database entry: the name of a building.
#: database files sql
msgid "Tobacco Field"
msgstr ""

#. This is a database entry: the name of a building.
#: database files sql
msgid "Tobacconist"
msgstr ""

#. This is a database entry: the name of a building.
#: database files sql
msgid "Toolmaker"
msgstr ""

#. This is a database entry: the name of a unit.
#: database files horizons/world/units/ship.py:494 sql
msgid "Trader"
msgstr ""

#. This is a database entry: the name of a building.
#: database files sql
msgid "Trail"
msgstr ""

#. (tooltip of widget: tree-1)
#. This is a database entry: the name of a building.
#: database files horizons/i18n/guitranslations.py:80 sql
msgid "Tree"
msgstr ""

#. This is a database entry: the name of a unit.
#: database files sql
msgid "UsableFisher"
msgstr ""

#. This is a database entry: the name of a building.
#: database files sql
msgid "Village school"
msgstr ""

#. This is a database entry: the name of a building.
#: database files sql
msgid "Weaver's Tent"
msgstr ""

#. This is a database entry: the name of a building.
#: database files sql
msgid "Wooden Tower"
msgstr ""

#. This is a database entry: a messagewidget message (left part of the screen).
#: database files sql
msgid "You can also drag roads."
msgstr ""

#. This is a database entry: a messagewidget message (left part of the screen).
#: database files sql
msgid "You have reached the current maximum increment. Your inhabitants will not upgrade further."
msgstr ""

#. This is a database entry: a messagewidget message (left part of the screen).
#: database files horizons/scenario/actions.py:75 sql
msgid "You have won!"
msgstr ""

#. This is a database entry: a messagewidget message (left part of the screen).
#: database files sql
msgid "You need more ${resource} to build this building."
msgstr ""

#. This is a database entry: a messagewidget message (left part of the screen).
#: database files sql
msgid "Your game has been quicksaved."
msgstr ""

#. This is a database entry: a messagewidget message (left part of the screen).
#: database files sql
msgid "Your mine has run out of resources."
msgstr ""

#. This is a database entry: a messagewidget message (left part of the screen).
#: database files sql
msgid "Your settlers reached level ${level}."
>>>>>>> 6b623a51
msgstr ""

#. This is a database entry: the name of a resource.
#: database files sql
msgid "acorns"
msgstr ""

<<<<<<< HEAD
#: horizons/gui/tabs/boatbuildertab.py:36
msgid "Boat builder overview"
msgstr ""

#: horizons/gui/tabs/boatbuildertab.py:131
msgid "Resources still needed:"
msgstr ""

#: horizons/gui/tabs/boatbuildertab.py:209
msgid "Fisher boats"
msgstr ""

#: horizons/gui/tabs/boatbuildertab.py:219
#: horizons/i18n/guitranslations.py:159
msgid "Trade boats"
msgstr ""

#: horizons/gui/tabs/boatbuildertab.py:227
#: horizons/i18n/guitranslations.py:164
msgid "War boats"
msgstr ""

#: horizons/gui/tabs/boatbuildertab.py:234
msgid "War ships"
msgstr ""

#: horizons/gui/tabs/boatbuildertab.py:251
msgid "Confirm order"
=======
#. This is a database entry: the name of an inhabitant increment (tier / level).
#: database files sql
msgid "aristocrat"
msgstr ""

#. This is a database entry: the name of a color.
#: database files sql
msgid "black"
msgstr ""

#. This is a database entry: the name of a color.
#: database files sql
msgid "blue"
msgstr ""

#. This is a database entry: the name of a resource.
#: database files sql
msgid "boards"
msgstr ""

#. This is a database entry: the name of a color.
#: database files sql
msgid "bordeaux"
msgstr ""

#. This is a database entry: the name of a resource.
#: database files sql
msgid "bricks"
msgstr ""

#. This is a database entry: the name of a resource.
#: database files sql
msgid "cannon"
>>>>>>> 6b623a51
msgstr ""

#. This is a database entry: the name of a resource.
#: database files sql
msgid "cattle"
msgstr ""

#. This is a database entry: the name of a resource.
#: database files sql
msgid "cattle for slaughter"
msgstr ""

<<<<<<< HEAD
#: horizons/gui/tabs/buyselltab.py:73 horizons/i18n/guitranslations.py:310
#: horizons/i18n/guitranslations.py:315
msgid "Trade"
msgstr ""

#: horizons/gui/tabs/inventorytab.py:43 horizons/i18n/guitranslations.py:197
msgid "Settlement inventory"
msgstr ""

#: horizons/gui/tabs/inventorytab.py:65
msgid "Ship inventory"
msgstr ""

#: horizons/gui/tabs/inventorytab.py:83 horizons/i18n/guitranslations.py:321
#: horizons/i18n/guitranslations.py:326
msgid "Load/Unload:"
msgstr ""

#: horizons/gui/tabs/inventorytab.py:86
msgid "Buy/Sell:"
msgstr ""

#: horizons/gui/tabs/inventorytab.py:105
msgid "Can't equip trade ship with weapons"
msgstr ""

#: horizons/gui/tabs/inventorytab.py:106
msgid "It is not possible to equip a trade ship with weapons"
msgstr ""

#: horizons/gui/tabs/inventorytab.py:134
msgid "Equip weapon"
msgstr ""

#: horizons/gui/tabs/inventorytab.py:137
msgid "Unequip weapon"
=======
#. This is a database entry: the name of a resource.
#: database files sql
msgid "charcoal"
msgstr ""

#. This is a database entry: the name of an inhabitant increment (tier / level).
#: database files sql
msgid "citizen"
msgstr ""

#. This is a database entry: the name of a resource.
#: database files sql
msgid "clay"
msgstr ""

#. This is a database entry: the name of a resource.
#: database files sql
msgid "clay deposit"
msgstr ""

#. This is a database entry: the name of a resource.
#: database files sql
msgid "coins"
msgstr ""

#. This is a database entry: the name of a resource.
#: database files sql
msgid "community"
msgstr ""

#. This is a database entry: the name of a color.
#: database files sql
msgid "cyan"
>>>>>>> 6b623a51
msgstr ""

#. This is a database entry: the name of a resource.
#: database files sql
msgid "dagger"
msgstr ""

<<<<<<< HEAD
#: horizons/gui/tabs/mainsquaretabs.py:111
#: horizons/gui/tabs/overviewtab.py:369 horizons/i18n/guitranslations.py:201
msgid "Settler overview"
msgstr ""

#: horizons/gui/tabs/mainsquaretabs.py:205
msgid "Don't allow upgrades"
msgstr ""

#: horizons/gui/tabs/mainsquaretabs.py:208
msgid "Allow upgrades"
msgstr ""

#: horizons/gui/tabs/mainsquaretabs.py:235
#: horizons/i18n/guitranslations.py:221
msgid "Sailors"
msgstr ""

#: horizons/gui/tabs/mainsquaretabs.py:241
#: horizons/i18n/guitranslations.py:205
msgid "Pioneers"
msgstr ""

#: horizons/gui/tabs/mainsquaretabs.py:247
#: horizons/i18n/guitranslations.py:236 horizons/i18n/guitranslations.py:369
msgid "Settlers"
msgstr ""

#: horizons/gui/tabs/overviewtab.py:52 horizons/gui/tabs/overviewtab.py:412
#: horizons/i18n/guitranslations.py:305
msgid "Overview"
msgstr ""

#: horizons/gui/tabs/overviewtab.py:110 horizons/gui/tabs/overviewtab.py:429
msgid "Branch office overview"
msgstr ""

#: horizons/gui/tabs/overviewtab.py:142
msgid "Main square overview"
msgstr ""

#: horizons/gui/tabs/overviewtab.py:153 horizons/gui/tabs/overviewtab.py:237
msgid "Ship overview"
msgstr ""

#: horizons/gui/tabs/overviewtab.py:163
msgid "Trade ship"
msgstr ""

#: horizons/gui/tabs/overviewtab.py:174
msgid "The ship needs to be close to an island to found a settlement."
msgstr ""

#: horizons/gui/tabs/overviewtab.py:182
msgid "You already have a settlement on this island."
msgstr ""

#: horizons/gui/tabs/overviewtab.py:190 horizons/i18n/guitranslations.py:296
msgid "Build settlement"
msgstr ""

#: horizons/gui/tabs/overviewtab.py:244
msgid "Unit overview"
msgstr ""

#: horizons/gui/tabs/overviewtab.py:263
msgid "Production overview"
msgstr ""

#: horizons/gui/tabs/overviewtab.py:266
msgid "Destroy building"
msgstr ""

#: horizons/gui/tabs/selectmultitab.py:54
msgid "Selected Units"
msgstr ""

#: horizons/gui/widgets/buysellinventory.py:82
#: horizons/gui/widgets/inventory.py:102
#, python-format
msgid "Limit: %st per slot"
=======
#. This is a database entry: the name of a resource.
#: database files sql
msgid "deer food A"
msgstr ""

#. This is a database entry: the name of a resource.
#: database files sql
msgid "deer meat"
msgstr ""

#. This is a database entry: the name of a resource.
#: database files sql
msgid "education"
msgstr ""

#. This is a database entry: the name of a resource.
#: database files sql
msgid "faith"
msgstr ""

#. This is a database entry: the name of a resource.
#: database files sql
msgid "fish"
msgstr ""

#. This is a database entry: the name of a resource.
#: database files sql
msgid "food"
msgstr ""

#. This is a database entry: the name of a resource.
#: database files sql
msgid "get-together"
msgstr ""

#. This is a database entry: the name of a resource.
#: database files sql
msgid "grass"
msgstr ""

#. This is a database entry: the name of a color.
#: database files sql
msgid "gray"
msgstr ""

#. This is a database entry: the name of a color.
#: database files sql
msgid "green"
msgstr ""

#. This is a database entry: the name of a resource.
#: database files sql
msgid "happiness"
msgstr ""

#. This is a database entry: the name of a resource.
#: database files sql
msgid "herbs"
msgstr ""

#. This is a database entry: the name of a resource.
#: database files sql
msgid "iron deposit"
msgstr ""

#. This is a database entry: the name of a resource.
#: database files sql
msgid "iron ingots"
msgstr ""

#. This is a database entry: the name of a resource.
#: database files sql
msgid "iron ore"
>>>>>>> 6b623a51
msgstr ""

#. This is a database entry: the name of a resource.
#: database files sql
msgid "lamb wool"
msgstr ""

#. This is a database entry: the name of a color.
#: database files sql
msgid "lemon"
msgstr ""

#. This is a database entry: the name of a resource.
#: database files sql
msgid "liquor"
msgstr ""

<<<<<<< HEAD
#: horizons/gui/widgets/playersships.py:45
#, python-format
msgid "%(player)s's ships"
msgstr ""

#: horizons/gui/widgets/playersships.py:81
#: horizons/i18n/guitranslations.py:394
msgid "None"
msgstr ""

#: horizons/gui/widgets/playersships.py:83
msgid "N/A"
msgstr ""

#: horizons/gui/widgets/productionoverview.py:48
#, python-format
msgid "Production overview of %(settlement)s"
msgstr ""

#: horizons/gui/widgets/routeconfig.py:65 horizons/i18n/guitranslations.py:354
msgid "Start route"
msgstr ""

#: horizons/gui/widgets/routeconfig.py:69
msgid "Stop route"
msgstr ""

#: horizons/gui/widgets/unitoverview.py:110
msgid "none"
msgstr ""

#: horizons/i18n/guitranslations.py:42
msgid "String Previewer Tool for Scenario files"
msgstr ""

#: horizons/i18n/guitranslations.py:43
msgid "select a scenario and click on load/reload to update the messages in the captain's log"
msgstr ""

#: horizons/i18n/guitranslations.py:44
msgid "load/reload"
msgstr ""

#: horizons/i18n/guitranslations.py:47 horizons/i18n/guitranslations.py:63
#: horizons/i18n/guitranslations.py:81
msgid "Companies"
=======
#. This is a database entry: the name of a resource.
#: database files sql
msgid "medical herbs"
msgstr ""

#. This is a database entry: the name of an inhabitant increment (tier / level).
#: database files sql
msgid "merchant"
msgstr ""

#. This is a database entry: the name of a color.
#: database files sql
msgid "orange"
msgstr ""

#. This is a database entry: the name of a resource.
#: database files sql
msgid "pigs"
msgstr ""

#. This is a database entry: the name of a resource.
#: database files sql
msgid "pigs for slaughter"
>>>>>>> 6b623a51
msgstr ""

#. This is a database entry: the name of a color.
#: database files sql
msgid "pink"
msgstr ""

#. This is a database entry: the name of an inhabitant increment (tier / level).
#: database files sql
msgid "pioneer"
msgstr ""

#. This is a database entry: the name of a resource.
#: database files sql
msgid "potatoes"
msgstr ""

#. This is a database entry: the name of a color.
#: database files sql
msgid "purple"
msgstr ""

#. This is a database entry: the name of a color.
#: database files sql
msgid "red"
msgstr ""

#. This is a database entry: the name of an inhabitant increment (tier / level).
#: database files sql
msgid "sailor"
msgstr ""

#. This is a database entry: the name of a resource.
#: database files sql
msgid "salt"
msgstr ""

#. This is a database entry: the name of an inhabitant increment (tier / level).
#: database files sql
msgid "settler"
msgstr ""

#. This is a database entry: the name of a resource.
#: database files sql
msgid "sugar"
msgstr ""

#. This is a database entry: the name of a resource.
#: database files sql
msgid "sugar cane"
msgstr ""

#. This is a database entry: the name of a color.
#: database files sql
msgid "teal"
msgstr ""

#. This is a database entry: the name of a resource.
#: database files sql
msgid "textile"
msgstr ""

<<<<<<< HEAD
#: horizons/i18n/guitranslations.py:60
msgid "Tree"
=======
#. This is a database entry: the name of a resource.
#: database files sql
msgid "tobacco leaves"
>>>>>>> 6b623a51
msgstr ""

#. This is a database entry: the name of a resource.
#: database files sql
msgid "tobacco plants"
msgstr ""

#. This is a database entry: the name of a resource.
#: database files sql
msgid "tobaccos"
msgstr ""

#. This is a database entry: the name of a resource.
#: database files sql
msgid "tools"
msgstr ""

#. This is a database entry: the name of a color.
#: database files sql
msgid "white"
msgstr ""

#. This is a database entry: the name of a resource.
#: database files sql
msgid "wood"
msgstr ""

#. This is a database entry: the name of a resource.
#: database files sql
msgid "wool"
msgstr ""

#. This is a database entry: the name of a color.
#: database files sql
msgid "yellow"
msgstr ""

#: horizons/engine.py:70
msgid "Restart required"
msgstr ""

#: horizons/engine.py:71
msgid "Some of your changes require a restart of Unknown Horizons."
msgstr ""

#: horizons/engine.py:75
msgid "Restore default settings"
msgstr ""

#: horizons/engine.py:76
msgid "This will delete all changes to the settings you made so far."
msgstr ""

#: horizons/engine.py:77
msgid "Do you want to continue?"
msgstr ""

#: horizons/engine.py:189
msgid "System default"
msgstr ""

#: horizons/engine.py:213
msgid "Warning"
msgstr ""

#: horizons/engine.py:214
msgid ""
"The SDL renderer is meant as a fallback solution only and has serious graphical glitches. \n"
"\n"
"Use at own risk!"
msgstr ""

#: horizons/engine.py:280
#, python-format
msgid "Configured language %(lang)s at %(place)s could not be loaded"
msgstr ""

#: horizons/engine.py:528
msgid "Invalid network port"
msgstr ""

#: horizons/engine.py:529
msgid "The port you specified is not valid. It must be a number between 1 and 65535."
msgstr ""

#: horizons/engine.py:530
msgid "Please check the port you entered and make sure it's in the specified range."
msgstr ""

#: horizons/engine.py:542
msgid "Failed to apply new network data."
msgstr ""

#: horizons/engine.py:543 horizons/gui/modules/multiplayermenu.py:52
msgid "Networking couldn't be initialised with the current configuration."
msgstr ""

#: horizons/engine.py:544
msgid "Check the data you entered in the Network section."
msgstr ""

#: horizons/engine.py:547
msgid "Low port numbers sometimes require special privileges, try one greater than 1024 or 0."
msgstr ""

#. There was a problem during the 'save game' procedure.
#: horizons/gui/gui.py:135 horizons/gui/modules/multiplayermenu.py:114
msgid "Error"
msgstr ""

#: horizons/gui/gui.py:135
msgid "Failed to save."
msgstr ""

#: horizons/gui/gui.py:160
msgid "Are you sure you want to quit Unknown Horizons?"
msgstr ""

#: horizons/gui/gui.py:161
msgid "Quit Game"
msgstr ""

#: horizons/gui/gui.py:167
msgid "Are you sure you want to abort the running session?"
msgstr ""

#: horizons/gui/gui.py:169
msgid "Quit Session"
msgstr ""

#: horizons/gui/gui.py:215
msgid "No saved games"
msgstr ""

#: horizons/gui/gui.py:215
msgid "There are no saved games to load"
msgstr ""

#. (text of widget: loadgame)
#. (text of widget: loadgame) Open a widget to select which game to load
#: horizons/gui/gui.py:222 horizons/i18n/guitranslations.py:763
#: horizons/i18n/guitranslations.py:789
msgid "Load game"
msgstr ""

#. (text of widget: savegame)
#: horizons/gui/gui.py:222 horizons/i18n/guitranslations.py:767
msgid "Save game"
msgstr ""

#. savegamename already exists
#: horizons/gui/gui.py:268
#, python-format
msgid ""
"A savegame with the name \"%s\" already exists. \n"
"Should i overwrite it?"
msgstr ""

#: horizons/gui/gui.py:269
msgid "Confirmation for overwriting"
msgstr ""

#: horizons/gui/gui.py:277
msgid "Please select a savegame or click on cancel."
msgstr ""

#. ok button has been pressed, but no savegame was selected
#: horizons/gui/gui.py:277
msgid "Select a savegame"
msgstr ""

#. (text of widget: scenario_details) More text describing the scenario
#. (text of widget: headline_details_label) More text describing the savegame
#: horizons/gui/gui.py:351 horizons/i18n/guitranslations.py:607
#: horizons/i18n/guitranslations.py:922
msgid "Details:"
msgstr ""

#: horizons/gui/gui.py:352
msgid "Error:"
msgstr ""

#: horizons/gui/gui.py:426
msgid "Unknown savedate"
msgstr ""

#: horizons/gui/gui.py:428
#, python-format
msgid "Saved at %(time)s"
msgstr ""

#: horizons/gui/gui.py:432
#, python-format
msgid "Saved %(amount)d time"
msgid_plural "Saved %(amount)d times"
msgstr[0] ""
msgstr[1] ""

#: horizons/gui/gui.py:441
#, python-format
msgid "Savegame ver. %d"
msgstr ""

#: horizons/gui/gui.py:443
#, python-format
msgid ""
"WARNING: Incompatible ver. %(ver)d!\n"
"Need ver. %(need)d!"
msgstr ""

#: horizons/gui/gui.py:446
msgid "INCOMPATIBLE VERSION\n"
msgstr ""

#: horizons/gui/gui.py:469
msgid "No file selected"
msgstr ""

#: horizons/gui/gui.py:469
msgid "You need to select a savegame to delete"
msgstr ""

#: horizons/gui/gui.py:472
#, python-format
msgid "Do you really want to delete the savegame \"%s\"?"
msgstr ""

#: horizons/gui/gui.py:474
msgid "Confirm deletion"
msgstr ""

#: horizons/gui/gui.py:479
msgid "Error!"
msgstr ""

#: horizons/gui/gui.py:479
msgid "Failed to delete savefile!"
msgstr ""

#: horizons/gui/modules/multiplayermenu.py:40
msgid "Unable to find pyenet"
msgstr ""

#: horizons/gui/modules/multiplayermenu.py:41
msgid "The multiplayer feature requires the library \"pyenet\", which couldn't be found on your system."
msgstr ""

#: horizons/gui/modules/multiplayermenu.py:42
msgid "Linux users: Try to install pyenet through your package manager."
msgstr ""

#: horizons/gui/modules/multiplayermenu.py:43
msgid "Windows users: There is currently no reasonable support for Windows."
msgstr ""

#: horizons/gui/modules/multiplayermenu.py:51
msgid "Failed to initialize networking."
msgstr ""

#: horizons/gui/modules/multiplayermenu.py:53
msgid "Check the data you entered in the Network section in the settings dialogue."
msgstr ""

#: horizons/gui/modules/multiplayermenu.py:101
#, python-format
msgid ""
"Could not connect to master server. Please check your Internet connection. If it is fine, it means our master server is temporarily down.\n"
"Details: %s"
msgstr ""

#: horizons/gui/modules/multiplayermenu.py:101
msgid "Network Error"
msgstr ""

#: horizons/gui/modules/multiplayermenu.py:116
msgid "Fatal Network Error"
msgstr ""

#: horizons/gui/modules/multiplayermenu.py:117
msgid "Something went wrong with the network:"
msgstr ""

#: horizons/gui/modules/multiplayermenu.py:133
msgid "Version differs!"
msgstr ""

#: horizons/gui/modules/multiplayermenu.py:155
msgid "Map: "
msgstr ""

#: horizons/gui/modules/multiplayermenu.py:156
msgid "Players: "
msgstr ""

#: horizons/gui/modules/multiplayermenu.py:159
msgid "Creator: "
msgstr ""

#: horizons/gui/modules/multiplayermenu.py:176
#, python-format
msgid "The game's version differs from your version. Every player in a multiplayer game must use the same version. This can be fixed by every player updating to the latest version. Game version: %(gameversion)s Your version: %(ownversion)s"
msgstr ""

<<<<<<< HEAD
#: horizons/i18n/guitranslations.py:160
msgid "Huker"
=======
#: horizons/gui/modules/multiplayermenu.py:176
msgid "Wrong version"
>>>>>>> 6b623a51
msgstr ""

#: horizons/gui/modules/multiplayermenu.py:272
#: horizons/gui/modules/singleplayermenu.py:65
msgid "Recommended number of players: "
msgstr ""

<<<<<<< HEAD
#: horizons/i18n/guitranslations.py:165
msgid "Frigate"
msgstr ""

#: horizons/i18n/guitranslations.py:169
msgid "Buy resources"
=======
#: horizons/gui/modules/singleplayermenu.py:102
#: horizons/gui/modules/singleplayermenu.py:114
#: horizons/gui/widgets/choose_next_scenario.py:43
msgid "Difficulty: "
>>>>>>> 6b623a51
msgstr ""

#: horizons/gui/modules/singleplayermenu.py:103
#: horizons/gui/modules/singleplayermenu.py:115
#: horizons/gui/widgets/choose_next_scenario.py:44
msgid "Author: "
msgstr ""

#: horizons/gui/modules/singleplayermenu.py:104
#: horizons/gui/modules/singleplayermenu.py:116
#: horizons/gui/widgets/choose_next_scenario.py:45
msgid "Description: "
msgstr ""

#: horizons/gui/modules/singleplayermenu.py:135
msgid "Invalid player name"
msgstr ""

#: horizons/gui/modules/singleplayermenu.py:135
msgid "You entered an invalid playername"
msgstr ""

#: horizons/gui/modules/singleplayermenu.py:193
msgid "Map size:"
msgstr ""

#: horizons/gui/modules/singleplayermenu.py:199
msgid "Water:"
msgstr ""

#: horizons/gui/modules/singleplayermenu.py:205
msgid "Max island size:"
msgstr ""

#: horizons/gui/modules/singleplayermenu.py:211
msgid "Preferred island size:"
msgstr ""

#: horizons/gui/modules/singleplayermenu.py:217
msgid "Island size deviation:"
msgstr ""

#: horizons/gui/modules/singleplayermenu.py:237
msgid "Resource density:"
msgstr ""

#: horizons/gui/modules/singleplayermenu.py:262
msgid "Invalid scenario file"
msgstr ""

#: horizons/gui/modules/singleplayermenu.py:263
msgid "The selected file is not a valid scenario file."
msgstr ""

#: horizons/gui/modules/singleplayermenu.py:264
msgid "Error message:"
msgstr ""

#: horizons/gui/modules/singleplayermenu.py:265
msgid "Please report this to the author."
msgstr ""

#. (text of widget: headline)
#. set translated building name in gui
#: horizons/gui/mousetools/buildingtool.py:117
#: horizons/i18n/guitranslations.py:166
msgid "Build"
msgstr ""

#: horizons/gui/tabs/boatbuildertab.py:36
msgid "Boat builder overview"
msgstr ""

#: horizons/gui/tabs/boatbuildertab.py:114
msgid "Resources still needed:"
msgstr ""

#: horizons/gui/tabs/boatbuildertab.py:180
msgid "Fisher boats"
msgstr ""

#. (text of widget: headline)
#: horizons/gui/tabs/boatbuildertab.py:190
#: horizons/i18n/guitranslations.py:265
msgid "Trade boats"
msgstr ""

#. (text of widget: headline)
#: horizons/gui/tabs/boatbuildertab.py:198
#: horizons/i18n/guitranslations.py:274
msgid "War boats"
msgstr ""

#: horizons/gui/tabs/boatbuildertab.py:205
msgid "War ships"
msgstr ""

#: horizons/gui/tabs/boatbuildertab.py:222
msgid "Confirm order"
msgstr ""

#: horizons/gui/tabs/buildrelatedtab.py:46
msgid "Build related fields"
msgstr ""

#: horizons/gui/tabs/buildtabs.py:36
msgid "Increment"
msgstr ""

#. (text of widget: headline)
#: horizons/gui/tabs/buyselltab.py:72 horizons/i18n/guitranslations.py:544
#: horizons/i18n/guitranslations.py:553
msgid "Trade"
msgstr ""

#. (text of widget: headline)
#: horizons/gui/tabs/inventorytab.py:42 horizons/i18n/guitranslations.py:334
msgid "Settlement inventory"
msgstr ""

#: horizons/gui/tabs/inventorytab.py:64
msgid "Ship inventory"
msgstr ""

#. (text of widget: load_unload_label)
#: horizons/gui/tabs/inventorytab.py:82 horizons/i18n/guitranslations.py:564
#: horizons/i18n/guitranslations.py:573
msgid "Load/Unload:"
msgstr ""

#: horizons/gui/tabs/inventorytab.py:85
msgid "Buy/Sell:"
msgstr ""

#: horizons/gui/tabs/inventorytab.py:104
msgid "Can't equip trade ship with weapons"
msgstr ""

#: horizons/gui/tabs/inventorytab.py:105
msgid "It is not possible to equip a trade ship with weapons"
msgstr ""

#: horizons/gui/tabs/inventorytab.py:133
msgid "Equip weapon"
msgstr ""

#: horizons/gui/tabs/inventorytab.py:136
msgid "Unequip weapon"
msgstr ""

#. (text of widget: headline)
#: horizons/gui/tabs/mainsquaretabs.py:76 horizons/i18n/guitranslations.py:301
msgid "Account"
msgstr ""

#. (text of widget: headline)
#: horizons/gui/tabs/mainsquaretabs.py:110
#: horizons/gui/tabs/overviewtab.py:364 horizons/i18n/guitranslations.py:341
msgid "Settler overview"
msgstr ""

#: horizons/gui/tabs/mainsquaretabs.py:204
msgid "Don't allow upgrades"
msgstr ""

#: horizons/gui/tabs/mainsquaretabs.py:207
msgid "Allow upgrades"
msgstr ""

#. (text of widget: headline)
#: horizons/gui/tabs/mainsquaretabs.py:234
#: horizons/i18n/guitranslations.py:379
msgid "Sailors"
msgstr ""

#. (text of widget: headline)
#: horizons/gui/tabs/mainsquaretabs.py:240
#: horizons/i18n/guitranslations.py:348
msgid "Pioneers"
msgstr ""

#. (text of widget: headline)
#. (text of widget: settler_score)
#: horizons/gui/tabs/mainsquaretabs.py:246
#: horizons/i18n/guitranslations.py:408 horizons/i18n/guitranslations.py:646
msgid "Settlers"
msgstr ""

#. (text of widget: headline)
#: horizons/gui/tabs/overviewtab.py:49 horizons/gui/tabs/overviewtab.py:407
#: horizons/i18n/guitranslations.py:535
msgid "Overview"
msgstr ""

#: horizons/gui/tabs/overviewtab.py:107 horizons/gui/tabs/overviewtab.py:424
msgid "Branch office overview"
msgstr ""

#: horizons/gui/tabs/overviewtab.py:139
msgid "Main square overview"
msgstr ""

#: horizons/gui/tabs/overviewtab.py:150 horizons/gui/tabs/overviewtab.py:232
msgid "Ship overview"
msgstr ""

#: horizons/gui/tabs/overviewtab.py:160
msgid "Trade ship"
msgstr ""

<<<<<<< HEAD
#: horizons/i18n/guitranslations.py:299
msgid "The signal fire shows the free trader how to reach your settlement in case you want to buy or sell goods."
=======
#. (tooltip of widget: foundSettlement)
#: horizons/gui/tabs/overviewtab.py:184 horizons/i18n/guitranslations.py:520
msgid "Build settlement"
msgstr ""

#: horizons/gui/tabs/overviewtab.py:190
msgid "The ship needs to be close to an island to found a settlement."
>>>>>>> 6b623a51
msgstr ""

#: horizons/gui/tabs/overviewtab.py:239
msgid "Unit overview"
msgstr ""

#: horizons/gui/tabs/overviewtab.py:258
msgid "Production overview"
msgstr ""

#: horizons/gui/tabs/overviewtab.py:261
msgid "Destroy building"
msgstr ""

#: horizons/gui/tabs/selectmultitab.py:52
msgid "Selected Units"
msgstr ""

#: horizons/gui/widgets/buysellinventory.py:82
#: horizons/gui/widgets/inventory.py:102
#, python-format
msgid "Limit: %st per slot"
msgstr ""

#: horizons/gui/widgets/logbook.py:156
msgid "Emptiness"
msgstr ""

#: horizons/gui/widgets/logbook.py:157
msgid "There is nothing written in your logbook yet!"
msgstr ""

#: horizons/gui/widgets/playerssettlements.py:41
#, python-format
msgid "%(player)s's settlements"
msgstr ""

#: horizons/gui/widgets/playersships.py:44
#, python-format
msgid "%(player)s's ships"
msgstr ""

#. i18n There are no weapons equipped at the moment.
#: horizons/gui/widgets/playersships.py:81
msgid "None"
msgstr ""

#: horizons/gui/widgets/playersships.py:83
msgid "N/A"
msgstr ""

#: horizons/gui/widgets/productionoverview.py:48
#, python-format
msgid "Production overview of %(settlement)s"
msgstr ""

#. (tooltip of widget: start_route) Trade route
#: horizons/gui/widgets/routeconfig.py:64 horizons/i18n/guitranslations.py:624
msgid "Start route"
msgstr ""

#: horizons/gui/widgets/routeconfig.py:68
msgid "Stop route"
msgstr ""

#: horizons/gui/widgets/unitoverview.py:108
msgid "none"
msgstr ""

#. (text of widget: headline)
#: horizons/i18n/guitranslations.py:45
msgid "String Previewer Tool for Scenario files"
msgstr ""

#. (text of widget: hintlbl)
#: horizons/i18n/guitranslations.py:47
msgid "select a scenario and click on load/reload to update the messages in the captain's log"
msgstr ""

#. (text of widget: load)
#: horizons/i18n/guitranslations.py:49
msgid "load/reload"
msgstr ""

#. (text of widget: companies_label)
#: horizons/i18n/guitranslations.py:54 horizons/i18n/guitranslations.py:85
#: horizons/i18n/guitranslations.py:120
msgid "Companies"
msgstr ""

#. (text of widget: headline)
#: horizons/i18n/guitranslations.py:56
msgid "Sailor buildings"
msgstr ""

#. (text of widget: residents_infra_label)
#: horizons/i18n/guitranslations.py:58
msgid "Residents and infrastructure"
msgstr ""

#. (text of widget: services_label)
#: horizons/i18n/guitranslations.py:60 horizons/i18n/guitranslations.py:93
#: horizons/i18n/guitranslations.py:128
msgid "Services"
msgstr ""

#. (tooltip of widget: church-1)
#: horizons/i18n/guitranslations.py:62
msgid "Pavilion: Fulfills religious needs of sailors."
msgstr ""

#. (tooltip of widget: fisher-1)
#: horizons/i18n/guitranslations.py:64
msgid "Fisherman: Fishes the sea, produces food."
msgstr ""

#. (tooltip of widget: hunter-1)
#: horizons/i18n/guitranslations.py:66
msgid "Hunter: Hunts wild forest animals, produces food."
msgstr ""

#. (tooltip of widget: lighthouse-1)
#: horizons/i18n/guitranslations.py:68
msgid "Signal fire: Allows the player to trade with the free trader."
msgstr ""

#. (tooltip of widget: lumberjack-1)
#: horizons/i18n/guitranslations.py:70
msgid "Lumberjack: Chops down trees and turns them into boards."
msgstr ""

#. (tooltip of widget: main_square-1)
#: horizons/i18n/guitranslations.py:72
msgid "Main square: Supplies citizens with goods."
msgstr ""

#. (tooltip of widget: resident-1)
#: horizons/i18n/guitranslations.py:74
msgid "Tent: Houses your inhabitants."
msgstr ""

#. (tooltip of widget: store-1)
#: horizons/i18n/guitranslations.py:76
msgid "Storage: Extends stock and provides collectors."
msgstr ""

#. (tooltip of widget: street-1)
#: horizons/i18n/guitranslations.py:78
msgid "Trail: Needed for collecting goods."
msgstr ""

#. (text of widget: fields_label)
#: horizons/i18n/guitranslations.py:87 horizons/i18n/guitranslations.py:124
msgid "Fields"
msgstr ""

#. (text of widget: headline)
#: horizons/i18n/guitranslations.py:89
msgid "Pioneer buildings"
msgstr ""

#. (text of widget: military_label)
#: horizons/i18n/guitranslations.py:91
msgid "Military"
msgstr ""

#. (tooltip of widget: boat_builder-1)
#: horizons/i18n/guitranslations.py:95
msgid "Boat builder: Builds boats and small ships. Built on coast."
msgstr ""

#. (tooltip of widget: brickyard-1)
#: horizons/i18n/guitranslations.py:97
msgid "Brickyard: Turns clay into bricks."
msgstr ""

#. (tooltip of widget: clay-pit-1)
#: horizons/i18n/guitranslations.py:99
msgid "Clay pit: Gets clay from deposit."
msgstr ""

#. (tooltip of widget: distillery-1)
#: horizons/i18n/guitranslations.py:101
msgid "Distillery: Turns sugar into liquor."
msgstr ""

#. (tooltip of widget: herder-1)
#: horizons/i18n/guitranslations.py:103
msgid "Farm: Grows field crops and raises livestock."
msgstr ""

#. (tooltip of widget: pasture-1)
#: horizons/i18n/guitranslations.py:105
msgid "Pasture: Raises sheep. Produces wool. Needs a farm."
msgstr ""

#. (tooltip of widget: potatofield-1)
#: horizons/i18n/guitranslations.py:107
msgid "Potato field: Yields food. Needs a farm."
msgstr ""

#. (tooltip of widget: sugarfield-1)
#: horizons/i18n/guitranslations.py:109
msgid "Sugarcane field: Used in liquor production. Needs a farm."
msgstr ""

#. (tooltip of widget: tower-1)
#: horizons/i18n/guitranslations.py:111
msgid "Wooden tower: Defends your settlement."
msgstr ""

#. (tooltip of widget: villageschool-1)
#: horizons/i18n/guitranslations.py:113
msgid "Village school: Provides education."
msgstr ""

#. (tooltip of widget: weaver-1)
#: horizons/i18n/guitranslations.py:115
msgid "Weaver: Turns lamb wool into cloth."
msgstr ""

#. (text of widget: companies_label)
#: horizons/i18n/guitranslations.py:122
msgid "Mining"
msgstr ""

#. (text of widget: headline)
#: horizons/i18n/guitranslations.py:126
msgid "Settler buildings"
msgstr ""

#. (tooltip of widget: butchery-1)
#: horizons/i18n/guitranslations.py:130
msgid "Butchery: Needs pigs or cattle. Produces food."
msgstr ""

#. (tooltip of widget: cattlerun-1)
#: horizons/i18n/guitranslations.py:132
msgid "Cattle run: Raises cattle. Needs a farm."
msgstr ""

#. (tooltip of widget: charcoal-burning-1)
#: horizons/i18n/guitranslations.py:134
msgid "Charcoal burning: Burns a lot of boards to charcoal."
msgstr ""

#. (tooltip of widget: iron-mine-1)
#: horizons/i18n/guitranslations.py:136
msgid "Mine: Gets ores from deposit."
msgstr ""

#. (tooltip of widget: pigsty-1)
#: horizons/i18n/guitranslations.py:138
msgid "Pigsty: Raises pigs. Needs a farm."
msgstr ""

#. (tooltip of widget: saltponds-1)
#: horizons/i18n/guitranslations.py:140
msgid "Salt ponds: Evaporates salt. Built on sea coast."
msgstr ""

#. (tooltip of widget: smeltery-1)
#: horizons/i18n/guitranslations.py:142
msgid "Smeltery: Refines all kind of ores."
msgstr ""

#. (tooltip of widget: tavern-1)
#: horizons/i18n/guitranslations.py:144
msgid "Tavern: Provides get-together."
msgstr ""

#. (tooltip of widget: tobaccofield-1)
#: horizons/i18n/guitranslations.py:146
msgid "Tobacco field: Produces tobacco. Needs a farm."
msgstr ""

#. (tooltip of widget: tobacconist-1)
#: horizons/i18n/guitranslations.py:148
msgid "Tobacconist: Produces tobaccos out of tobacco."
msgstr ""

#. (tooltip of widget: toolmaker-1)
#: horizons/i18n/guitranslations.py:150
msgid "Toolmaker: Produces tools out of iron."
msgstr ""

#. (text of widget: headline)
#: horizons/i18n/guitranslations.py:155
msgid "Game start"
msgstr ""

#. (text of widget: howto_1_need_bo)
#: horizons/i18n/guitranslations.py:157
msgid "You need to found a settlement before you can construct buildings!"
msgstr ""

#. (text of widget: howto_2_navigate_ship)
#: horizons/i18n/guitranslations.py:159
msgid "Select your ship and approach the coast via right-click."
msgstr ""

#. (text of widget: howto_3_build_bo)
#: horizons/i18n/guitranslations.py:161
msgid "Afterwards, press the large button in the ship overview tab."
msgstr ""

#. (text of widget: running_costs_label)
#: horizons/i18n/guitranslations.py:168 horizons/i18n/guitranslations.py:449
msgid "Running costs:"
msgstr ""

#. (tooltip of widget: city_info_inhabitants)
#. (text of widget: inhabitants)
#: horizons/i18n/guitranslations.py:173 horizons/i18n/guitranslations.py:659
msgid "Inhabitants"
msgstr ""

#. (tooltip of widget: city_name)
#: horizons/i18n/guitranslations.py:175
msgid "Click to change the name of your settlement."
msgstr ""

#. (tooltip of widget: build)
#: horizons/i18n/guitranslations.py:180
msgid "Build menu"
msgstr ""

#. (tooltip of widget: destroy_tool)
#: horizons/i18n/guitranslations.py:182
msgid "Destroy"
msgstr ""

#. (tooltip of widget: diplomacyButton)
#: horizons/i18n/guitranslations.py:184
msgid "Diplomacy"
msgstr ""

#. (tooltip of widget: gameMenuButton)
#: horizons/i18n/guitranslations.py:186
msgid "Game menu"
msgstr ""

#. (tooltip of widget: logbook)
#: horizons/i18n/guitranslations.py:188
msgid "Captain's log"
msgstr ""

#. (tooltip of widget: rotateLeft)
#: horizons/i18n/guitranslations.py:193
msgid "Rotate map counterclockwise"
msgstr ""

#. (tooltip of widget: rotateRight)
#: horizons/i18n/guitranslations.py:195
msgid "Rotate map clockwise"
msgstr ""

#. (tooltip of widget: speedDown)
#: horizons/i18n/guitranslations.py:197
msgid "Decrease game speed"
msgstr ""

#. (tooltip of widget: speedUp)
#: horizons/i18n/guitranslations.py:199
msgid "Increase game speed"
msgstr ""

#. (tooltip of widget: zoomIn)
#: horizons/i18n/guitranslations.py:201
msgid "Zoom in"
msgstr ""

#. (tooltip of widget: zoomOut)
#: horizons/i18n/guitranslations.py:203
msgid "Zoom out"
msgstr ""

#. (tooltip of widget: boards_icon)
#: horizons/i18n/guitranslations.py:208
msgid "Boards"
msgstr ""

#. (tooltip of widget: bricks_icon)
#: horizons/i18n/guitranslations.py:210
msgid "Bricks"
msgstr ""

#. (tooltip of widget: food_icon)
#: horizons/i18n/guitranslations.py:212
msgid "Food"
msgstr ""

#. (tooltip of widget: textiles_icon)
#: horizons/i18n/guitranslations.py:214
msgid "Textiles"
msgstr ""

#. (tooltip of widget: tools_icon)
#: horizons/i18n/guitranslations.py:216
msgid "Tools"
msgstr ""

#. (tooltip of widget: gold_icon)
#: horizons/i18n/guitranslations.py:221
msgid "Gold"
msgstr ""

#. (text of widget: enter_new_name_lbl)
#: horizons/i18n/guitranslations.py:226
msgid "Enter new name:"
msgstr ""

#. (text of widget: headline_change_name)
#: horizons/i18n/guitranslations.py:228
msgid "Change name"
msgstr ""

#. (tooltip of widget: okButton)
#. (tooltip of widget: apply_new_nickname)
#: horizons/i18n/guitranslations.py:230 horizons/i18n/guitranslations.py:852
msgid "Apply the new name"
msgstr ""

#. (text of widget: chat_lbl)
#: horizons/i18n/guitranslations.py:235
msgid "Enter your message:"
msgstr ""

#. (text of widget: headline)
#: horizons/i18n/guitranslations.py:237
msgid "Chat"
msgstr ""

#. (text of widget: BB_cancel_build_label) abort construction of a ship, lose invested resources
#: horizons/i18n/guitranslations.py:242
msgid "Cancel building:"
msgstr ""

#. (text of widget: BB_cancel_warning_label) abort construction of a ship, lose invested resources
#: horizons/i18n/guitranslations.py:244
msgid "(lose all resources)"
msgstr ""

#. (text of widget: BB_current_order) Information about the ship currently under construction at the boat builder
#: horizons/i18n/guitranslations.py:246
msgid "Currently building:"
msgstr ""

#. (text of widget: BB_howto_build_lbl)
#: horizons/i18n/guitranslations.py:248
msgid "To build a boat, click on one of the class tabs, select the desired ship and confirm the order."
msgstr ""

#. (text of widget: BB_progress_label) Refers to the resources still missing to complete the current boat builder task
#: horizons/i18n/guitranslations.py:250
msgid "Construction progress:"
msgstr ""

#. (text of widget: headline)
#: horizons/i18n/guitranslations.py:252 horizons/i18n/guitranslations.py:471
msgid "Building overview"
msgstr ""

#. (tooltip of widget: BB_cancel_button) abort construction of a ship, lose invested resources
#: horizons/i18n/guitranslations.py:254
msgid "Cancel all building progress"
msgstr ""

#. (tooltip of widget: toggle_active_active) Pauses the current ship production, can be resumed later
#: horizons/i18n/guitranslations.py:256
msgid "Pause"
msgstr ""

#. (tooltip of widget: toggle_active_inactive) Resumes the currently paused ship production
#: horizons/i18n/guitranslations.py:258
msgid "Resume"
msgstr ""

#. (tooltip of widget: running_costs_label)
#. (text of widget: running_costs_label)
#. (tooltip of widget: running_costs_label)
#. (tooltip of widget: running_costs)
#. (text of widget: running_costs)
#: horizons/i18n/guitranslations.py:260 horizons/i18n/guitranslations.py:309
#: horizons/i18n/guitranslations.py:473 horizons/i18n/guitranslations.py:477
#: horizons/i18n/guitranslations.py:661
msgid "Running costs"
msgstr ""

#. (tooltip of widget: BB_build_trade_1)
#. (tooltip of widget: BB_build_war1_1)
#: horizons/i18n/guitranslations.py:269 horizons/i18n/guitranslations.py:278
msgid "Build this ship!"
msgstr ""

#. (text of widget: buy_label)
#: horizons/i18n/guitranslations.py:283
msgid "Buy resources"
msgstr ""

#. (text of widget: buysell_help_label)
#: horizons/i18n/guitranslations.py:285
msgid "Click on slot icon to toggle mode:"
msgstr ""

#. (text of widget: headline)
#: horizons/i18n/guitranslations.py:287
msgid "Buy or sell resources"
msgstr ""

#. (text of widget: sell_label)
#: horizons/i18n/guitranslations.py:289
msgid "Sell resources"
msgstr ""

#. (text of widget: headline)
#: horizons/i18n/guitranslations.py:294
msgid "Select resources:"
msgstr ""

#. (text of widget: buy_expenses_label)
#. (text of widget: buying_label)
#: horizons/i18n/guitranslations.py:299 horizons/i18n/guitranslations.py:454
msgid "Buying"
msgstr ""

#. (text of widget: headline_balance_label)
#: horizons/i18n/guitranslations.py:303
msgid "Balance:"
msgstr ""

#. (text of widget: headline_expenses_label)
#: horizons/i18n/guitranslations.py:305
msgid "Expenses:"
msgstr ""

#. (text of widget: headline_income_label)
#: horizons/i18n/guitranslations.py:307
msgid "Income:"
msgstr ""

#. (text of widget: sell_income_label)
#: horizons/i18n/guitranslations.py:311
msgid "Sale"
msgstr ""

#. (text of widget: taxes_label)
#. (text of widget: taxes)
#: horizons/i18n/guitranslations.py:313 horizons/i18n/guitranslations.py:665
msgid "Taxes"
msgstr ""

#. (tooltip of widget: show_production_overview)
#: horizons/i18n/guitranslations.py:315
msgid "Show resources produced in this settlement"
msgstr ""

#. (text of widget: ally_label) Diplomacy state of player
#: horizons/i18n/guitranslations.py:320
msgid "ally"
msgstr ""

#. (text of widget: enemy_label) Diplomacy state of player
#: horizons/i18n/guitranslations.py:322
msgid "enemy"
msgstr ""

#. (text of widget: neutral_label) Diplomacy state of player
#: horizons/i18n/guitranslations.py:324
msgid "neutral"
msgstr ""

#. (text of widget: headline)
#: horizons/i18n/guitranslations.py:329
msgid "Build fields"
msgstr ""

#. (text of widget: avg_happiness_lbl)
#: horizons/i18n/guitranslations.py:339
msgid "Average happiness:"
msgstr ""

#. (text of widget: most_needed_res_lbl)
#: horizons/i18n/guitranslations.py:343
msgid "Most needed resource:"
msgstr ""

#. (text of widget: headline_residents_per_house)
#: horizons/i18n/guitranslations.py:350 horizons/i18n/guitranslations.py:381
#: horizons/i18n/guitranslations.py:410
msgid "Residents per house"
msgstr ""

#. (text of widget: headline_residents_total)
#: horizons/i18n/guitranslations.py:352 horizons/i18n/guitranslations.py:383
#: horizons/i18n/guitranslations.py:412
msgid "Summary"
msgstr ""

#. (text of widget: houses)
#: horizons/i18n/guitranslations.py:354 horizons/i18n/guitranslations.py:385
#: horizons/i18n/guitranslations.py:414
msgid "houses"
msgstr ""

#. (text of widget: resident_1)
#: horizons/i18n/guitranslations.py:356 horizons/i18n/guitranslations.py:387
#: horizons/i18n/guitranslations.py:416
msgid "1 resident"
msgstr ""

#. (text of widget: resident_2)
#: horizons/i18n/guitranslations.py:358 horizons/i18n/guitranslations.py:389
#: horizons/i18n/guitranslations.py:418
msgid "2 residents"
msgstr ""

#. (text of widget: resident_3)
#: horizons/i18n/guitranslations.py:360 horizons/i18n/guitranslations.py:420
msgid "3 residents"
msgstr ""

#. (text of widget: residents)
#: horizons/i18n/guitranslations.py:362 horizons/i18n/guitranslations.py:391
#: horizons/i18n/guitranslations.py:426
msgid "residents"
msgstr ""

#. (text of widget: tax_label)
#: horizons/i18n/guitranslations.py:364 horizons/i18n/guitranslations.py:393
#: horizons/i18n/guitranslations.py:428 horizons/i18n/guitranslations.py:493
msgid "Taxes:"
msgstr ""

#. (text of widget: upgrades_lbl)
#: horizons/i18n/guitranslations.py:366 horizons/i18n/guitranslations.py:395
msgid "Upgrade permissions:"
msgstr ""

#. (tooltip of widget: paid_taxes_icon)
#. (tooltip of widget: taxes)
#. (tooltip of widget: paid_taxes_icon)
#. (tooltip of widget: taxes)
#. (tooltip of widget: paid_taxes_icon)
#. (tooltip of widget: taxes)
#. (tooltip of widget: paid_taxes_label)
#. (tooltip of widget: taxes)
#: horizons/i18n/guitranslations.py:368 horizons/i18n/guitranslations.py:374
#: horizons/i18n/guitranslations.py:397 horizons/i18n/guitranslations.py:403
#: horizons/i18n/guitranslations.py:434 horizons/i18n/guitranslations.py:440
#: horizons/i18n/guitranslations.py:497 horizons/i18n/guitranslations.py:507
msgid "Paid taxes"
msgstr ""

#. (tooltip of widget: tax_rate_icon)
#. (tooltip of widget: tax_val_label)
#. (tooltip of widget: tax_rate_icon)
#. (tooltip of widget: tax_val_label)
#. (tooltip of widget: tax_rate_icon)
#. (tooltip of widget: tax_val_label)
#. (tooltip of widget: paid_taxes_label)
#. (tooltip of widget: tax_val_label)
#: horizons/i18n/guitranslations.py:370 horizons/i18n/guitranslations.py:372
#: horizons/i18n/guitranslations.py:399 horizons/i18n/guitranslations.py:401
#: horizons/i18n/guitranslations.py:436 horizons/i18n/guitranslations.py:438
#: horizons/i18n/guitranslations.py:499 horizons/i18n/guitranslations.py:505
msgid "Tax rate"
msgstr ""

#. (text of widget: resident_4)
#: horizons/i18n/guitranslations.py:422
msgid "4 residents"
msgstr ""

#. (text of widget: resident_5)
#: horizons/i18n/guitranslations.py:424
msgid "5 residents"
msgstr ""

#. (text of widget: upgrades_lbl)
#: horizons/i18n/guitranslations.py:430
msgid "Upgrade not possible:"
msgstr ""

#. (tooltip of widget: allow_upgrades)
#: horizons/i18n/guitranslations.py:432
msgid "This is the current maximum increment!"
msgstr ""

#. (text of widget: collector_utilisation_label) Percentage describing how much time the collectors were idle (not collecting resources for this building's inventory)
#: horizons/i18n/guitranslations.py:445
msgid "Collector utilisation:"
msgstr ""

#. (text of widget: name_label)
#: horizons/i18n/guitranslations.py:447 horizons/i18n/guitranslations.py:466
#: horizons/i18n/guitranslations.py:537
msgid "Name:"
msgstr ""

#. (text of widget: selling_label)
#: horizons/i18n/guitranslations.py:456
msgid "Selling"
msgstr ""

#. (text of widget: lbl_weapon_storage)
#: horizons/i18n/guitranslations.py:461 horizons/i18n/guitranslations.py:516
msgid "Weapons:"
msgstr ""

#. (tooltip of widget: capacity_utilisation)
#: horizons/i18n/guitranslations.py:475
msgid "capacity utilization"
msgstr ""

#. (text of widget: headline)
#: horizons/i18n/guitranslations.py:482
msgid "Resource deposit"
msgstr ""

#. (text of widget: res_dep_description_lbl)
#: horizons/i18n/guitranslations.py:484
msgid "This is a resource deposit where you can build a mine to dig up resources."
msgstr ""

#. (text of widget: res_dep_description_lbl2) It == The resource deposit
#: horizons/i18n/guitranslations.py:486
msgid "It contains these resources:"
msgstr ""

#. (text of widget: needed_res_label)
#: horizons/i18n/guitranslations.py:491
msgid "Needed resources:"
msgstr ""

#. (tooltip of widget: happiness_label)
#. (tooltip of widget: happiness)
#: horizons/i18n/guitranslations.py:495 horizons/i18n/guitranslations.py:509
msgid "Happiness"
msgstr ""

#. (tooltip of widget: residents_label)
#. (tooltip of widget: inhabitants)
#: horizons/i18n/guitranslations.py:501 horizons/i18n/guitranslations.py:503
msgid "Residents"
msgstr ""

#. (text of widget: foundSettlement_label)
#: horizons/i18n/guitranslations.py:514
msgid "Build settlement:"
msgstr ""

#. (tooltip of widget: name)
#: horizons/i18n/guitranslations.py:518
msgid "Click to change the name of this ship."
msgstr ""

#. (text of widget: signal_fire_description_lbl)
#: horizons/i18n/guitranslations.py:525
msgid "The signal fire shows the free trader how to reach your settlement in case you want to buy or sell goods."
msgstr ""

<<<<<<< HEAD
#: horizons/main.py:87
msgid "Error: Invalid syntax in --mp-master commandline option. Port must be a number between 1 and 65535."
msgstr ""

#: horizons/main.py:99
msgid "Error: Invalid syntax in --mp-bind commandline option. Port must be a number between 1 and 65535."
msgstr ""

#: horizons/main.py:249
msgid "Failed to start/load the game"
msgstr ""

#: horizons/main.py:250
msgid "The game you selected couldn't be started."
msgstr ""

#: horizons/main.py:251
msgid "The savegame might be broken or has been saved with an earlier version."
msgstr ""

#: horizons/main.py:340
#, python-format
msgid "Error: Cannot find map \"%s\"."
msgstr ""

#: horizons/main.py:343 horizons/main.py:416
msgid "Error: Found multiple matches: "
msgstr ""

#: horizons/main.py:366
msgid "Error: campaign filenames have to end in \".yaml\"."
msgstr ""

#: horizons/main.py:374
#, python-format
msgid "Due to technical reasons, the campaign file will be copied to the UH campaign directory (%s)."
msgstr ""

#: horizons/main.py:375
msgid "This means that changes in the file you specified will not apply to the game directly."
msgstr ""

#: horizons/main.py:376
#, python-format
msgid "To see the changes, either always start UH with the current arguments or edit the file %s."
msgstr ""

#: horizons/main.py:382 horizons/savegamemanager.py:424
#, python-format
msgid "Error: Cannot find campaign \"%s\"."
msgstr ""

#: horizons/main.py:413
#, python-format
msgid "Error: Cannot find savegame \"%s\"."
msgstr ""

#: horizons/main.py:431
msgid "Error: No quicksave found."
msgstr ""

#: horizons/mpsession.py:53 horizons/mpsession.py:67 horizons/mpsession.py:69
#: horizons/mpsession.py:71 horizons/mpsession.py:73
msgid "Not possible"
msgstr ""

#: horizons/mpsession.py:53
msgid "You cannot change the speed of a multiplayer game"
msgstr ""

#: horizons/mpsession.py:67 horizons/mpsession.py:69 horizons/mpsession.py:71
#: horizons/mpsession.py:73
msgid "Save/load for multiplayer games is not possible yet"
msgstr ""

#: horizons/savegamemanager.py:373
#, python-format
msgid "Error: don't know how to handle %(type)s condition type"
msgstr ""

#: horizons/savegamemanager.py:429
#, python-format
msgid "Error: Cannot find campaign with file \"%s\"."
msgstr ""

#: horizons/savegamemanager.py:447
#, python-format
msgid "Error: Cannot find scenario \"%s\"."
msgstr ""

#: horizons/savegamemanager.py:452
#, python-format
msgid "Error: Cannot find scenario with file \"%s\"."
msgstr ""

#: horizons/scenario/actions.py:75
msgid "You have won!"
msgstr ""

#: horizons/scenario/actions.py:76
msgid "You have completed this scenario. "
=======
#. (text of widget: trader_description_lbl)
#: horizons/i18n/guitranslations.py:530
msgid "This is the free trader's ship. It will visit you from time to time to buy or sell goods."
msgstr ""

#. (text of widget: exchange_label)
#: horizons/i18n/guitranslations.py:542 horizons/i18n/guitranslations.py:551
msgid "Exchange:"
msgstr ""

#. (text of widget: ship_label)
#: horizons/i18n/guitranslations.py:546 horizons/i18n/guitranslations.py:555
msgid "Ship:"
msgstr ""

#. (text of widget: configure_route_label)
#: horizons/i18n/guitranslations.py:560 horizons/i18n/guitranslations.py:569
msgid "Configure trading route:"
msgstr ""

#. (text of widget: headline)
#: horizons/i18n/guitranslations.py:562 horizons/i18n/guitranslations.py:571
msgid "Inventory"
msgstr ""

#. (tooltip of widget: toggle_active_active)
#: horizons/i18n/guitranslations.py:578
msgid "Pause production"
msgstr ""

#. (tooltip of widget: toggle_active_inactive)
#: horizons/i18n/guitranslations.py:580
msgid "Start production"
msgstr ""

#. (tooltip of widget: delete_bo) Trade route entry
#: horizons/i18n/guitranslations.py:585
msgid "Delete entry"
msgstr ""

#. (tooltip of widget: move_down) Trade route entry
#: horizons/i18n/guitranslations.py:587
msgid "Move down"
msgstr ""

#. (tooltip of widget: move_up) Trade route entry
#: horizons/i18n/guitranslations.py:589
msgid "Move up"
msgstr ""

#. (tooltip of widget: cancelButton) Captain's Log: logbook/diary used in scenarios
#: horizons/i18n/guitranslations.py:594
msgid "Leave Captain's log"
msgstr ""

#. (tooltip of widget: backwardButton) Entry of Captain's Log (logbook/diary used in scenarios)
#: horizons/i18n/guitranslations.py:596
msgid "Read prev. entries"
msgstr ""

#. (tooltip of widget: forwardButton) Entry of Captain's Log (logbook/diary used in scenarios)
#: horizons/i18n/guitranslations.py:598
msgid "Read next entries"
msgstr ""

#. (text of widget: head_left)
#: horizons/i18n/guitranslations.py:603
msgid "Available Scenarios"
msgstr ""

#. (text of widget: head_right)
#: horizons/i18n/guitranslations.py:605
msgid "Scenario description"
msgstr ""

#. (tooltip of widget: cancelButton) Players either select the next scenario they want to play or press this button
#: horizons/i18n/guitranslations.py:609
msgid "Continue playing"
msgstr ""

#. (tooltip of widget: choose_scenario) Select which scenario to play
#: horizons/i18n/guitranslations.py:611
msgid "Choose this scenario"
msgstr ""

#. (text of widget: lbl_wait_at_load) Trade route setting: Whether to wait until all goods could be loaded.
#: horizons/i18n/guitranslations.py:616
msgid "Wait at load:"
msgstr ""

#. (text of widget: lbl_wait_at_unload) Trade route setting: Whether to wait until all goods could be unloaded.
#: horizons/i18n/guitranslations.py:618
msgid "Wait at unload:"
msgstr ""

#. (tooltip of widget: cancelButton)
#: horizons/i18n/guitranslations.py:620
msgid "Exit"
msgstr ""

#. (tooltip of widget: add_bo) List of harbors in trade route
#: horizons/i18n/guitranslations.py:622
msgid "Add to list"
msgstr ""

#. (tooltip of widget: cancelButton)
#: horizons/i18n/guitranslations.py:629 horizons/i18n/guitranslations.py:652
#: horizons/i18n/guitranslations.py:667 horizons/i18n/guitranslations.py:682
msgid "Close"
msgstr ""

#. (text of widget: building_score)
#: horizons/i18n/guitranslations.py:634
msgid "Buildings"
>>>>>>> 6b623a51
msgstr ""

#. (text of widget: headline)
#: horizons/i18n/guitranslations.py:636
msgid "Player scores"
msgstr ""

#. (text of widget: land_score)
#: horizons/i18n/guitranslations.py:638
msgid "Land"
msgstr ""

#. (text of widget: money_score)
#: horizons/i18n/guitranslations.py:640
msgid "Money"
msgstr ""

#. (text of widget: player_name)
#. (text of widget: settlement_name)
#. (text of widget: ship_name)
#: horizons/i18n/guitranslations.py:642 horizons/i18n/guitranslations.py:663
#: horizons/i18n/guitranslations.py:674
msgid "Name"
msgstr ""

#. (text of widget: resource_score)
#: horizons/i18n/guitranslations.py:644
msgid "Resources"
msgstr ""

#. (text of widget: total_score)
#: horizons/i18n/guitranslations.py:648
msgid "Total"
msgstr ""

#. (text of widget: unit_score)
#: horizons/i18n/guitranslations.py:650
msgid "Units"
msgstr ""

#. (text of widget: balance)
#: horizons/i18n/guitranslations.py:657
msgid "Balance"
msgstr ""

#. (text of widget: health)
#: horizons/i18n/guitranslations.py:672
msgid "Health"
msgstr ""

#. (text of widget: ship_type)
#: horizons/i18n/guitranslations.py:676
msgid "Type"
msgstr ""

#. (text of widget: status)
#: horizons/i18n/guitranslations.py:678
msgid "Status"
msgstr ""

<<<<<<< HEAD
#: horizons/world/units/ship.py:273
#, python-format
msgid "Trade route: going to %s"
msgstr ""

#: horizons/world/units/ship.py:274
#, python-format
msgid "Trade route: waiting at %s"
msgstr ""

#: horizons/world/units/ship.py:475
#, python-format
msgid "Going to %s"
msgstr ""

#: horizons/world/units/ship.py:476
#, python-format
msgid "Going to %(x)d, %(y)d"
msgstr ""

#: horizons/world/units/ship.py:480
#, python-format
msgid "Idle at %s"
msgstr ""

#: horizons/world/units/ship.py:481
#, python-format
msgid "Idle at %(x)d, %(y)d"
msgstr ""

#: horizons/world/units/ship.py:502
msgid "Trader"
msgstr ""

#: horizons/world/units/weaponholder.py:440
#: horizons/world/units/weaponholder.py:441
msgid "Attacking "
msgstr ""

#: run_uh.py:81
msgid "Enable debug output to stderr and a logfile."
msgstr ""

#: run_uh.py:83
msgid "Specify the path to FIFE root directory."
msgstr ""

#: run_uh.py:85
msgid "Restores the default settings. Useful if Unknown Horizons crashes on startup due to misconfiguration."
msgstr ""

#: run_uh.py:87
msgid "Specify alternative multiplayer master server."
msgstr ""

#: run_uh.py:89
msgid "Specify network address to bind local network client to. This is useful if NAT holepunching is not working but you can forward a static port."
msgstr ""

#: run_uh.py:92
msgid "Starting Unknown Horizons"
msgstr ""

#: run_uh.py:94
msgid "Starts <map>. <map> is the mapname."
msgstr ""

#: run_uh.py:96
msgid "Starts a random map."
msgstr ""

#: run_uh.py:98
msgid "Starts a random map with seed <seed>."
msgstr ""

#: run_uh.py:100
msgid "Starts <scenario>. <scenario> is the scenarioname."
msgstr ""

#: run_uh.py:102
msgid "Starts <campaign>. <campaign> is the campaign name."
msgstr ""

#: run_uh.py:104
msgid "Starts the development map without displaying the main menu."
msgstr ""

#: run_uh.py:106
msgid "Loads a saved game. <save> is the savegamename."
msgstr ""

#: run_uh.py:108
msgid "Loads the last quicksave."
msgstr ""

#: run_uh.py:110
msgid "Sets the seed used to generate trees, fish, and other natural resources."
msgstr ""

#: run_uh.py:113
msgid "AI options"
msgstr ""

#: run_uh.py:115
msgid "Uses <ai_players> AI players (excludes the possible human-AI hybrid; defaults to 1)."
msgstr ""

#: run_uh.py:117
msgid "Makes the human player a human-AI hybrid (for development only)."
msgstr ""

#: run_uh.py:119
msgid "Shows AI plans as highlights (for development only)."
msgstr ""

#: run_uh.py:122
msgid "Development options"
msgstr ""

#: run_uh.py:124
msgid "Write debug output only to logfile, not to console. Implies -d."
msgstr ""

#: run_uh.py:127
msgid "Enable logging for a certain logging module (for developing only)."
msgstr ""

#: run_uh.py:129
msgid "Writes log to <filename> instead of to the uh-userdir"
msgstr ""

#: run_uh.py:131
msgid "For internal use only."
msgstr ""

#: run_uh.py:133
msgid "Enable profiling (for developing only)."
msgstr ""

#: run_uh.py:135
msgid "Run the game for <max_ticks> ticks."
msgstr ""

#: run_uh.py:137
msgid "Enable the string previewer tool for scenario writers"
msgstr ""

#: run_uh.py:139
msgid "Disable preloading while in main menu"
msgstr ""

#: run_uh.py:163
msgid "Unknown Horizons crashed."
msgstr ""

#: run_uh.py:165
msgid "We are very sorry for this, and want to fix this error."
msgstr ""

#: run_uh.py:166
msgid "In order to do this, we need the information from the logfile:"
msgstr ""

#: run_uh.py:168
msgid "Please give it to us via IRC or our forum, for both see unknown-horizons.org ."
msgstr ""

#: run_uh.py:213
msgid "Error: Unable to find required libraries"
msgstr ""

#: run_uh.py:214
msgid "We are sorry to inform you that a library that is required by Unknown Horizons, is missing and needs to be installed."
msgstr ""

#: run_uh.py:215
msgid "Installers for Windows users are available at \"http://pyyaml.org/wiki/PyYAML\", Linux users should find it in their packagement management system under the name \"pyyaml\" or \"python-yaml\"."
msgstr ""

#: run_uh.py:241
msgid "Thank you for using Unknown Horizons!"
msgstr ""

#: run_uh.py:404
=======
#. (text of widget: weapons)
#: horizons/i18n/guitranslations.py:680
msgid "Weapons"
msgstr ""

#. (tooltip of widget: aggressive) Description of combat stance (how units behave when fighting)
#: horizons/i18n/guitranslations.py:687
msgid "Aggressive"
msgstr ""

#. (tooltip of widget: flee) Description of combat stance (how units behave when fighting)
#: horizons/i18n/guitranslations.py:689
msgid "Flee"
msgstr ""

#. (tooltip of widget: hold_ground) Description of combat stance (how units behave when fighting)
#: horizons/i18n/guitranslations.py:691
msgid "Hold ground"
msgstr ""

#. (tooltip of widget: none) Description of combat stance (how units behave when fighting)
#: horizons/i18n/guitranslations.py:693
msgid "Passive"
msgstr ""

#. (text of widget: headline)
#: horizons/i18n/guitranslations.py:698
msgid "Key bindings"
msgstr ""

#. (text of widget: lbl_b)
#: horizons/i18n/guitranslations.py:700
msgid "{B} = Show build menu"
msgstr ""

#. (text of widget: lbl_c)
#: horizons/i18n/guitranslations.py:702
msgid "{C} = Chat"
msgstr ""

#. (text of widget: lbl_comma)
#: horizons/i18n/guitranslations.py:704
msgid "{ , } = Rotate building left"
msgstr ""

#. (text of widget: lbl_down)
#: horizons/i18n/guitranslations.py:706
msgid "{DOWN} = Scroll down"
msgstr ""

#. (text of widget: lbl_escape)
#: horizons/i18n/guitranslations.py:708
msgid "{ESC} = Show pause menu"
msgstr ""

#. (text of widget: lbl_f1)
#: horizons/i18n/guitranslations.py:710
msgid "{F1} = Display help"
msgstr ""

#. (text of widget: lbl_f10)
#: horizons/i18n/guitranslations.py:712
msgid "{F10} = Toggle console on/off"
msgstr ""

#. (text of widget: lbl_f2)
#: horizons/i18n/guitranslations.py:714
msgid "{F2} = Show player scores"
msgstr ""

#. (text of widget: lbl_f3)
#: horizons/i18n/guitranslations.py:716
msgid "{F3} = Show settlement list"
msgstr ""

#. (text of widget: lbl_f4)
#: horizons/i18n/guitranslations.py:718
msgid "{F4} = Show ship list"
msgstr ""

#. (text of widget: lbl_f5)
#: horizons/i18n/guitranslations.py:720
msgid "{F5} = Quicksave"
msgstr ""

#. (text of widget: lbl_f9)
#: horizons/i18n/guitranslations.py:722
msgid "{F9} = Quickload"
msgstr ""

#. (text of widget: lbl_fife_and_uh_team)
#: horizons/i18n/guitranslations.py:724
msgid "The FIFE and Unknown Horizons development teams"
msgstr ""

#. (text of widget: lbl_g)
#: horizons/i18n/guitranslations.py:726
msgid "{G} = Toggle grid on/off"
msgstr ""

#. (text of widget: lbl_h)
#: horizons/i18n/guitranslations.py:728
msgid "{H} = Show coordinate values (Debug)"
msgstr ""

#. (text of widget: lbl_have_fun)
#: horizons/i18n/guitranslations.py:730
msgid "Have fun."
msgstr ""

#. (text of widget: lbl_l)
#: horizons/i18n/guitranslations.py:732
msgid "{L} = Toggle Captain's log"
msgstr ""

#. (text of widget: lbl_left)
#: horizons/i18n/guitranslations.py:734
msgid "{LEFT} = Scroll left"
msgstr ""

#. (text of widget: lbl_minus)
#: horizons/i18n/guitranslations.py:736
msgid "{ - } = Decrease game speed"
msgstr ""

#. (text of widget: lbl_p)
#: horizons/i18n/guitranslations.py:738
msgid "{P} = Pause game"
msgstr ""

#. (text of widget: lbl_period)
#: horizons/i18n/guitranslations.py:740
msgid "{ . } = Rotate building right"
msgstr ""

#. (text of widget: lbl_plus)
#: horizons/i18n/guitranslations.py:742
msgid "{ + } = Increase game speed"
msgstr ""

#. (text of widget: lbl_right)
#: horizons/i18n/guitranslations.py:744
msgid "{RIGHT} = Scroll right"
msgstr ""

#. (text of widget: lbl_s)
#: horizons/i18n/guitranslations.py:746
msgid "{S} = Screenshot"
msgstr ""

#. (text of widget: lbl_shift)
#: horizons/i18n/guitranslations.py:748
msgid "{SHIFT} = Hold to place multiple buildings"
msgstr ""

#. (text of widget: lbl_t)
#: horizons/i18n/guitranslations.py:750
msgid "{T} = Toggle translucency of ambient buildings"
msgstr ""

#. (text of widget: lbl_up)
#: horizons/i18n/guitranslations.py:752
msgid "{UP} = Scroll up"
msgstr ""

#. (text of widget: lbl_x)
#: horizons/i18n/guitranslations.py:754
msgid "{X} = Enable destruct mode"
msgstr ""

#. (tooltip of widget: okButton)
#. (tooltip of widget: cancelButton)
#: horizons/i18n/guitranslations.py:756 horizons/i18n/guitranslations.py:913
msgid "Return"
msgstr ""

#. (text of widget: help)
#. (text of widget: help) Main / in-game menu entry
#: horizons/i18n/guitranslations.py:761 horizons/i18n/guitranslations.py:787
msgid "Help"
msgstr ""

#. (text of widget: quit)
#: horizons/i18n/guitranslations.py:765
msgid "Cancel game"
msgstr ""

#. (text of widget: settings)
#. (text of widget: settings) Main / in-game menu entry
#. (text of widget: headline)
#: horizons/i18n/guitranslations.py:769 horizons/i18n/guitranslations.py:793
#: horizons/i18n/guitranslations.py:873
msgid "Settings"
msgstr ""

#. (text of widget: start)
#: horizons/i18n/guitranslations.py:771
msgid "Return to game"
msgstr ""

#. (text of widget: loading_label)
#: horizons/i18n/guitranslations.py:776
msgid "Loading ..."
msgstr ""

#. (text of widget: chimebell)
#: horizons/i18n/guitranslations.py:783
msgid "Attention please!"
msgstr ""

#. (text of widget: credits)
#: horizons/i18n/guitranslations.py:785
msgid "Credits"
msgstr ""

#. (text of widget: quit) Completely shut down UH
#: horizons/i18n/guitranslations.py:791
msgid "Quit"
msgstr ""

#. (text of widget: start) Opens widget to create singleplayer games (campaigns, scenarios, random maps, free play)
#: horizons/i18n/guitranslations.py:795
msgid "Singleplayer"
msgstr ""

#. (text of widget: start_multi) Opens widget to join or create multiplayer games
#: horizons/i18n/guitranslations.py:797
msgid "Multiplayer"
msgstr ""

#. (text of widget: create_game_lbl)
#: horizons/i18n/guitranslations.py:804 horizons/i18n/guitranslations.py:838
msgid "Create game:"
msgstr ""

#. (text of widget: exit_to_mp_menu_lbl)
#: horizons/i18n/guitranslations.py:806
msgid "Back:"
msgstr ""

#. (text of widget: headline)
#: horizons/i18n/guitranslations.py:808
msgid "Choose a map:"
msgstr ""

#. (text of widget: headline)
#: horizons/i18n/guitranslations.py:810
msgid "Create game - Multiplayer"
msgstr ""

#. (text of widget: mp_player_limit_lbl)
#: horizons/i18n/guitranslations.py:812
msgid "Player limit:"
msgstr ""

#. (tooltip of widget: create)
#: horizons/i18n/guitranslations.py:814
msgid "Create this new game"
msgstr ""

#. (tooltip of widget: cancel)
#: horizons/i18n/guitranslations.py:816
msgid "Exit to multiplayer menu"
msgstr ""

#. (text of widget: exit_to_mp_menu_lbl)
#: horizons/i18n/guitranslations.py:821
msgid "Leave:"
msgstr ""

#. (text of widget: game_start_notice)
#: horizons/i18n/guitranslations.py:823
msgid "The game will start as soon as enough players have joined."
msgstr ""

#. (text of widget: headline)
#: horizons/i18n/guitranslations.py:825
msgid "Chat:"
msgstr ""

#. (text of widget: headline)
#: horizons/i18n/guitranslations.py:827
msgid "Gamelobby"
msgstr ""

#. (text of widget: startmessage)
#: horizons/i18n/guitranslations.py:829
msgid "Game details:"
msgstr ""

#. (tooltip of widget: cancel)
#: horizons/i18n/guitranslations.py:831
msgid "Exit gamelobby"
msgstr ""

#. (text of widget: active_games_lbl)
#: horizons/i18n/guitranslations.py:836
msgid "Active games:"
msgstr ""

#. (text of widget: exit_to_main_menu_lbl)
#. (text of widget: main_menu_label)
#: horizons/i18n/guitranslations.py:840 horizons/i18n/guitranslations.py:937
msgid "Main menu:"
msgstr ""

#. (text of widget: game_showonlyownversion)
#: horizons/i18n/guitranslations.py:842
msgid "Show only games with the same version:"
msgstr ""

#. (text of widget: headline_left)
#: horizons/i18n/guitranslations.py:844
msgid "New game - Multiplayer"
msgstr ""

#. (text of widget: join_game_lbl)
#: horizons/i18n/guitranslations.py:846
msgid "Join game"
msgstr ""

#. (text of widget: name_lbl)
#: horizons/i18n/guitranslations.py:848
msgid "Apply:"
msgstr ""

#. (text of widget: refr_gamelist_lbl)
#: horizons/i18n/guitranslations.py:850
msgid "Refresh list:"
msgstr ""

#. (tooltip of widget: create)
#: horizons/i18n/guitranslations.py:854
msgid "Create a new game"
msgstr ""

#. (tooltip of widget: join)
#: horizons/i18n/guitranslations.py:856
msgid "Join the selected game"
msgstr ""

#. (tooltip of widget: cancel)
#: horizons/i18n/guitranslations.py:858 horizons/i18n/guitranslations.py:951
msgid "Exit to main menu"
msgstr ""

#. (tooltip of widget: refresh)
#: horizons/i18n/guitranslations.py:860
msgid "Refresh list of active games"
msgstr ""

#. (text of widget: autosave_interval_label)
#: horizons/i18n/guitranslations.py:865
msgid "Autosave interval in minutes:"
msgstr ""

#. (text of widget: color_depth_label)
#: horizons/i18n/guitranslations.py:867
msgid "Color depth:"
msgstr ""

#. (text of widget: edge_scrolling_label)
#: horizons/i18n/guitranslations.py:869
msgid "Enable edge scrolling:"
msgstr ""

#. (text of widget: effect_volume_label)
#: horizons/i18n/guitranslations.py:871
msgid "Effects volume:"
msgstr ""

#. (text of widget: headline_graphics)
#: horizons/i18n/guitranslations.py:875
msgid "Graphics"
msgstr ""

#. (text of widget: headline_language)
#: horizons/i18n/guitranslations.py:877
msgid "Language"
msgstr ""

#. (text of widget: headline_network)
#: horizons/i18n/guitranslations.py:879
msgid "Network"
msgstr ""

#. (text of widget: headline_saving)
#: horizons/i18n/guitranslations.py:881
msgid "Saving"
msgstr ""

#. (text of widget: headline_sound)
#: horizons/i18n/guitranslations.py:883
msgid "Sound"
msgstr ""

#. (text of widget: language_label)
#: horizons/i18n/guitranslations.py:885
msgid "Select language:"
msgstr ""

#. (text of widget: minimap_rotation_label)
#: horizons/i18n/guitranslations.py:887
msgid "Enable minimap rotation:"
msgstr ""

#. (text of widget: music_volume_label)
#: horizons/i18n/guitranslations.py:889
msgid "Music volume:"
msgstr ""

#. (text of widget: network_port_hint_lbl)
#: horizons/i18n/guitranslations.py:891
msgid "(0 means default)"
msgstr ""

#. (text of widget: network_port_lbl)
#: horizons/i18n/guitranslations.py:893
msgid "Network port:"
msgstr ""

#. (text of widget: number_of_autosaves_label)
#: horizons/i18n/guitranslations.py:895
msgid "Number of autosaves:"
msgstr ""

#. (text of widget: number_of_quicksaves_label)
#: horizons/i18n/guitranslations.py:897
msgid "Number of quicksaves:"
msgstr ""

#. (text of widget: screen_fullscreen_text)
#: horizons/i18n/guitranslations.py:899
msgid "Full screen:"
msgstr ""

#. (text of widget: screen_resolution_label)
#: horizons/i18n/guitranslations.py:901
msgid "Screen resolution:"
msgstr ""

#. (text of widget: sound_enable_opt_text)
#: horizons/i18n/guitranslations.py:903
msgid "Enable sound:"
msgstr ""

#. (text of widget: uninterrupted_building_label)
#: horizons/i18n/guitranslations.py:905
msgid "Uninterrupted building:"
msgstr ""

#. (text of widget: use_renderer_label)
#: horizons/i18n/guitranslations.py:907
msgid "Used renderer:"
msgstr ""

#. (text of widget: warning)
#: horizons/i18n/guitranslations.py:909
msgid "Please make sure that you know what you do."
msgstr ""

#. (tooltip of widget: okButton)
#: horizons/i18n/guitranslations.py:911
msgid "Apply"
msgstr ""

#. (tooltip of widget: defaultButton)
#: horizons/i18n/guitranslations.py:915
msgid "Reset to default settings"
msgstr ""

#. (text of widget: enter_filename_label)
#: horizons/i18n/guitranslations.py:920
msgid "Enter filename:"
msgstr ""

#. (text of widget: headline_saved_games_label)
#: horizons/i18n/guitranslations.py:924
msgid "Your saved games:"
msgstr ""

#. (tooltip of widget: okButton)
#. (tooltip of widget: okay)
#: horizons/i18n/guitranslations.py:926 horizons/i18n/guitranslations.py:949
msgid "Start game"
msgstr ""

#. (tooltip of widget: cancelButton)
#: horizons/i18n/guitranslations.py:928
msgid "Cancel"
msgstr ""

#. (tooltip of widget: deleteButton)
#: horizons/i18n/guitranslations.py:930
msgid "Delete selected savegame"
msgstr ""

#. (text of widget: headline)
#: horizons/i18n/guitranslations.py:935
msgid "New game - Singleplayer"
msgstr ""

#. (text of widget: start_game_label)
#: horizons/i18n/guitranslations.py:939
msgid "Start game:"
msgstr ""

#. (text of widget: campaign)
#: horizons/i18n/guitranslations.py:941
msgid "Campaign"
msgstr ""

#. (text of widget: free_maps)
#: horizons/i18n/guitranslations.py:943
msgid "Free play"
msgstr ""

#. (text of widget: random)
#: horizons/i18n/guitranslations.py:945
msgid "Random map"
msgstr ""

#. (text of widget: scenario)
#: horizons/i18n/guitranslations.py:947
msgid "Scenario"
msgstr ""

#. (text of widget: choose_map_lbl)
#. (text of widget: headline_choose_map_lbl)
#. (text of widget: choose_map_lbl)
#: horizons/i18n/guitranslations.py:956 horizons/i18n/guitranslations.py:961
#: horizons/i18n/guitranslations.py:971
msgid "Choose a map to play:"
msgstr ""

#. (text of widget: headline_map_settings_lbl)
#: horizons/i18n/guitranslations.py:966
msgid "Map settings:"
msgstr ""

#. (text of widget: ai_players_label)
#: horizons/i18n/guitranslations.py:976
msgid "AI players:"
msgstr ""

#. (text of widget: headline_game_settings_lbl)
#: horizons/i18n/guitranslations.py:981
msgid "Game settings:"
msgstr ""

#. (text of widget: lbl_free_trader) Whether to create this kind of player in the game.
#: horizons/i18n/guitranslations.py:983
msgid "Free Trader"
msgstr ""

#. (text of widget: lbl_pirates) Whether to create this kind of player in the game.
#: horizons/i18n/guitranslations.py:985
msgid "Pirates"
msgstr ""

#. (text of widget: color_label)
#: horizons/i18n/guitranslations.py:990
msgid "Color:"
msgstr ""

#. (text of widget: player_label)
#: horizons/i18n/guitranslations.py:992
msgid "Player name:"
msgstr ""

#: horizons/main.py:83
msgid "Error: Invalid syntax in --mp-master commandline option. Port must be a number between 1 and 65535."
msgstr ""

#: horizons/main.py:95
msgid "Error: Invalid syntax in --mp-bind commandline option. Port must be a number between 1 and 65535."
msgstr ""

#: horizons/main.py:243
msgid "Failed to start/load the game"
msgstr ""

#: horizons/main.py:244
msgid "The game you selected couldn't be started."
msgstr ""

#: horizons/main.py:245
msgid "The savegame might be broken or has been saved with an earlier version."
msgstr ""

#: horizons/main.py:333
#, python-format
msgid "Error: Cannot find map \"%s\"."
msgstr ""

#: horizons/main.py:336 horizons/main.py:408
msgid "Error: Found multiple matches: "
msgstr ""

#: horizons/main.py:358
msgid "Error: campaign filenames have to end in \".yaml\"."
msgstr ""

#: horizons/main.py:366
#, python-format
msgid "Due to technical reasons, the campaign file will be copied to the UH campaign directory (%s)."
msgstr ""

#: horizons/main.py:367
msgid "This means that changes in the file you specified will not apply to the game directly."
msgstr ""

#: horizons/main.py:368
#, python-format
msgid "To see the changes, either always start UH with the current arguments or edit the file %s."
msgstr ""

#: horizons/main.py:374 horizons/savegamemanager.py:415
#, python-format
msgid "Error: Cannot find campaign \"%s\"."
msgstr ""

#: horizons/main.py:405
#, python-format
msgid "Error: Cannot find savegame \"%s\"."
msgstr ""

#: horizons/main.py:423
msgid "Error: No quicksave found."
msgstr ""

#: horizons/mpsession.py:50 horizons/mpsession.py:64 horizons/mpsession.py:66
#: horizons/mpsession.py:68 horizons/mpsession.py:70
msgid "Not possible"
msgstr ""

#: horizons/mpsession.py:50
msgid "You cannot change the speed of a multiplayer game"
msgstr ""

#: horizons/mpsession.py:64 horizons/mpsession.py:66 horizons/mpsession.py:68
#: horizons/mpsession.py:70
msgid "Save/load for multiplayer games is not possible yet"
msgstr ""

#: horizons/savegamemanager.py:364
#, python-format
msgid "Error: don't know how to handle %(type)s condition type"
msgstr ""

#: horizons/savegamemanager.py:420
#, python-format
msgid "Error: Cannot find campaign with file \"%s\"."
msgstr ""

#: horizons/savegamemanager.py:438
#, python-format
msgid "Error: Cannot find scenario \"%s\"."
msgstr ""

#: horizons/savegamemanager.py:443
#, python-format
msgid "Error: Cannot find scenario with file \"%s\"."
msgstr ""

#: horizons/scenario/actions.py:76
msgid "You have completed this scenario. "
msgstr ""

#: horizons/scenario/scenarioeventhandler.py:161
#: horizons/scenario/scenarioeventhandler.py:171
msgid "unknown"
msgstr ""

#: horizons/spsession.py:122
msgid "Failed to quicksave."
msgstr ""

#: horizons/spsession.py:123
msgid "An error happened during quicksave. Your game has not been saved."
msgstr ""

#: horizons/spsession.py:124
msgid "If this error happens again, please contact the development team:"
msgstr ""

#: horizons/spsession.py:132
msgid "No quicksaves found"
msgstr ""

#: horizons/spsession.py:132
msgid "You need to quicksave before you can quickload."
msgstr ""

#. usually invalid filename
#: horizons/spsession.py:159
msgid "Failed to create savegame file"
msgstr ""

#: horizons/spsession.py:160
msgid "There has been an error while creating your savegame file."
msgstr ""

#: horizons/spsession.py:161
msgid "This usually means that the savegame name contains unsupported special characters."
msgstr ""

#: horizons/spsession.py:167
msgid "File used by another process"
msgstr ""

#: horizons/spsession.py:168
msgid "The savegame file is currently used by another program."
msgstr ""

#: horizons/world/units/ship.py:272
#, python-format
msgid "Trade route: going to %s"
msgstr ""

#: horizons/world/units/ship.py:273
#, python-format
msgid "Trade route: waiting at %s"
msgstr ""

#: horizons/world/units/ship.py:468
#, python-format
msgid "Going to %s"
msgstr ""

#: horizons/world/units/ship.py:469
#, python-format
msgid "Going to %(x)d, %(y)d"
msgstr ""

#: horizons/world/units/ship.py:473
#, python-format
msgid "Idle at %s"
msgstr ""

#: horizons/world/units/ship.py:474
#, python-format
msgid "Idle at %(x)d, %(y)d"
msgstr ""

#: horizons/world/units/weaponholder.py:437
#: horizons/world/units/weaponholder.py:438
msgid "Attacking "
msgstr ""

#: run_uh.py:79
msgid "Enable debug output to stderr and a logfile."
msgstr ""

#: run_uh.py:81
msgid "Specify the path to FIFE root directory."
msgstr ""

#: run_uh.py:83
msgid "Restores the default settings. Useful if Unknown Horizons crashes on startup due to misconfiguration."
msgstr ""

#: run_uh.py:85
msgid "Specify alternative multiplayer master server."
msgstr ""

#: run_uh.py:87
msgid "Specify network address to bind local network client to. This is useful if NAT holepunching is not working but you can forward a static port."
msgstr ""

#: run_uh.py:90
msgid "Starting Unknown Horizons"
msgstr ""

#: run_uh.py:92
msgid "Starts <map>. <map> is the mapname."
msgstr ""

#: run_uh.py:94
msgid "Starts a random map."
msgstr ""

#: run_uh.py:96
msgid "Starts a random map with seed <seed>."
msgstr ""

#: run_uh.py:98
msgid "Starts <scenario>. <scenario> is the scenarioname."
msgstr ""

#: run_uh.py:100
msgid "Starts <campaign>. <campaign> is the campaign name."
msgstr ""

#: run_uh.py:102
msgid "Starts the development map without displaying the main menu."
msgstr ""

#: run_uh.py:104
msgid "Loads a saved game. <save> is the savegamename."
msgstr ""

#: run_uh.py:106
msgid "Loads the last quicksave."
msgstr ""

#: run_uh.py:108
msgid "Sets the seed used to generate trees, fish, and other natural resources."
msgstr ""

#: run_uh.py:111
msgid "AI options"
msgstr ""

#: run_uh.py:113
msgid "Uses <ai_players> AI players (excludes the possible human-AI hybrid; defaults to 1)."
msgstr ""

#: run_uh.py:115
msgid "Makes the human player a human-AI hybrid (for development only)."
msgstr ""

#: run_uh.py:117
msgid "Shows AI plans as highlights (for development only)."
msgstr ""

#: run_uh.py:120
msgid "Development options"
msgstr ""

#: run_uh.py:122
msgid "Write debug output only to logfile, not to console. Implies -d."
msgstr ""

#: run_uh.py:125
msgid "Enable logging for a certain logging module (for developing only)."
msgstr ""

#: run_uh.py:127
msgid "Writes log to <filename> instead of to the uh-userdir"
msgstr ""

#: run_uh.py:129
msgid "For internal use only."
msgstr ""

#: run_uh.py:131
msgid "Enable profiling (for developing only)."
msgstr ""

#: run_uh.py:133
msgid "Run the game for <max_ticks> ticks."
msgstr ""

#: run_uh.py:135
msgid "Enable the string previewer tool for scenario writers"
msgstr ""

#: run_uh.py:157
msgid "Unknown Horizons crashed."
msgstr ""

#: run_uh.py:159
msgid "We are very sorry for this, and want to fix this error."
msgstr ""

#: run_uh.py:160
msgid "In order to do this, we need the information from the logfile:"
msgstr ""

#: run_uh.py:162
msgid "Please give it to us via IRC or our forum, for both see unknown-horizons.org ."
msgstr ""

#: run_uh.py:201
msgid "Error: Unable to find required libraries"
msgstr ""

#: run_uh.py:202
msgid "We are sorry to inform you that a library that is required by Unknown Horizons, is missing and needs to be installed."
msgstr ""

#: run_uh.py:203
msgid "Installers for Windows users are available at \"http://pyyaml.org/wiki/PyYAML\", Linux users should find it in their packagement management system under the name \"pyyaml\" or \"python-yaml\"."
msgstr ""

#: run_uh.py:227
msgid "Thank you for using Unknown Horizons!"
msgstr ""

#: run_uh.py:387
>>>>>>> 6b623a51
msgid "FIFE was not found."
msgstr ""<|MERGE_RESOLUTION|>--- conflicted
+++ resolved
@@ -8,11 +8,7 @@
 msgstr ""
 "Project-Id-Version: Unknown Horizons 0d01025\n"
 "Report-Msgid-Bugs-To: team@unknown-horizons.org\n"
-<<<<<<< HEAD
-"POT-Creation-Date: 2011-10-16 16:09+0200\n"
-=======
 "POT-Creation-Date: 2011-10-03 05:40+0200\n"
->>>>>>> 6b623a51
 "PO-Revision-Date: YEAR-MO-DA HO:MI+ZONE\n"
 "Last-Translator: FULL NAME <EMAIL@ADDRESS>\n"
 "Language-Team: LANGUAGE <LL@li.org>\n"
@@ -22,10 +18,6 @@
 "Content-Transfer-Encoding: 8bit\n"
 "Plural-Forms: nplurals=INTEGER; plural=EXPRESSION;\n"
 
-<<<<<<< HEAD
-#: horizons/engine.py:70
-msgid "Restart required"
-=======
 #. This is a database entry: a messagewidget message (left part of the screen).
 #: database files sql
 msgid "${player1} and ${player2} are now ${status}"
@@ -34,7 +26,6 @@
 #. This is a database entry: a messagewidget message (left part of the screen).
 #: database files sql
 msgid "A new settlement has been created by ${player}."
->>>>>>> 6b623a51
 msgstr ""
 
 #. This is a database entry: a messagewidget message (left part of the screen).
@@ -57,324 +48,6 @@
 msgid "Boat Builder"
 msgstr ""
 
-<<<<<<< HEAD
-#: horizons/engine.py:198
-msgid "System default"
-msgstr ""
-
-#: horizons/engine.py:222
-msgid "Warning"
-msgstr ""
-
-#: horizons/engine.py:223
-msgid ""
-"The SDL renderer is meant as a fallback solution only and has serious graphical glitches. \n"
-"\n"
-"Use at own risk!"
-msgstr ""
-
-#: horizons/engine.py:302
-#, python-format
-msgid "Configured language %(lang)s at %(place)s could not be loaded"
-msgstr ""
-
-#: horizons/engine.py:550
-msgid "Invalid network port"
-msgstr ""
-
-#: horizons/engine.py:551
-msgid "The port you specified is not valid. It must be a number between 1 and 65535."
-msgstr ""
-
-#: horizons/engine.py:552
-msgid "Please check the port you entered and make sure it's in the specified range."
-msgstr ""
-
-#: horizons/engine.py:564
-msgid "Failed to apply new network data."
-msgstr ""
-
-#: horizons/engine.py:565 horizons/gui/modules/multiplayermenu.py:52
-msgid "Networking couldn't be initialised with the current configuration."
-msgstr ""
-
-#: horizons/engine.py:566
-msgid "Check the data you entered in the Network section."
-msgstr ""
-
-#: horizons/engine.py:569
-msgid "Low port numbers sometimes require special privileges, try one greater than 1024 or 0."
-msgstr ""
-
-#: horizons/gui/gui.py:138 horizons/gui/modules/multiplayermenu.py:118
-msgid "Error"
-msgstr ""
-
-#: horizons/gui/gui.py:138
-msgid "Failed to save."
-msgstr ""
-
-#: horizons/gui/gui.py:163
-msgid "Are you sure you want to quit Unknown Horizons?"
-msgstr ""
-
-#: horizons/gui/gui.py:164
-msgid "Quit Game"
-msgstr ""
-
-#: horizons/gui/gui.py:170
-msgid "Are you sure you want to abort the running session?"
-msgstr ""
-
-#: horizons/gui/gui.py:172
-msgid "Quit Session"
-msgstr ""
-
-#: horizons/gui/gui.py:218
-msgid "No saved games"
-msgstr ""
-
-#: horizons/gui/gui.py:218
-msgid "There are no saved games to load"
-msgstr ""
-
-#: horizons/gui/gui.py:225 horizons/i18n/guitranslations.py:430
-#: horizons/i18n/guitranslations.py:444
-msgid "Load game"
-msgstr ""
-
-#: horizons/gui/gui.py:225 horizons/i18n/guitranslations.py:432
-msgid "Save game"
-msgstr ""
-
-#. savegamename already exists
-#: horizons/gui/gui.py:271
-#, python-format
-msgid ""
-"A savegame with the name \"%s\" already exists. \n"
-"Should i overwrite it?"
-msgstr ""
-
-#: horizons/gui/gui.py:272
-msgid "Confirmation for overwriting"
-msgstr ""
-
-#: horizons/gui/gui.py:280
-msgid "Please select a savegame or click on cancel."
-msgstr ""
-
-#. ok button has been pressed, but no savegame was selected
-#: horizons/gui/gui.py:280
-msgid "Select a savegame"
-msgstr ""
-
-#: horizons/gui/gui.py:356 horizons/i18n/guitranslations.py:345
-#: horizons/i18n/guitranslations.py:513
-msgid "Details:"
-msgstr ""
-
-#: horizons/gui/gui.py:357
-msgid "Error:"
-msgstr ""
-
-#: horizons/gui/gui.py:430
-msgid "Unknown savedate\n"
-msgstr ""
-
-#: horizons/gui/gui.py:432
-#, python-format
-msgid "Saved at %s\n"
-msgstr ""
-
-#: horizons/gui/gui.py:444
-#, python-format
-msgid "Savegame ver. %d"
-msgstr ""
-
-#: horizons/gui/gui.py:446
-#, python-format
-msgid ""
-"WARNING: Incompatible ver. %(ver)d!\n"
-"Need ver. %(need)d!"
-msgstr ""
-
-#: horizons/gui/gui.py:449
-msgid "INCOMPATIBLE VERSION\n"
-msgstr ""
-
-#: horizons/gui/gui.py:472
-msgid "No file selected"
-msgstr ""
-
-#: horizons/gui/gui.py:472
-msgid "You need to select a savegame to delete"
-msgstr ""
-
-#: horizons/gui/gui.py:475
-#, python-format
-msgid "Do you really want to delete the savegame \"%s\"?"
-msgstr ""
-
-#: horizons/gui/gui.py:477
-msgid "Confirm deletion"
-msgstr ""
-
-#: horizons/gui/gui.py:482
-msgid "Error!"
-msgstr ""
-
-#: horizons/gui/gui.py:482
-msgid "Failed to delete savefile!"
-msgstr ""
-
-#. e.g. when the pirate is disabled
-#. this dialog is pretty useless in this case
-#: horizons/gui/ingamegui.py:320
-msgid "No diplomacy possible"
-msgstr ""
-
-#: horizons/gui/ingamegui.py:321
-msgid "Cannot do diplomacy as there are no other players."
-msgstr ""
-
-#: horizons/gui/modules/multiplayermenu.py:40
-msgid "Unable to find pyenet"
-msgstr ""
-
-#: horizons/gui/modules/multiplayermenu.py:41
-msgid "The multiplayer feature requires the library \"pyenet\", which couldn't be found on your system."
-msgstr ""
-
-#: horizons/gui/modules/multiplayermenu.py:42
-msgid "Linux users: Try to install pyenet through your package manager."
-msgstr ""
-
-#: horizons/gui/modules/multiplayermenu.py:43
-msgid "Windows users: There is currently no reasonable support for Windows."
-msgstr ""
-
-#: horizons/gui/modules/multiplayermenu.py:51
-msgid "Failed to initialize networking."
-msgstr ""
-
-#: horizons/gui/modules/multiplayermenu.py:53
-msgid "Check the data you entered in the Network section in the settings dialogue."
-msgstr ""
-
-#: horizons/gui/modules/multiplayermenu.py:101
-#, python-format
-msgid ""
-"Could not connect to master server. Please check your Internet connection. If it is fine, it means our master server is temporarily down.\n"
-"Details: %s"
-msgstr ""
-
-#: horizons/gui/modules/multiplayermenu.py:101
-msgid "Network Error"
-msgstr ""
-
-#: horizons/gui/modules/multiplayermenu.py:120
-msgid "Fatal Network Error"
-msgstr ""
-
-#: horizons/gui/modules/multiplayermenu.py:121
-msgid "Something went wrong with the network:"
-msgstr ""
-
-#: horizons/gui/modules/multiplayermenu.py:137
-msgid "Version differs!"
-msgstr ""
-
-#: horizons/gui/modules/multiplayermenu.py:159
-msgid "Map: "
-msgstr ""
-
-#: horizons/gui/modules/multiplayermenu.py:160
-msgid "Players: "
-msgstr ""
-
-#: horizons/gui/modules/multiplayermenu.py:163
-msgid "Creator: "
-msgstr ""
-
-#: horizons/gui/modules/multiplayermenu.py:180
-#, python-format
-msgid "The game's version differs from your version. Every player in a multiplayer game must use the same version. This can be fixed by every player updating to the latest version. Game version: %(gameversion)s Your version: %(ownversion)s"
-msgstr ""
-
-#: horizons/gui/modules/multiplayermenu.py:180
-msgid "Wrong version"
-msgstr ""
-
-#: horizons/gui/modules/multiplayermenu.py:276
-#: horizons/gui/modules/singleplayermenu.py:67
-msgid "Recommended number of players: "
-msgstr ""
-
-#: horizons/gui/modules/singleplayermenu.py:104
-#: horizons/gui/modules/singleplayermenu.py:116
-#: horizons/gui/widgets/choose_next_scenario.py:43
-msgid "Difficulty: "
-msgstr ""
-
-#: horizons/gui/modules/singleplayermenu.py:105
-#: horizons/gui/modules/singleplayermenu.py:117
-#: horizons/gui/widgets/choose_next_scenario.py:44
-msgid "Author: "
-msgstr ""
-
-#: horizons/gui/modules/singleplayermenu.py:106
-#: horizons/gui/modules/singleplayermenu.py:118
-#: horizons/gui/widgets/choose_next_scenario.py:45
-msgid "Description: "
-msgstr ""
-
-#: horizons/gui/modules/singleplayermenu.py:137
-msgid "Invalid player name"
-msgstr ""
-
-#: horizons/gui/modules/singleplayermenu.py:137
-msgid "You entered an invalid playername"
-msgstr ""
-
-#: horizons/gui/modules/singleplayermenu.py:195
-msgid "Map size:"
-msgstr ""
-
-#: horizons/gui/modules/singleplayermenu.py:204
-msgid "Water: "
-msgstr ""
-
-#: horizons/gui/modules/singleplayermenu.py:212
-msgid "Max island size:"
-msgstr ""
-
-#: horizons/gui/modules/singleplayermenu.py:220
-msgid "Preferred island size:"
-msgstr ""
-
-#: horizons/gui/modules/singleplayermenu.py:228
-msgid "Island size deviation:"
-msgstr ""
-
-#: horizons/gui/modules/singleplayermenu.py:250
-msgid "Resource density: "
-msgstr ""
-
-#: horizons/gui/modules/singleplayermenu.py:277
-msgid "Invalid scenario file"
-msgstr ""
-
-#: horizons/gui/modules/singleplayermenu.py:278
-msgid "The selected file is not a valid scenario file."
-msgstr ""
-
-#: horizons/gui/modules/singleplayermenu.py:279
-msgid "Error message:"
-msgstr ""
-
-#: horizons/gui/modules/singleplayermenu.py:280
-msgid "Please report this to the author."
-=======
 #. This is a database entry: the name of a unit.
 #: database files sql
 msgid "BomberMan"
@@ -721,7 +394,6 @@
 #. This is a database entry: a messagewidget message (left part of the screen).
 #: database files sql
 msgid "Your settlers reached level ${level}."
->>>>>>> 6b623a51
 msgstr ""
 
 #. This is a database entry: the name of a resource.
@@ -729,36 +401,6 @@
 msgid "acorns"
 msgstr ""
 
-<<<<<<< HEAD
-#: horizons/gui/tabs/boatbuildertab.py:36
-msgid "Boat builder overview"
-msgstr ""
-
-#: horizons/gui/tabs/boatbuildertab.py:131
-msgid "Resources still needed:"
-msgstr ""
-
-#: horizons/gui/tabs/boatbuildertab.py:209
-msgid "Fisher boats"
-msgstr ""
-
-#: horizons/gui/tabs/boatbuildertab.py:219
-#: horizons/i18n/guitranslations.py:159
-msgid "Trade boats"
-msgstr ""
-
-#: horizons/gui/tabs/boatbuildertab.py:227
-#: horizons/i18n/guitranslations.py:164
-msgid "War boats"
-msgstr ""
-
-#: horizons/gui/tabs/boatbuildertab.py:234
-msgid "War ships"
-msgstr ""
-
-#: horizons/gui/tabs/boatbuildertab.py:251
-msgid "Confirm order"
-=======
 #. This is a database entry: the name of an inhabitant increment (tier / level).
 #: database files sql
 msgid "aristocrat"
@@ -792,7 +434,6 @@
 #. This is a database entry: the name of a resource.
 #: database files sql
 msgid "cannon"
->>>>>>> 6b623a51
 msgstr ""
 
 #. This is a database entry: the name of a resource.
@@ -805,44 +446,6 @@
 msgid "cattle for slaughter"
 msgstr ""
 
-<<<<<<< HEAD
-#: horizons/gui/tabs/buyselltab.py:73 horizons/i18n/guitranslations.py:310
-#: horizons/i18n/guitranslations.py:315
-msgid "Trade"
-msgstr ""
-
-#: horizons/gui/tabs/inventorytab.py:43 horizons/i18n/guitranslations.py:197
-msgid "Settlement inventory"
-msgstr ""
-
-#: horizons/gui/tabs/inventorytab.py:65
-msgid "Ship inventory"
-msgstr ""
-
-#: horizons/gui/tabs/inventorytab.py:83 horizons/i18n/guitranslations.py:321
-#: horizons/i18n/guitranslations.py:326
-msgid "Load/Unload:"
-msgstr ""
-
-#: horizons/gui/tabs/inventorytab.py:86
-msgid "Buy/Sell:"
-msgstr ""
-
-#: horizons/gui/tabs/inventorytab.py:105
-msgid "Can't equip trade ship with weapons"
-msgstr ""
-
-#: horizons/gui/tabs/inventorytab.py:106
-msgid "It is not possible to equip a trade ship with weapons"
-msgstr ""
-
-#: horizons/gui/tabs/inventorytab.py:134
-msgid "Equip weapon"
-msgstr ""
-
-#: horizons/gui/tabs/inventorytab.py:137
-msgid "Unequip weapon"
-=======
 #. This is a database entry: the name of a resource.
 #: database files sql
 msgid "charcoal"
@@ -876,7 +479,6 @@
 #. This is a database entry: the name of a color.
 #: database files sql
 msgid "cyan"
->>>>>>> 6b623a51
 msgstr ""
 
 #. This is a database entry: the name of a resource.
@@ -884,89 +486,6 @@
 msgid "dagger"
 msgstr ""
 
-<<<<<<< HEAD
-#: horizons/gui/tabs/mainsquaretabs.py:111
-#: horizons/gui/tabs/overviewtab.py:369 horizons/i18n/guitranslations.py:201
-msgid "Settler overview"
-msgstr ""
-
-#: horizons/gui/tabs/mainsquaretabs.py:205
-msgid "Don't allow upgrades"
-msgstr ""
-
-#: horizons/gui/tabs/mainsquaretabs.py:208
-msgid "Allow upgrades"
-msgstr ""
-
-#: horizons/gui/tabs/mainsquaretabs.py:235
-#: horizons/i18n/guitranslations.py:221
-msgid "Sailors"
-msgstr ""
-
-#: horizons/gui/tabs/mainsquaretabs.py:241
-#: horizons/i18n/guitranslations.py:205
-msgid "Pioneers"
-msgstr ""
-
-#: horizons/gui/tabs/mainsquaretabs.py:247
-#: horizons/i18n/guitranslations.py:236 horizons/i18n/guitranslations.py:369
-msgid "Settlers"
-msgstr ""
-
-#: horizons/gui/tabs/overviewtab.py:52 horizons/gui/tabs/overviewtab.py:412
-#: horizons/i18n/guitranslations.py:305
-msgid "Overview"
-msgstr ""
-
-#: horizons/gui/tabs/overviewtab.py:110 horizons/gui/tabs/overviewtab.py:429
-msgid "Branch office overview"
-msgstr ""
-
-#: horizons/gui/tabs/overviewtab.py:142
-msgid "Main square overview"
-msgstr ""
-
-#: horizons/gui/tabs/overviewtab.py:153 horizons/gui/tabs/overviewtab.py:237
-msgid "Ship overview"
-msgstr ""
-
-#: horizons/gui/tabs/overviewtab.py:163
-msgid "Trade ship"
-msgstr ""
-
-#: horizons/gui/tabs/overviewtab.py:174
-msgid "The ship needs to be close to an island to found a settlement."
-msgstr ""
-
-#: horizons/gui/tabs/overviewtab.py:182
-msgid "You already have a settlement on this island."
-msgstr ""
-
-#: horizons/gui/tabs/overviewtab.py:190 horizons/i18n/guitranslations.py:296
-msgid "Build settlement"
-msgstr ""
-
-#: horizons/gui/tabs/overviewtab.py:244
-msgid "Unit overview"
-msgstr ""
-
-#: horizons/gui/tabs/overviewtab.py:263
-msgid "Production overview"
-msgstr ""
-
-#: horizons/gui/tabs/overviewtab.py:266
-msgid "Destroy building"
-msgstr ""
-
-#: horizons/gui/tabs/selectmultitab.py:54
-msgid "Selected Units"
-msgstr ""
-
-#: horizons/gui/widgets/buysellinventory.py:82
-#: horizons/gui/widgets/inventory.py:102
-#, python-format
-msgid "Limit: %st per slot"
-=======
 #. This is a database entry: the name of a resource.
 #: database files sql
 msgid "deer food A"
@@ -1040,7 +559,6 @@
 #. This is a database entry: the name of a resource.
 #: database files sql
 msgid "iron ore"
->>>>>>> 6b623a51
 msgstr ""
 
 #. This is a database entry: the name of a resource.
@@ -1058,54 +576,6 @@
 msgid "liquor"
 msgstr ""
 
-<<<<<<< HEAD
-#: horizons/gui/widgets/playersships.py:45
-#, python-format
-msgid "%(player)s's ships"
-msgstr ""
-
-#: horizons/gui/widgets/playersships.py:81
-#: horizons/i18n/guitranslations.py:394
-msgid "None"
-msgstr ""
-
-#: horizons/gui/widgets/playersships.py:83
-msgid "N/A"
-msgstr ""
-
-#: horizons/gui/widgets/productionoverview.py:48
-#, python-format
-msgid "Production overview of %(settlement)s"
-msgstr ""
-
-#: horizons/gui/widgets/routeconfig.py:65 horizons/i18n/guitranslations.py:354
-msgid "Start route"
-msgstr ""
-
-#: horizons/gui/widgets/routeconfig.py:69
-msgid "Stop route"
-msgstr ""
-
-#: horizons/gui/widgets/unitoverview.py:110
-msgid "none"
-msgstr ""
-
-#: horizons/i18n/guitranslations.py:42
-msgid "String Previewer Tool for Scenario files"
-msgstr ""
-
-#: horizons/i18n/guitranslations.py:43
-msgid "select a scenario and click on load/reload to update the messages in the captain's log"
-msgstr ""
-
-#: horizons/i18n/guitranslations.py:44
-msgid "load/reload"
-msgstr ""
-
-#: horizons/i18n/guitranslations.py:47 horizons/i18n/guitranslations.py:63
-#: horizons/i18n/guitranslations.py:81
-msgid "Companies"
-=======
 #. This is a database entry: the name of a resource.
 #: database files sql
 msgid "medical herbs"
@@ -1129,7 +599,6 @@
 #. This is a database entry: the name of a resource.
 #: database files sql
 msgid "pigs for slaughter"
->>>>>>> 6b623a51
 msgstr ""
 
 #. This is a database entry: the name of a color.
@@ -1192,14 +661,9 @@
 msgid "textile"
 msgstr ""
 
-<<<<<<< HEAD
-#: horizons/i18n/guitranslations.py:60
-msgid "Tree"
-=======
 #. This is a database entry: the name of a resource.
 #: database files sql
 msgid "tobacco leaves"
->>>>>>> 6b623a51
 msgstr ""
 
 #. This is a database entry: the name of a resource.
@@ -1503,13 +967,8 @@
 msgid "The game's version differs from your version. Every player in a multiplayer game must use the same version. This can be fixed by every player updating to the latest version. Game version: %(gameversion)s Your version: %(ownversion)s"
 msgstr ""
 
-<<<<<<< HEAD
-#: horizons/i18n/guitranslations.py:160
-msgid "Huker"
-=======
 #: horizons/gui/modules/multiplayermenu.py:176
 msgid "Wrong version"
->>>>>>> 6b623a51
 msgstr ""
 
 #: horizons/gui/modules/multiplayermenu.py:272
@@ -1517,19 +976,10 @@
 msgid "Recommended number of players: "
 msgstr ""
 
-<<<<<<< HEAD
-#: horizons/i18n/guitranslations.py:165
-msgid "Frigate"
-msgstr ""
-
-#: horizons/i18n/guitranslations.py:169
-msgid "Buy resources"
-=======
 #: horizons/gui/modules/singleplayermenu.py:102
 #: horizons/gui/modules/singleplayermenu.py:114
 #: horizons/gui/widgets/choose_next_scenario.py:43
 msgid "Difficulty: "
->>>>>>> 6b623a51
 msgstr ""
 
 #: horizons/gui/modules/singleplayermenu.py:103
@@ -1740,10 +1190,6 @@
 msgid "Trade ship"
 msgstr ""
 
-<<<<<<< HEAD
-#: horizons/i18n/guitranslations.py:299
-msgid "The signal fire shows the free trader how to reach your settlement in case you want to buy or sell goods."
-=======
 #. (tooltip of widget: foundSettlement)
 #: horizons/gui/tabs/overviewtab.py:184 horizons/i18n/guitranslations.py:520
 msgid "Build settlement"
@@ -1751,7 +1197,6 @@
 
 #: horizons/gui/tabs/overviewtab.py:190
 msgid "The ship needs to be close to an island to found a settlement."
->>>>>>> 6b623a51
 msgstr ""
 
 #: horizons/gui/tabs/overviewtab.py:239
@@ -2514,109 +1959,6 @@
 msgid "The signal fire shows the free trader how to reach your settlement in case you want to buy or sell goods."
 msgstr ""
 
-<<<<<<< HEAD
-#: horizons/main.py:87
-msgid "Error: Invalid syntax in --mp-master commandline option. Port must be a number between 1 and 65535."
-msgstr ""
-
-#: horizons/main.py:99
-msgid "Error: Invalid syntax in --mp-bind commandline option. Port must be a number between 1 and 65535."
-msgstr ""
-
-#: horizons/main.py:249
-msgid "Failed to start/load the game"
-msgstr ""
-
-#: horizons/main.py:250
-msgid "The game you selected couldn't be started."
-msgstr ""
-
-#: horizons/main.py:251
-msgid "The savegame might be broken or has been saved with an earlier version."
-msgstr ""
-
-#: horizons/main.py:340
-#, python-format
-msgid "Error: Cannot find map \"%s\"."
-msgstr ""
-
-#: horizons/main.py:343 horizons/main.py:416
-msgid "Error: Found multiple matches: "
-msgstr ""
-
-#: horizons/main.py:366
-msgid "Error: campaign filenames have to end in \".yaml\"."
-msgstr ""
-
-#: horizons/main.py:374
-#, python-format
-msgid "Due to technical reasons, the campaign file will be copied to the UH campaign directory (%s)."
-msgstr ""
-
-#: horizons/main.py:375
-msgid "This means that changes in the file you specified will not apply to the game directly."
-msgstr ""
-
-#: horizons/main.py:376
-#, python-format
-msgid "To see the changes, either always start UH with the current arguments or edit the file %s."
-msgstr ""
-
-#: horizons/main.py:382 horizons/savegamemanager.py:424
-#, python-format
-msgid "Error: Cannot find campaign \"%s\"."
-msgstr ""
-
-#: horizons/main.py:413
-#, python-format
-msgid "Error: Cannot find savegame \"%s\"."
-msgstr ""
-
-#: horizons/main.py:431
-msgid "Error: No quicksave found."
-msgstr ""
-
-#: horizons/mpsession.py:53 horizons/mpsession.py:67 horizons/mpsession.py:69
-#: horizons/mpsession.py:71 horizons/mpsession.py:73
-msgid "Not possible"
-msgstr ""
-
-#: horizons/mpsession.py:53
-msgid "You cannot change the speed of a multiplayer game"
-msgstr ""
-
-#: horizons/mpsession.py:67 horizons/mpsession.py:69 horizons/mpsession.py:71
-#: horizons/mpsession.py:73
-msgid "Save/load for multiplayer games is not possible yet"
-msgstr ""
-
-#: horizons/savegamemanager.py:373
-#, python-format
-msgid "Error: don't know how to handle %(type)s condition type"
-msgstr ""
-
-#: horizons/savegamemanager.py:429
-#, python-format
-msgid "Error: Cannot find campaign with file \"%s\"."
-msgstr ""
-
-#: horizons/savegamemanager.py:447
-#, python-format
-msgid "Error: Cannot find scenario \"%s\"."
-msgstr ""
-
-#: horizons/savegamemanager.py:452
-#, python-format
-msgid "Error: Cannot find scenario with file \"%s\"."
-msgstr ""
-
-#: horizons/scenario/actions.py:75
-msgid "You have won!"
-msgstr ""
-
-#: horizons/scenario/actions.py:76
-msgid "You have completed this scenario. "
-=======
 #. (text of widget: trader_description_lbl)
 #: horizons/i18n/guitranslations.py:530
 msgid "This is the free trader's ship. It will visit you from time to time to buy or sell goods."
@@ -2731,7 +2073,6 @@
 #. (text of widget: building_score)
 #: horizons/i18n/guitranslations.py:634
 msgid "Buildings"
->>>>>>> 6b623a51
 msgstr ""
 
 #. (text of widget: headline)
@@ -2792,192 +2133,6 @@
 msgid "Status"
 msgstr ""
 
-<<<<<<< HEAD
-#: horizons/world/units/ship.py:273
-#, python-format
-msgid "Trade route: going to %s"
-msgstr ""
-
-#: horizons/world/units/ship.py:274
-#, python-format
-msgid "Trade route: waiting at %s"
-msgstr ""
-
-#: horizons/world/units/ship.py:475
-#, python-format
-msgid "Going to %s"
-msgstr ""
-
-#: horizons/world/units/ship.py:476
-#, python-format
-msgid "Going to %(x)d, %(y)d"
-msgstr ""
-
-#: horizons/world/units/ship.py:480
-#, python-format
-msgid "Idle at %s"
-msgstr ""
-
-#: horizons/world/units/ship.py:481
-#, python-format
-msgid "Idle at %(x)d, %(y)d"
-msgstr ""
-
-#: horizons/world/units/ship.py:502
-msgid "Trader"
-msgstr ""
-
-#: horizons/world/units/weaponholder.py:440
-#: horizons/world/units/weaponholder.py:441
-msgid "Attacking "
-msgstr ""
-
-#: run_uh.py:81
-msgid "Enable debug output to stderr and a logfile."
-msgstr ""
-
-#: run_uh.py:83
-msgid "Specify the path to FIFE root directory."
-msgstr ""
-
-#: run_uh.py:85
-msgid "Restores the default settings. Useful if Unknown Horizons crashes on startup due to misconfiguration."
-msgstr ""
-
-#: run_uh.py:87
-msgid "Specify alternative multiplayer master server."
-msgstr ""
-
-#: run_uh.py:89
-msgid "Specify network address to bind local network client to. This is useful if NAT holepunching is not working but you can forward a static port."
-msgstr ""
-
-#: run_uh.py:92
-msgid "Starting Unknown Horizons"
-msgstr ""
-
-#: run_uh.py:94
-msgid "Starts <map>. <map> is the mapname."
-msgstr ""
-
-#: run_uh.py:96
-msgid "Starts a random map."
-msgstr ""
-
-#: run_uh.py:98
-msgid "Starts a random map with seed <seed>."
-msgstr ""
-
-#: run_uh.py:100
-msgid "Starts <scenario>. <scenario> is the scenarioname."
-msgstr ""
-
-#: run_uh.py:102
-msgid "Starts <campaign>. <campaign> is the campaign name."
-msgstr ""
-
-#: run_uh.py:104
-msgid "Starts the development map without displaying the main menu."
-msgstr ""
-
-#: run_uh.py:106
-msgid "Loads a saved game. <save> is the savegamename."
-msgstr ""
-
-#: run_uh.py:108
-msgid "Loads the last quicksave."
-msgstr ""
-
-#: run_uh.py:110
-msgid "Sets the seed used to generate trees, fish, and other natural resources."
-msgstr ""
-
-#: run_uh.py:113
-msgid "AI options"
-msgstr ""
-
-#: run_uh.py:115
-msgid "Uses <ai_players> AI players (excludes the possible human-AI hybrid; defaults to 1)."
-msgstr ""
-
-#: run_uh.py:117
-msgid "Makes the human player a human-AI hybrid (for development only)."
-msgstr ""
-
-#: run_uh.py:119
-msgid "Shows AI plans as highlights (for development only)."
-msgstr ""
-
-#: run_uh.py:122
-msgid "Development options"
-msgstr ""
-
-#: run_uh.py:124
-msgid "Write debug output only to logfile, not to console. Implies -d."
-msgstr ""
-
-#: run_uh.py:127
-msgid "Enable logging for a certain logging module (for developing only)."
-msgstr ""
-
-#: run_uh.py:129
-msgid "Writes log to <filename> instead of to the uh-userdir"
-msgstr ""
-
-#: run_uh.py:131
-msgid "For internal use only."
-msgstr ""
-
-#: run_uh.py:133
-msgid "Enable profiling (for developing only)."
-msgstr ""
-
-#: run_uh.py:135
-msgid "Run the game for <max_ticks> ticks."
-msgstr ""
-
-#: run_uh.py:137
-msgid "Enable the string previewer tool for scenario writers"
-msgstr ""
-
-#: run_uh.py:139
-msgid "Disable preloading while in main menu"
-msgstr ""
-
-#: run_uh.py:163
-msgid "Unknown Horizons crashed."
-msgstr ""
-
-#: run_uh.py:165
-msgid "We are very sorry for this, and want to fix this error."
-msgstr ""
-
-#: run_uh.py:166
-msgid "In order to do this, we need the information from the logfile:"
-msgstr ""
-
-#: run_uh.py:168
-msgid "Please give it to us via IRC or our forum, for both see unknown-horizons.org ."
-msgstr ""
-
-#: run_uh.py:213
-msgid "Error: Unable to find required libraries"
-msgstr ""
-
-#: run_uh.py:214
-msgid "We are sorry to inform you that a library that is required by Unknown Horizons, is missing and needs to be installed."
-msgstr ""
-
-#: run_uh.py:215
-msgid "Installers for Windows users are available at \"http://pyyaml.org/wiki/PyYAML\", Linux users should find it in their packagement management system under the name \"pyyaml\" or \"python-yaml\"."
-msgstr ""
-
-#: run_uh.py:241
-msgid "Thank you for using Unknown Horizons!"
-msgstr ""
-
-#: run_uh.py:404
-=======
 #. (text of widget: weapons)
 #: horizons/i18n/guitranslations.py:680
 msgid "Weapons"
@@ -3869,6 +3024,5 @@
 msgstr ""
 
 #: run_uh.py:387
->>>>>>> 6b623a51
 msgid "FIFE was not found."
 msgstr ""