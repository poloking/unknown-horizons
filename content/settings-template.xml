<?xml version='1.0' encoding='UTF-8'?>
<Settings>
	<Module name="FIFE">
		<Setting name="FullScreen" type="bool"> False </Setting>
		<Setting name="PlaySounds" type="bool"> True </Setting>
		<Setting name="RenderBackend" type="str"> OpenGL </Setting>
		<Setting name="ScreenResolution" type="str">1024x768</Setting>
		<Setting name="BitsPerPixel" type="int"> 0 </Setting>
		<Setting name="InitialVolume" type="float"> 5.0 </Setting>
		<Setting name="SDLRemoveFakeAlpha" type="bool"> True </Setting>
		<Setting name="GLCompressImages" type="bool"> False </Setting>
		<Setting name="WindowTitle" type="str">Unknown Horizons</Setting>
		<Setting name="WindowIcon" type="str">content/gui/images/logos/uh_32.png</Setting>
		<Setting name="Font" type="str"> content/fonts/LinLibertine.ttf </Setting>
		<Setting name="LogModules" type="list"> all </Setting>
		<Setting name="PychanDebug" type="bool"> False </Setting>
		<Setting name="LogToPrompt" type="bool"> False </Setting>
		<Setting name="LogToFile" type="bool"> False </Setting>
		<Setting name="Lighting" type="int"> 0 </Setting>
		<Setting name="GLUseFramebuffer" type="bool"> True </Setting>
		<Setting name="GLUseNPOT" type="bool"> True </Setting>
		<Setting name="MouseSensitivity" type="float"> 0.0 </Setting>
		<Setting name="FrameLimitEnabled" type="bool"> True </Setting>
		<Setting name="FrameLimit" type="int"> 60 </Setting>
		<Setting name="GLUseMonochrome" type="bool">False</Setting>
		<Setting name="GLUseMipmapping" type="bool">False</Setting>
		<Setting name="GLTextureFiltering" type="string">None</Setting>
		<Setting name="GLUseDepthBuffer" type="bool">True</Setting>
		<Setting name="GLAlphaTestValue" type="float">0.8</Setting>
	</Module>
	<Module name="unknownhorizons">
		<Setting name="MiddleMousePan" type="bool">True</Setting>
		<Setting name="ScrollSpeed" type="float">0.7</Setting>
		<Setting name="CursorCenteredZoom" type="bool">True</Setting>
		<Setting name="LatestBackground" type="str"></Setting>
		<Setting name="AIPlayers" type="int">1</Setting>
		<Setting name="VolumeMusic" type="float">0.20</Setting>
		<Setting name="VolumeEffects" type="float">0.5</Setting>
		<Setting name="AutosaveInterval" type="float">10.0</Setting>
		<Setting name="AutosaveMaxCount" type="float">10.0</Setting>
		<Setting name="QuicksaveMaxCount" type="float">10.0</Setting>
		<Setting name="Language" type="unicode"/>
		<Setting name="ClientID" type="str"></Setting>
		<Setting name="ColorID" type="int">1</Setting>
		<Setting name="Nickname" type="unicode">Unnamed Traveler</Setting>
		<Setting name="MinimapRotation" type="bool">False</Setting>
		<Setting name="EdgeScrolling" type="bool">True</Setting>
		<Setting name="UninterruptedBuilding" type="bool">False</Setting>
		<Setting name="NetworkPort" type="unicode">0</Setting>
		<Setting name="RandomMapSize" type="float">2.0</Setting>
		<Setting name="RandomMapWaterPercent" type="float">3.0</Setting>
		<Setting name="RandomMapMaxIslandSize" type="float">2.0</Setting>
		<Setting name="RandomMapPreferredIslandSize" type="float">2.0</Setting>
		<Setting name="RandomMapIslandSizeDeviation" type="float">2.0</Setting>
		<Setting name="MapResourceDensity" type="float">2.0</Setting>
		<Setting name="AutoUnload" type="bool">True</Setting>
		<Setting name="ResourceOverviewBarConfiguration" type="str"></Setting>
		<Setting name="DebugLog" type="bool">False</Setting>
		<Setting name="QuotesType" type="int">0</Setting>
		<Setting name="ShowResourceIcons" type="bool">True</Setting>
		<Setting name="MapSettingsPirateEnabled" type="bool">True</Setting>
		<Setting name="MapSettingsDisastersEnabled" type="bool">True</Setting>
		<Setting name="MapSettingsFreeTraderEnabled" type="bool">True</Setting>
		<Setting name="AtlasesEnabled" type="bool">True</Setting>
		<Setting name="AtlasGenerationEnabled" type="bool">True</Setting>
		<Setting name="MaxAtlasSize" type="int">2048</Setting>
		<Setting name="Buildstyle" type="int">0</Setting>
	</Module>
	<Module name="keys">
		<Setting name="TILE_OWNER_HIGHLIGHT" type="list"> A </Setting>
		<Setting name="BUILD_TOOL" type="list"> B </Setting>
		<Setting name="CHAT" type="list"> C </Setting>
		<Setting name="GRID" type="list"> G </Setting>
		<Setting name="COORD_TOOLTIP" type="list"> H </Setting>
		<Setting name="RESEARCH" type="list"> I </Setting>
		<Setting name="SHOW_SELECTED" type="list"> J </Setting>
		<Setting name="HEALTH_BAR" type="list"> K </Setting>
		<Setting name="LOGBOOK" type="list"> L </Setting>
		<Setting name="PIPETTE" type="list"> O </Setting>
		<Setting name="PAUSE" type="list"> P ; PAUSE </Setting>
		<Setting name="ROAD_TOOL" type="list"> R </Setting>
		<Setting name="SCREENSHOT" type="list"> S </Setting>
		<Setting name="TRANSLUCENCY" type="list"> T </Setting>
		<Setting name="DESTROY_TOOL" type="list"> X </Setting>
		<Setting name="ROTATE_RIGHT" type="list"> PERIOD </Setting>
		<Setting name="ROTATE_LEFT" type="list"> COMMA </Setting>
		<Setting name="SPEED_UP" type="list"> PLUS ; EQUALS </Setting>
		<Setting name="SPEED_DOWN" type="list"> MINUS </Setting>
		<Setting name="ZOOM_IN" type="list"> PAGE_DOWN </Setting>
		<Setting name="ZOOM_OUT" type="list"> PAGE_UP </Setting>
		<Setting name="REMOVE_SELECTED" type="list"> DELETE </Setting>
		<Setting name="ESCAPE" type="list"> ESCAPE </Setting>
		<Setting name="LEFT" type="list"> LEFT </Setting>
		<Setting name="RIGHT" type="list"> RIGHT </Setting>
		<Setting name="UP" type="list"> UP </Setting>
		<Setting name="DOWN" type="list"> DOWN </Setting>
		<Setting name="HELP" type="list"> F1 </Setting>
		<Setting name="PLAYERS_OVERVIEW" type="list"> F2 </Setting>
		<Setting name="SHIPS_OVERVIEW" type="list"> F3 </Setting>
		<Setting name="SETTLEMENTS_OVERVIEW" type="list"> F4 </Setting>
		<Setting name="QUICKSAVE" type="list"> F5 </Setting>
		<Setting name="QUICKLOAD" type="list"> F9 </Setting>
		<Setting name="CONSOLE" type="list"> F10 </Setting>
		<Setting name="DEBUG" type="list"> F12 </Setting>
	</Module>
	<Module name="meta">
<<<<<<< HEAD
		<Setting name="SettingsVersion" type="int"> 35 </Setting>
=======
		<Setting name="SettingsVersion" type="int"> 38 </Setting>
>>>>>>> b59acefe
	</Module>
</Settings><|MERGE_RESOLUTION|>--- conflicted
+++ resolved
@@ -104,10 +104,6 @@
 		<Setting name="DEBUG" type="list"> F12 </Setting>
 	</Module>
 	<Module name="meta">
-<<<<<<< HEAD
-		<Setting name="SettingsVersion" type="int"> 35 </Setting>
-=======
-		<Setting name="SettingsVersion" type="int"> 38 </Setting>
->>>>>>> b59acefe
+		<Setting name="SettingsVersion" type="int"> 39 </Setting>
 	</Module>
 </Settings>