--- conflicted
+++ resolved
@@ -148,173 +148,9 @@
 INSERT INTO "message" VALUES('YOU_HAVE_WON',     1, 60.0, NULL);
 INSERT INTO "message" VALUES('YOU_LOST',         1, 60.0, NULL);
 
-<<<<<<< HEAD
-CREATE TABLE "message" ("text" TEXT NOT NULL ,"icon" INTEGER NOT NULL ,"visible_for" FLOAT NOT NULL ,"speech_group_id" INTEGER,"id_string" STRING);
--- When you add new message groups, remember to update  horizons/i18n/voice.py !
-INSERT INTO "message" VALUES('{player}: {message}',1,30.0,NULL,'CHAT');
-INSERT INTO "message" VALUES('A new settlement was founded by {player}.',1,30.0,2,'NEW_SETTLEMENT');
-INSERT INTO "message" VALUES('A new world has been created.',1,15.0,1,'NEW_WORLD');
-INSERT INTO "message" VALUES('A new ship has been created.',1,15.0,1,'NEW_UNIT');
-INSERT INTO "message" VALUES('Your game has been saved.',3,15.0,NULL,'SAVED_GAME');
-INSERT INTO "message" VALUES('Your game has been autosaved.',3,15.0,NULL,'AUTOSAVE');
-INSERT INTO "message" VALUES('Your game has been quicksaved.',3,15.0,NULL,'QUICKSAVE');
-INSERT INTO "message" VALUES('Screenshot has been saved to {file}.',2,20.0,NULL,'SCREENSHOT');
-INSERT INTO "message" VALUES('Your inhabitants reached level {level}.',1,30.0,3,'SETTLER_LEVEL_UP');
-INSERT INTO "message" VALUES('You need more {resource} to build this building.',1,10.0,NULL,'NEED_MORE_RES');
-INSERT INTO "message" VALUES('Some of your inhabitants have no access to a main square.',1,30.0,NULL,'NO_MAIN_SQUARE_IN_RANGE');
-INSERT INTO "message" VALUES('Some of your inhabitants just moved out.',1,40.0,NULL,'SETTLERS_MOVED_OUT');
-INSERT INTO "message" VALUES('You won!',1,60.0,NULL,'YOU_HAVE_WON');
-INSERT INTO "message" VALUES('You failed the scenario.',1,60.0,NULL,'YOU_LOST');
-INSERT INTO "message" VALUES('Your mine has run out of resources.',1,30.0,NULL,'MINE_EMPTY');
-INSERT INTO "message" VALUES('You can also drag roads.',1,20.0,NULL,'DRAG_ROADS_HINT');
-INSERT INTO "message" VALUES('{player1} and {player2} have allied their forces.',1,10.0,NULL,'DIPLOMACY_STATUS_NEUTRAL_ALLY');
-INSERT INTO "message" VALUES('{player1} and {player2} have ended the war and are now allied.',1,10.0,NULL,'DIPLOMACY_STATUS_ENEMY_ALLY');
-INSERT INTO "message" VALUES('{player1} and {player2} have ended their alliance and are now in a state of war.',1,10.0,NULL,'DIPLOMACY_STATUS_ALLY_ENEMY');
-INSERT INTO "message" VALUES('{player1} and {player2} will fight each other to the death.',1,10.0,NULL,'DIPLOMACY_STATUS_NEUTRAL_ENEMY');
-INSERT INTO "message" VALUES('{player1} and {player2} have terminated their alliance.',1,10.0,NULL,'DIPLOMACY_STATUS_ALLY_NEUTRAL');
-INSERT INTO "message" VALUES('{player1} and {player2} have settled their hostility.',1,10.0,NULL,'DIPLOMACY_STATUS_ENEMY_NEUTRAL');
-INSERT INTO "message" VALUES('One of your fields requires a farm to harvest its crops.',1,30.0,NULL,'FIELD_NEEDS_FARM');
-INSERT INTO "message" VALUES('You have reached the current maximum increment. Your inhabitants will not upgrade further.',1,45.0,NULL,'MAX_INCR_REACHED');
-INSERT INTO "message" VALUES('You cannot tear the warehouse, your settlements needs it.',1,30.0,NULL,'WAREHOUSE_NOT_TEARABLE');
-INSERT INTO "message" VALUES('The route is now configured. Start it via the "start route" button in the "configure route" menu.',1,45.0,NULL,'ROUTE_DISABLED');
-INSERT INTO "message" VALUES('Your crew refuses to leave this map.',1,20.0,NULL,'MOVE_OUTSIDE_OF_WORLD');
-INSERT INTO "message" VALUES('Cannot go here.',1,20.0,NULL,'MOVE_INVALID_LOCATION');
-INSERT INTO "message" VALUES('Your building has caught fire!',1,30.0,NULL,'BUILDING_ON_FIRE');
-CREATE TABLE ai (client_id TEXT NOT NULL, class_package TEXT NOT NULL, class_name TEXT NOT NULL);
-INSERT INTO "ai" VALUES('AIPlayer','aiplayer','AIPlayer');
-CREATE TABLE "object_sounds" (object  INTEGER PRIMARY KEY  NOT NULL  DEFAULT '' , "sound" INTEGER NOT NULL  DEFAULT '');
-INSERT INTO "object_sounds" VALUES(1,5);
-INSERT INTO "object_sounds" VALUES(4,6);
-INSERT INTO "object_sounds" VALUES(5,7);
-INSERT INTO "object_sounds" VALUES(11,5);
-INSERT INTO "object_sounds" VALUES(18,1);
-INSERT INTO "object_sounds" VALUES(1000010,4);
-CREATE TABLE related_buildings (building int, related_building int, show_in_menu BOOL NOT NULL DEFAULT ('1'));
-INSERT INTO "related_buildings" VALUES(8,17, 1);
-INSERT INTO "related_buildings" VALUES(20,18, 1);
-INSERT INTO "related_buildings" VALUES(20,19, 1);
-INSERT INTO "related_buildings" VALUES(20,22, 1);
-INSERT INTO "related_buildings" VALUES(20,36, 1);
-INSERT INTO "related_buildings" VALUES(20,38, 1);
-INSERT INTO "related_buildings" VALUES(20,40, 1);
-INSERT INTO "related_buildings" VALUES(20,46, 1);
-INSERT INTO "related_buildings" VALUES(20,49, 1);
-INSERT INTO "related_buildings" VALUES(20,60, 1);
-INSERT INTO "related_buildings" VALUES(20,61, 1);
-INSERT INTO "related_buildings" VALUES(20,62, 1);
-INSERT INTO "related_buildings" VALUES(3,4, 1);
-INSERT INTO "related_buildings" VALUES(3,5, 1);
-INSERT INTO "related_buildings" VALUES(3,21, 1);
-INSERT INTO "related_buildings" VALUES(3,32, 1);
-INSERT INTO "related_buildings" VALUES(3,42, 1);
-INSERT INTO "related_buildings" VALUES(6,1, 0);
-INSERT INTO "related_buildings" VALUES(45, 3, 0);
-CREATE TABLE mine(mine INTEGER NOT NULL, deposit NOT NULL);
-INSERT INTO "mine" VALUES(25,23);
-INSERT INTO "mine" VALUES(28,34);
-CREATE TABLE "tile_set" ("set_id" TEXT NOT NULL ,"ground_id" INTEGER NOT NULL );
-INSERT INTO "tile_set" VALUES('ts_deep0',0);
-INSERT INTO "tile_set" VALUES('ts_shallow0',1);
-INSERT INTO "tile_set" VALUES('ts_shallow-deep0',2);
-INSERT INTO "tile_set" VALUES('ts_grass0',3);
-INSERT INTO "tile_set" VALUES('ts_grass-beach0',4);
-INSERT INTO "tile_set" VALUES('ts_beach-shallow0',5);
-INSERT INTO "tile_set" VALUES('ts_beach0',6);
-CREATE TABLE citynames (
-    "name" TEXT NOT NULL,
-    "for_pirate" BOOL NOT NULL DEFAULT ('0'),
-    "for_player" BOOL NOT NULL DEFAULT ('0')
-, "locale" TEXT  NOT NULL  DEFAULT ('en'));
-INSERT INTO "citynames" VALUES('St. Petrus',0,1,'en');
-INSERT INTO "citynames" VALUES('Jagstursprung',1,0,'en');
-INSERT INTO "citynames" VALUES('New Xanten',0,1,'en');
-INSERT INTO "citynames" VALUES('Port Foobar',0,1,'en');
-INSERT INTO "citynames" VALUES('St. Polten',0,1,'en');
-INSERT INTO "citynames" VALUES('New Crailsheim',0,1,'en');
-INSERT INTO "citynames" VALUES('Port Sollerup',0,1,'en');
-INSERT INTO "citynames" VALUES('New Montabaur',0,1,'en');
-INSERT INTO "citynames" VALUES('New Cologne',0,1,'en');
-INSERT INTO "citynames" VALUES('New Nuremberg',0,1,'en');
-INSERT INTO "citynames" VALUES('New Amsterdam',0,1,'en');
-INSERT INTO "citynames" VALUES('Port Southland',0,1,'en');
-INSERT INTO "citynames" VALUES('St. Patrick',0,1,'en');
-INSERT INTO "citynames" VALUES('Hamburg Harbour',0,1,'en');
-INSERT INTO "citynames" VALUES('London Harbour',0,1,'en');
-INSERT INTO "citynames" VALUES('St. Inken',0,1,'en');
-INSERT INTO "citynames" VALUES('Santeocalli',0,1,'en');
-INSERT INTO "citynames" VALUES('La Paranagua',0,1,'en');
-INSERT INTO "citynames" VALUES('Nouvelle-Montroulez',0,0,'en');
-INSERT INTO "citynames" VALUES('Punta do Socorro',0,1,'en');
-INSERT INTO "citynames" VALUES('Colonia del Este',0,1,'en');
-INSERT INTO "citynames" VALUES('Asuncion Novatlan',0,1,'en');
-INSERT INTO "citynames" VALUES('Cholulameco',0,1,'en');
-INSERT INTO "citynames" VALUES('Rivanabia',0,1,'en');
-INSERT INTO "citynames" VALUES('San Sanabria',0,1,'en');
-INSERT INTO "citynames" VALUES('Teducihalpes',0,1,'en');
-INSERT INTO "citynames" VALUES('Xoxochetun',0,1,'en');
-INSERT INTO "citynames" VALUES('Port Royal',1,0,'en');
-INSERT INTO "citynames" VALUES('Tortuga',1,0,'en');
-INSERT INTO "citynames" VALUES('Porta Bravo',0,1,'en');
-INSERT INTO "citynames" VALUES('Porta del Sol',0,1,'en');
-INSERT INTO "citynames" VALUES('Porta Atlantica',0,1,'en');
-INSERT INTO "citynames" VALUES('Porta Lino',0,1,'en');
-INSERT INTO "citynames" VALUES('Blackport',1,0,'en');
-INSERT INTO "citynames" VALUES('Freetown',1,0,'en');
-INSERT INTO "citynames" VALUES('New Viersen',0,1,'en');
-INSERT INTO "citynames" VALUES('St. Elmo',0,1,'en');
-INSERT INTO "citynames" VALUES('St. Antonio',0,1,'en');
-INSERT INTO "citynames" VALUES('New Holland',0,1,'en');
-INSERT INTO "citynames" VALUES('Botany Bay',0,1,'en');
-INSERT INTO "citynames" VALUES('Batavia',1,0,'en');
-INSERT INTO "citynames" VALUES('Fogwaters',1,0,'en');
-INSERT INTO "citynames" VALUES('Rum Reef Refuge',1,0,'en');
-INSERT INTO "citynames" VALUES('Treasure Gate',1,0,'en');
-INSERT INTO "citynames" VALUES('Ghost Piers',1,0,'en');
-INSERT INTO "citynames" VALUES('Port Velar',0,1,'en');
-INSERT INTO "citynames" VALUES('Wharf Eddy',1,0,'en');
-INSERT INTO "citynames" VALUES('St. Anne',0,1,'en');
-INSERT INTO "citynames" VALUES('St. Laurens',0,1,'en');
-INSERT INTO "citynames" VALUES('St. Peters',0,1,'en');
-INSERT INTO "citynames" VALUES('Cap-Rouge',0,1,'en');
-INSERT INTO "citynames" VALUES('Charlesfort',0,1,'en');
-INSERT INTO "citynames" VALUES('Fort Caroline',0,1,'en');
-INSERT INTO "citynames" VALUES('Tadoussac',0,1,'en');
-INSERT INTO "citynames" VALUES('Fort Saint Louis',0,1,'en');
-INSERT INTO "citynames" VALUES('Saint-Domingue',0,1,'en');
-INSERT INTO "citynames" VALUES('Marie-Galante',0,1,'en');
-INSERT INTO "citynames" VALUES('Martinique',0,1,'en');
-INSERT INTO "citynames" VALUES('St. Croix',0,1,'en');
-INSERT INTO "citynames" VALUES('St. Kitts',0,1,'en');
-INSERT INTO "citynames" VALUES('St. Lucia',0,1,'en');
-INSERT INTO "citynames" VALUES('St. Martin',0,1,'en');
-INSERT INTO "citynames" VALUES('St. Vincent',0,1,'en');
-INSERT INTO "citynames" VALUES('Tobago',0,1,'en');
-INSERT INTO "citynames" VALUES('St. Eustatius',0,1,'en');
-INSERT INTO "citynames" VALUES('Los Roques',0,1,'en');
-INSERT INTO "citynames" VALUES('La Orchila',0,1,'en');
-INSERT INTO "citynames" VALUES('Bonaire',0,1,'en');
-INSERT INTO "citynames" VALUES('Saba',0,1,'en');
-INSERT INTO "citynames" VALUES('St. Thomas',0,1,'en');
-INSERT INTO "citynames" VALUES('St. John',0,1,'en');
-INSERT INTO "citynames" VALUES('Santa Ana de Cor',0,1,'en');
-INSERT INTO "citynames" VALUES('Seville',0,1,'en');
-INSERT INTO "citynames" VALUES('Santo Domingo',0,1,'en');
-INSERT INTO "citynames" VALUES('Brandenburg',0,1,'en');
-INSERT INTO "citynames" VALUES('Alta Verapaz',0,1,'en');
-INSERT INTO "citynames" VALUES('Pozuzo',0,1,'en');
-INSERT INTO "citynames" VALUES('Oxapampa',0,1,'en');
-INSERT INTO "citynames" VALUES('Recife',0,1,'en');
-INSERT INTO "citynames" VALUES('St. Barthelemy',0,1,'en');
-INSERT INTO "citynames" VALUES('Bogwaters',1,0,'en');
-INSERT INTO "citynames" VALUES('Port la Riqueza',1,0,'en');
-CREATE TABLE groundunitnames (
-    "name" TEXT NOT NULL,
-    "locale" TEXT NOT NULL DEFAULT ('en')
-=======
 CREATE TABLE "message_text" (
 	"id_string" TEXT NOT NULL,
 	"text" TEXT NOT NULL
->>>>>>> b2124683
 );
 INSERT INTO "message_text" VALUES('AUTOSAVE',         'Your game has been autosaved.');
 INSERT INTO "message_text" VALUES('BUILDING_ON_FIRE', 'Your building has caught fire!');
