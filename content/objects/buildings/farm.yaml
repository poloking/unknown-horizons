id: 20
name: _ Farm
baseclass: production.Farm
radius: 3
cost: 10
cost_inactive: 0
size_x: 3
size_y: 3
inhabitants_start: 2
inhabitants_max: 2
tooltip_text: _ Grows field crops and raises livestock.
settler_level: 1
buildingcosts: {RES.GOLD: 500, RES.BOARDS: 4, RES.TOOLS: 2}
components:
- SelectableComponent:
    type: building
    tabs: [FarmProductionOverviewTab,]
    enemy_tabs: [EnemyBuildingOverviewTab,]
- HealthComponent: {maxhealth: 1000}
- ProducerComponent:
    utilisation:
      FieldUtilisation
    productionlines:
      7:
        produces:
        - [RES.WOOL, 1]
        consumes:
        - [RES.LAMB_WOOL, -1]
        time: 1
      47:
        produces:
        - [RES.TOBACCO_LEAVES, 1]
        consumes:
        - [RES.TOBACCO_PLANTS, -1]
        time: 1
      51:
        produces:
        - [RES.CATTLE_SLAUGHTER, 1]
        consumes:
        - [RES.CATTLE, -1]
        time: 1
      52:
        produces:
        - [RES.PIGS_SLAUGHTER, 1]
        consumes:
        - [RES.PIGS, -1]
        time: 1
      23:
        produces:
        - [RES.FOOD, 1]
        consumes:
        - [RES.POTATOES, -2]
        time: 1
      28:
        produces:
        - [RES.SUGAR, 1]
        consumes:
        - [RES.RAW_SUGAR, -1]
        time: 1
      0:
        produces:
        - [RES.CORN, 1]
        consumes:
        - [RES.GRAIN, -1]
        time: 1
      1:
        produces:
        - [RES.SPICES, 1]
        consumes:
        - [RES.SPICE_PLANTS, -1]
        time: 1
      2:
        produces:
        - [RES.COCOA, 1]
        consumes:
        - [RES.COCOA_BEANS, -1]
        time: 1
      3:
        produces:
        - [RES.GRAPES, 1]
        consumes:
        - [RES.VINES, -1]
        time: 1
      4:
        produces:
        - [RES.HONEYCOMBS, 1]
        consumes:
        - [RES.ALVEARIES, -1]
        time: 1
- StorageComponent:
      SlotsStorage:
        slot_sizes: {
            RES.LAMB_WOOL: 6, RES.WOOL: 6,
            RES.POTATOES: 6, RES.FOOD: 6,
            RES.RAW_SUGAR: 6, RES.SUGAR: 6,
            RES.TOBACCO_PLANTS: 6, RES.TOBACCO_LEAVES: 6,
            RES.CATTLE: 6, RES.CATTLE_SLAUGHTER: 6,
            RES.PIGS: 6, RES.PIGS_SLAUGHTER: 6,
            RES.HERBS: 6, RES.MEDICAL_HERBS: 6,
            RES.GRAIN: 6, RES.CORN: 6,
            RES.SPICE_PLANTS: 6, RES.SPICES: 6,
            RES.COCOA_BEANS: 6, RES.COCOA: 6,
            RES.VINES: 6, RES.GRAPES: 6,
            RES.ALVEARIES: 6, RES.HONEYCOMBS: 6,
            }
- CollectingComponent:
    collectors:
<<<<<<< HEAD
      UNITS.FARM_ANIMAL_COLLECTOR: 1
      UNITS.FIELD_COLLECTOR: 1
=======
      1000009: 2
>>>>>>> 9e29b033
actionsets:
  as_farm0: {level: 0}<|MERGE_RESOLUTION|>--- conflicted
+++ resolved
@@ -105,11 +105,6 @@
             }
 - CollectingComponent:
     collectors:
-<<<<<<< HEAD
-      UNITS.FARM_ANIMAL_COLLECTOR: 1
-      UNITS.FIELD_COLLECTOR: 1
-=======
-      1000009: 2
->>>>>>> 9e29b033
+      UNITS.FIELD_COLLECTOR: 2
 actionsets:
   as_farm0: {level: 0}