tab1:
- icon: icons/tabwidget/buildmenu/tier/tier1
- # first row
  - _ Residents and infrastructure
  - BUILDINGS.RESIDENTIAL
  - BUILDINGS.STORAGE
  - BUILDINGS.TRAIL
  - BUILDINGS.LOOKOUT
- # second row
  - _ Services
  - BUILDINGS.MAIN_SQUARE
  - BUILDINGS.PAVILION
  - BUILDINGS.SIGNAL_FIRE
- # third row
  - _ Companies
  - BUILDINGS.LUMBERJACK
#  - BUILDINGS.TREE
  - BUILDINGS.HUNTER
  - BUILDINGS.FISHER
- # forth row
  - _ Military
#  - BUILDINGS.BARRIER # not implemented yet


tab2:
- icon: icons/tabwidget/buildmenu/tier/tier2
-
  - _ Companies
  - BUILDINGS.CLAY_PIT
  - BUILDINGS.BRICKYARD
  - BUILDINGS.WEAVER
  - BUILDINGS.DISTILLERY
-
  - _ Fields
  - BUILDINGS.FARM
  - BUILDINGS.POTATO_FIELD
  - BUILDINGS.PASTURE
  - BUILDINGS.SUGARCANE_FIELD
-
  - _ Services
  - BUILDINGS.VILLAGE_SCHOOL
  - BUILDINGS.FIRE_STATION
  - BUILDINGS.BOAT_BUILDER
#  - BUILDINGS.WOODEN_TOWER # not implemented yet


tab3:
- icon: icons/tabwidget/buildmenu/tier/tier3
-
  - _ Mining
  - BUILDINGS.MINE
  - BUILDINGS.SMELTERY
  - BUILDINGS.TOOLMAKER
  - BUILDINGS.CHARCOAL_BURNER
-
  - _ Companies
  - BUILDINGS.SALT_PONDS
  - BUILDINGS.BUTCHERY
  - BUILDINGS.TOBACCONIST
  - BUILDINGS.BLENDER
-
  - _ Fields
  - BUILDINGS.TOBACCO_FIELD
  - BUILDINGS.CATTLE_RUN
  - BUILDINGS.HERBARY
  - BUILDINGS.SPICE_FIELD
-
  - _ Services
  - BUILDINGS.TAVERN
  - BUILDINGS.DOCTOR
  - BUILDINGS.BREWERY
#  - # empty slot

tab4:
- icon: icons/tabwidget/buildmenu/tier/tier4
-
  - _ Companies
  - BUILDINGS.WINDMILL
  - BUILDINGS.BAKERY
  - BUILDINGS.WINERY
  - BUILDINGS.PASTRY_SHOP
-
  - _ Fields
  - BUILDINGS.CORN_FIELD
  - BUILDINGS.COCOA_FIELD
  - BUILDINGS.VINEYARD
  - BUILDINGS.ALVEARIES
-
  - _ Fields
  - BUILDINGS.HOP_FIELD
  - BUILDINGS.STONE_PIT
  - BUILDINGS.STONEMASON
  - BUILDINGS.PIGSTY
-
  - _ Military
<<<<<<< HEAD
#  - BUILDINGS.WEAPONSMITH # not implemented yet
#  - BUILDINGS.CANNON_FOUNDRY # not implemented yet 
#  - BUILDINGS.BARRACKS # not implemented yet
=======
  - BUILDINGS.WEAPONSMITH
  - BUILDINGS.CANNON_FOUNDRY
  - BUILDINGS.BARRACKS

tab5:
- icon: icons/tabwidget/buildmenu/tier/tier5
-
  - _ Companies
>>>>>>> aed97c83

meta:
  unlocking_strategy: tab_per_tier<|MERGE_RESOLUTION|>--- conflicted
+++ resolved
@@ -93,20 +93,14 @@
   - BUILDINGS.PIGSTY
 -
   - _ Military
-<<<<<<< HEAD
 #  - BUILDINGS.WEAPONSMITH # not implemented yet
 #  - BUILDINGS.CANNON_FOUNDRY # not implemented yet 
 #  - BUILDINGS.BARRACKS # not implemented yet
-=======
-  - BUILDINGS.WEAPONSMITH
-  - BUILDINGS.CANNON_FOUNDRY
-  - BUILDINGS.BARRACKS
 
 tab5:
 - icon: icons/tabwidget/buildmenu/tier/tier5
 -
   - _ Companies
->>>>>>> aed97c83
 
 meta:
   unlocking_strategy: tab_per_tier