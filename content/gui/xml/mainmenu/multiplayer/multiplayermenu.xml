--- conflicted
+++ resolved
@@ -7,13 +7,8 @@
 			font="headline" />
 		<hr  position="52,30" />
 		<VBox name="playerdataselectioncontainer"  position="0,60" />
-<<<<<<< HEAD
 		<Icon image="content/gui/images/background/mainmenu/selected_color_border.png" position="102,103" />
-		<Icon image="content/gui/images/background/hr.png"  position="52,230" />
-=======
-		<Icon image="content/gui/images/background/mainmenu/selected_color_border.png" position="104,103" />
 		<hr  position="52,230" />
->>>>>>> bf7f7484
 
 		<VBox position="42,370"  max_size="290,125"  min_size="290,125">
 
