<?xml version="1.0"?>

<!--  /!\ WARNING /!\
This document was auto-generated from doc/AUTHORS.md.
Please edit doc/AUTHORS.md instead if you need to change something,
afterwards run development/generate_credits.py to refresh this file.
-->

<Container name="credits_window" size="1000,580">
	<Icon image="content/gui/images/background/book.png" position="100,0" />
	<Container name="left_pickbelts" size="170,580" position="30,0" />

<HBox name="credits_team" position="185,45" padding="10">
	<VBox max_size="310,500" min_size="310,500">
		<Label text="UH-Team" name="headline" />
		<hr />
		<VBox> <Label text="Project Coordination" name="headline" />
			<VBox name="box">
				<Label text="Nightraven (Tobias Schroefel)" />
				<Label text="Nihathrael (Thomas Kinnen)" />
			</VBox>
		</VBox>
		<VBox> <Label text="Programming" name="headline" />
			<VBox name="box">
				<Label text="ChrisOelmueller (Christopher Oelmueller)" />
				<Label text="Court-Jus (Ghislain Lévêque)" />
				<Label text="GreyGhost (Tushar Sawant)" />
				<Label text="gscai (Ott Tinn)" />
				<Label text="lynxis (Alexander Couzens)" />
				<Label text="manuel (Manuel Mausz)" />
				<Label text="mihaibivol (Mihai Bivol)" />
				<Label text="Nihathrael (Thomas Kinnen)" />
				<Label text="phiker (Philipp Kerling)" />
				<Label text="RainCT (Siegfried Gevatter)" />
				<Label text="spq (Kristoffer Janke)" />
				<Label text="squiddy (Reiner Gerecke)" />
				<Label text="totycro (Bernhard Mallinger)" />
				<Label text="tuempl (Harald Demel)" />
				<Label text="yonibear (Jonathan Sieber)" />
			</VBox>
		</VBox>
	</VBox>
	<VBox max_size="310,500" min_size="310,500">
		<VBox> <Label text="Game-Play Design" name="headline" />
			<VBox name="box">
				<Label text="Andre (Andre Reichelt)" />
				<Label text="dauerflucher (Andreas Lis)" />
				<Label text="Kilian] (Kilian Köppchen)" />
			</VBox>
		</VBox>
		<VBox> <Label text="Sound and Music Artists" name="headline" />
			<VBox name="box">
				<Label text="draikon (Sebastian Ahlen)" />
				<Label text="novatlan (Tobias Escher)" />
				<Label text="ThomasD (Thomas Davey)" />
			</VBox>
		</VBox>
		<VBox> <Label text="Graphics Artists" name="headline" />
			<VBox name="box">
				<Label text="Daniel Stephens" />
				<Label text="dauerflucher (Andreas Lis)" />
				<Label text="egore (Christoph Brill)" />
				<Label text="inken" />
				<Label text="kaschte (Fabian Riedel)" />
				<Label text="lmg" />
				<Label text="Manthus (Matthias Dittrich)" />
				<Label text="orakeldel" />
				<Label text="terwarf (Alexander Breidenbroich)" />
				<Label text="Viktoria S." />
				<Label text="wentam (Matt Egeler)" />
			</VBox>
		</VBox>
	</VBox>
</HBox>

<HBox name="credits_patchers" position="185,45" padding="10">
	<VBox max_size="310,500" min_size="310,500">
		<Label text="Patchers" name="headline" />
<<<<<<< HEAD
		<Icon image="content/gui/images/background/hr.png" />
		<VBox> <Label text="2009" name="headline" />
			<VBox name="box">
				<Label text="abeaumont (Building bugfix)" />
				<Label text="janus (Resource icons)" />
				<Label text="MadMonk (Focus bugfix)" />
				<Label text="MSSSSM (Several improvements)" />
				<Label text="soeb (Translation enhancements)" />
=======
		<hr />
		<VBox name="credits">
			<VBox> <Label text="2009" name="headline" />
				<VBox name="box">
					<Label text="abeaumont (Building bugfix)" />
					<Label text="MadMonk (Focus bugfix)" />
					<Label text="MSSSSM (Several improvements)" />
					<Label text="soeb (Translation enhancements)" />
					<Label text="janus (Resource icons)" />
				</VBox>
>>>>>>> bf7f7484
			</VBox>
		</VBox>
		<VBox> <Label text="2010" name="headline" />
			<VBox name="box">
				<Label text="Afrit (Resource tree)" />
				<Label text="cubathy (Language bugfix)" />
				<Label text="dario (Savegame versioning)" />
				<Label text="hassanibraheem (Focus fix)" />
				<Label text="IwfY (Game lobby GUI)" />
				<Label text="MSSSSM (Several improvements)" />
				<Label text="rudi_s (Several improvements)" />
				<Label text="Yeya (Random maps)" />
			</VBox>
		</VBox>
	</VBox>
	<VBox max_size="310,500" min_size="310,500">
		<VBox> <Label text="2011" name="headline" />
			<VBox name="box">
				<Label text="abeaumont (Two renitent segfaults)" />
				<Label text="Grickit (Random maps)" />
				<Label text="hoffi (GUI improvements)" />
				<Label text="mayanks43 (Campaign system)" />
				<Label text="mtfk (Voice internationalization)" />
				<Label text="riidom (Tent and hut variations)" />
				<Label text="sids.aquarius (Several improvements)" />
				<Label text="sient (Minimap rectangle)" />
			</VBox>
		</VBox>
		<VBox> <Label text="2012" name="headline" />
			<VBox name="box">
				<Label text="enno4uh (Mac build support)" />
				<Label text="Foaly (Resource icons)" />
				<Label text="perher (tests for timer and scheduler)" />
				<Label text="Vivek-sagar (tutorial modifications)" />
				<Label text="volpino (Selection group fix)" />
			</VBox>
		</VBox>
	</VBox>
</HBox>

<HBox name="credits_translators" position="185,45" padding="10">
	<ScrollArea name="translators" vertical_scrollbar="1" max_size="310,500" min_size="310,500">
	<VBox min_size="310,500">
		<Label text="Translators" name="headline" />
<<<<<<< HEAD
		<Icon image="content/gui/images/background/hr.png" />
=======
		<hr />
	<ScrollArea name="translators" max_size="310,470" min_size="310,470">
	<VBox name="credits" padding="3">
>>>>>>> bf7f7484
		<VBox> <Label text="Bulgarian" name="headline" />
			<VBox name="box">
				<Label text="balward" />
			</VBox>
		</VBox>
		<VBox> <Label text="Catalan" name="headline" />
			<VBox name="box">
				<Label text="CatRoky" />
				<Label text="Siegfried Gevatter (RainCT)" />
			</VBox>
		</VBox>
		<VBox> <Label text="Czech" name="headline" />
			<VBox name="box">
				<Label text="Kristian Hynek (Kris_CZ)" />
				<Label text="naked.in.rain" />
				<Label text="Petr Palička (peca)" />
				<Label text="Spek" />
				<Label text="Vilem Soulak (Turmaleus)" />
				<Label text="VMa" />
			</VBox>
		</VBox>
		<VBox> <Label text="Danish" name="headline" />
			<VBox name="box">
				<Label text="Jacob Hellwing (hellwing)" />
			</VBox>
		</VBox>
		<VBox> <Label text="German" name="headline" />
			<VBox name="box">
				<Label text="djot" />
				<Label text="Kikody" />
				<Label text="Michael Skiba" />
			</VBox>
		</VBox>
		<VBox> <Label text="Spanish" name="headline" />
			<VBox name="box">
				<Label text="Andrés José Fernandez (ariktaurendil)" />
				<Label text="Fabio Fernández (Catharsius)" />
				<Label text="MicMic" />
				<Label text="Nikolai Woutlan" />
				<Label text="Sergio Lorenzo (Juarrox)" />
				<Label text="stefania_m" />
				<Label text="William Cabrera (willicab)" />
				<Label text="Álex Plaza" />
			</VBox>
		</VBox>
		<VBox> <Label text="Estonian" name="headline" />
			<VBox name="box">
				<Label text="Mihkel Rämmel (RM87)" />
				<Label text="Üllar Lainväe (ussikene)" />
			</VBox>
		</VBox>
		<VBox> <Label text="French" name="headline" />
			<VBox name="box">
				<Label text="Antoine Pernot (mumuxe)" />
				<Label text="Hugues Fafard (Antagonym)" />
				<Label text="Marc Moussa (deathmaster9)" />
				<Label text="Quentin (LawNasK)" />
				<Label text="Samuel Dorsaz (ajira)" />
				<Label text="Sebastien Charpentier (seblabel)" />
				<Label text="tintou" />
				<Label text="Vincent Herilier (LiveWire)" />
			</VBox>
		</VBox>
		<VBox> <Label text="Croatian" name="headline" />
			<VBox name="box">
				<Label text="shile" />
			</VBox>
		</VBox>
		<VBox> <Label text="Hindi" name="headline" />
			<VBox name="box">
				<Label text="Kinshuk Sunil (kinshuksunil)" />
			</VBox>
		</VBox>
		<VBox> <Label text="Hungarian" name="headline" />
			<VBox name="box">
				<Label text="matyi" />
				<Label text="Szontágh Ferenc (ghostarthour)" />
			</VBox>
		</VBox>
		<VBox> <Label text="Italian" name="headline" />
			<VBox name="box">
				<Label text="Fabio Pedretti" />
				<Label text="rayot" />
				<Label text="sioux83" />
				<Label text="tagarista" />
			</VBox>
		</VBox>
		<VBox> <Label text="Japanese" name="headline" />
			<VBox name="box">
				<Label text="naraba" />
				<Label text="Yuki Shira (shirayuki)" />
			</VBox>
		</VBox>
		<VBox> <Label text="Lithuanian" name="headline" />
			<VBox name="box">
				<Label text="Mantas Kondrotas (Anielus)" />
			</VBox>
		</VBox>
	</VBox>
	</ScrollArea>
	<ScrollArea name="translators" vertical_scrollbar="1" max_size="310,500" min_size="310,500">
	<VBox min_size="310,500">
		<VBox> <Label text="Norwegian" name="headline" />
			<VBox name="box">
				<Label text="Audun Pers" />
				<Label text="Frode Woldsund (frodus)" />
				<Label text="Jared Isaksen (JeThro)" />
			</VBox>
		</VBox>
		<VBox> <Label text="Dutch" name="headline" />
			<VBox name="box">
				<Label text="angellus" />
				<Label text="Jasper Tepper (Shadow23)" />
				<Label text="Luth" />
				<Label text="mightykai" />
				<Label text="MrRuudJ" />
				<Label text="SanderOnline" />
				<Label text="VinWij" />
			</VBox>
		</VBox>
		<VBox> <Label text="Polish" name="headline" />
			<VBox name="box">
				<Label text="Adrian Marcinkowski (Amfidiusz)" />
				<Label text="Mateusz Bartkowski (Eugen)" />
				<Label text="mtfk" />
				<Label text="Natrius" />
				<Label text="Premislaus" />
				<Label text="Robert Matusewicz (matekm)" />
				<Label text="Stanislaw Gackowski (soeb)" />
			</VBox>
		</VBox>
		<VBox> <Label text="Portuguese" name="headline" />
			<VBox name="box">
				<Label text="bdias" />
				<Label text="Nelson Marques (nmarques)" />
				<Label text="Nuno Alves (MadMonk)" />
				<Label text="Sérgio Lopes (Knitter)" />
			</VBox>
		</VBox>
		<VBox> <Label text="Brazilian Portuguese" name="headline" />
			<VBox name="box">
				<Label text="claudinei" />
				<Label text="hpoyatos (Henrique Poyatos)" />
				<Label text="luisdknob" />
				<Label text="paulodealmeida" />
			</VBox>
		</VBox>
		<VBox> <Label text="Romanian" name="headline" />
			<VBox name="box">
				<Label text="trendy" />
			</VBox>
		</VBox>
		<VBox> <Label text="Russian" name="headline" />
			<VBox name="box">
				<Label text="Alexander Olkhovskiy (fcxSanya)" />
				<Label text="Sergei Chistyakov (devcode)" />
				<Label text="Sergey Stepanov" />
			</VBox>
		</VBox>
		<VBox> <Label text="Slovenian" name="headline" />
			<VBox name="box">
				<Label text="Andrej Žnidaršič (andrejz)" />
			</VBox>
		</VBox>
		<VBox> <Label text="Swedish" name="headline" />
			<VBox name="box">
				<Label text="Aleksi Kinnunen (alluk.)" />
				<Label text="Nagrim" />
				<Label text="pilen" />
			</VBox>
		</VBox>
		<VBox> <Label text="Chinese" name="headline" />
			<VBox name="box">
				<Label text="nifabric" />
			</VBox>
		</VBox>
	</VBox>
	</ScrollArea>
</HBox>

<HBox name="credits_packagers" position="185,45" padding="10">
	<VBox max_size="310,500" min_size="310,500">
		<Label text="Packagers" name="headline" />
<<<<<<< HEAD
		<Icon image="content/gui/images/background/hr.png" />
		<VBox> <Label text="Debian" name="headline" />
			<VBox name="box">
				<Label text="christoph_debian (Christoph Egger)" />
=======
		<hr />
		<VBox name="credits">
			<VBox> <Label text="Debian" name="headline" />
				<VBox name="box">
					<Label text="christoph_debian (Christoph Egger)" />
				</VBox>
>>>>>>> bf7f7484
			</VBox>
		</VBox>
		<VBox> <Label text="Fedora &amp; openSUSE" name="headline" />
			<VBox name="box">
				<Label text="nmarques (Nelson Marques)" />
				<Label text="gryffus (Lukáš Krejza)" />
			</VBox>
		</VBox>
		<VBox> <Label text="OS X" name="headline" />
			<VBox name="box">
				<Label text="hoffi (Stefan Hoffmann)" />
			</VBox>
		</VBox>
	</VBox>
</HBox>

<HBox name="credits_thanks" position="185,45" padding="10">
	<VBox max_size="310,500" min_size="310,500">
		<Label text="Special Thanks" name="headline" />
<<<<<<< HEAD
		<Icon image="content/gui/images/background/hr.png" />
		<VBox> <Label text="Thanks, all of you are awesome!" name="headline" />
			<VBox name="box_wide">
				<Label text="Alexia and Widelands team (http://widelands.org)" />
				<Label text="BartK and www.OpenGameArt.org" />
				<Label text="Dreimer (Daniel Reimer)" />
=======
		<hr />
		<VBox> <Label name="headline" />
			<VBox name="box">
				<Label text="The whole FIFE team (fifengine.net)" />
				<Label text="mvBarracuda (Martin Vohland)" />
				<Label text="lamoot (Matjaz Lamut)" />
				<Label text="LinuxDonald (Thomas Kowaliczek)" />
				<Label text="dreimer (Daniel Reimer)" />
>>>>>>> bf7f7484
				<Label text="hoehrer (Werner Hoehrer)" />
				<Label text="Ivanovic (Nils Kneuper)" />
				<Label text="Lamoot (Matjaz Lamut)" />
				<Label text="LinuxDonald (Thomas Kowaliczek)" />
				<Label text="mattn (Martin Gerhardry)" />
				<Label text="mvBarracuda (Martin Vohland)" />
				<Label text="Reiner Prokein (http://reinerstileset.4players.de)" />
				<Label text="The Battle for Wesnoth team (http://wesnoth.org)" />
				<Label text="The whole FIFE team (http://fifengine.net)" />
				<Label text="www.OpenClipArt.org" />
			</VBox>
		</VBox>
	</VBox>
</HBox>

<OkButton position="800,500" helptext="Exit to main menu" />

<Container name="right_pickbelts" position="835,0" size="170,580" />

</Container><|MERGE_RESOLUTION|>--- conflicted
+++ resolved
@@ -76,8 +76,7 @@
 <HBox name="credits_patchers" position="185,45" padding="10">
 	<VBox max_size="310,500" min_size="310,500">
 		<Label text="Patchers" name="headline" />
-<<<<<<< HEAD
-		<Icon image="content/gui/images/background/hr.png" />
+		<hr />
 		<VBox> <Label text="2009" name="headline" />
 			<VBox name="box">
 				<Label text="abeaumont (Building bugfix)" />
@@ -85,18 +84,6 @@
 				<Label text="MadMonk (Focus bugfix)" />
 				<Label text="MSSSSM (Several improvements)" />
 				<Label text="soeb (Translation enhancements)" />
-=======
-		<hr />
-		<VBox name="credits">
-			<VBox> <Label text="2009" name="headline" />
-				<VBox name="box">
-					<Label text="abeaumont (Building bugfix)" />
-					<Label text="MadMonk (Focus bugfix)" />
-					<Label text="MSSSSM (Several improvements)" />
-					<Label text="soeb (Translation enhancements)" />
-					<Label text="janus (Resource icons)" />
-				</VBox>
->>>>>>> bf7f7484
 			</VBox>
 		</VBox>
 		<VBox> <Label text="2010" name="headline" />
@@ -138,16 +125,10 @@
 </HBox>
 
 <HBox name="credits_translators" position="185,45" padding="10">
-	<ScrollArea name="translators" vertical_scrollbar="1" max_size="310,500" min_size="310,500">
+	<ScrollArea name="translators" max_size="310,500" min_size="310,500">
 	<VBox min_size="310,500">
 		<Label text="Translators" name="headline" />
-<<<<<<< HEAD
-		<Icon image="content/gui/images/background/hr.png" />
-=======
-		<hr />
-	<ScrollArea name="translators" max_size="310,470" min_size="310,470">
-	<VBox name="credits" padding="3">
->>>>>>> bf7f7484
+		<hr />
 		<VBox> <Label text="Bulgarian" name="headline" />
 			<VBox name="box">
 				<Label text="balward" />
@@ -248,7 +229,7 @@
 		</VBox>
 	</VBox>
 	</ScrollArea>
-	<ScrollArea name="translators" vertical_scrollbar="1" max_size="310,500" min_size="310,500">
+	<ScrollArea name="translators" max_size="310,500" min_size="310,500">
 	<VBox min_size="310,500">
 		<VBox> <Label text="Norwegian" name="headline" />
 			<VBox name="box">
@@ -331,19 +312,10 @@
 <HBox name="credits_packagers" position="185,45" padding="10">
 	<VBox max_size="310,500" min_size="310,500">
 		<Label text="Packagers" name="headline" />
-<<<<<<< HEAD
-		<Icon image="content/gui/images/background/hr.png" />
+		<hr />
 		<VBox> <Label text="Debian" name="headline" />
 			<VBox name="box">
 				<Label text="christoph_debian (Christoph Egger)" />
-=======
-		<hr />
-		<VBox name="credits">
-			<VBox> <Label text="Debian" name="headline" />
-				<VBox name="box">
-					<Label text="christoph_debian (Christoph Egger)" />
-				</VBox>
->>>>>>> bf7f7484
 			</VBox>
 		</VBox>
 		<VBox> <Label text="Fedora &amp; openSUSE" name="headline" />
@@ -363,23 +335,12 @@
 <HBox name="credits_thanks" position="185,45" padding="10">
 	<VBox max_size="310,500" min_size="310,500">
 		<Label text="Special Thanks" name="headline" />
-<<<<<<< HEAD
-		<Icon image="content/gui/images/background/hr.png" />
+		<hr />
 		<VBox> <Label text="Thanks, all of you are awesome!" name="headline" />
 			<VBox name="box_wide">
 				<Label text="Alexia and Widelands team (http://widelands.org)" />
 				<Label text="BartK and www.OpenGameArt.org" />
 				<Label text="Dreimer (Daniel Reimer)" />
-=======
-		<hr />
-		<VBox> <Label name="headline" />
-			<VBox name="box">
-				<Label text="The whole FIFE team (fifengine.net)" />
-				<Label text="mvBarracuda (Martin Vohland)" />
-				<Label text="lamoot (Matjaz Lamut)" />
-				<Label text="LinuxDonald (Thomas Kowaliczek)" />
-				<Label text="dreimer (Daniel Reimer)" />
->>>>>>> bf7f7484
 				<Label text="hoehrer (Werner Hoehrer)" />
 				<Label text="Ivanovic (Nils Kneuper)" />
 				<Label text="Lamoot (Matjaz Lamut)" />
