<?xml version="1.0"?>
<Container name="captains_log" size="1020,580" position="-20,0">
<Icon image="content/gui/images/background/book.png" position="100,0" />

<Container name="left_pickbelts" size="195,580" position="30,0" />
<HBox name="logbook" max_size="700,508" min_size="700,508" padding="0">
	<!-- left page -->
	<VBox max_size="350,508" min_size="350,508" padding="2" name="logbook_left">
		<VBox name="custom_widgets_left" max_size="350,472" min_size="350,0"
			comment="In here, widgets defined in yaml get added on runtime." />

		<Spacer />

		<HBox max_size="80,36">
			<ToggleImageButton name="backwardButton" helptext="Read previous entries"
				comment="Entry of Captain's Log (logbook/diary used in scenarios)"
				inactive_image ="content/gui/images/buttons/parrow_left_bw.png"
				up_image="content/gui/images/buttons/parrow_left.png"
				hover_image="content/gui/images/buttons/parrow_left_h.png"
<<<<<<< HEAD
				down_image="content/gui/images/buttons/parrow_left_d.png" />
			<ToggleImageButton name="forwardButton" helptext="Read next entries"
=======
				down_image="content/gui/images/buttons/parrow_left_d.png"
				is_focusable="0" />
			<ToggleImageButton name="forwardButton" tooltip="Read next entries"
>>>>>>> 4b2bdda2
				comment="Entry of Captain's Log (logbook/diary used in scenarios)"
				inactive_image ="content/gui/images/buttons/parrow_right_bw.png"
				up_image="content/gui/images/buttons/parrow_right.png"
				hover_image="content/gui/images/buttons/parrow_right_h.png"
				down_image="content/gui/images/buttons/parrow_right_d.png"
				is_focusable="0" />
		</HBox>
	</VBox> <!-- closes VBox logbook left page -->

	<!-- right page -->
	<VBox max_size="350,508" min_size="350,508" padding="2" name="logbook_right">
		<VBox name="custom_widgets_right" max_size="350,508" min_size="350,0"
			comment="In here, widgets defined in yaml get added on runtime." />
	</VBox> <!-- closes VBox logbook right page -->
</HBox> <!-- closes: <HBox name="logbook"> -->

<VBox name="statistics" max_size="700,508" min_size="700,508">
	<Label name="headline_statistics" text="Statistics"
		wrap_text="0" max_size="323, 25" min_size="323, 25" />
	<Icon image="content/gui/images/background/hr.png" />
	<HBox name="header_button_row_stats" padding="5">
		<Button name="stats_players" text="Players" is_focusable="0" />
		<Button name="stats_ships" text="My ships" is_focusable="0" />
		<Button name="stats_settlements" text="My settlements" is_focusable="0" />
	</HBox>
</VBox> <!--closes: <VBox name="statistics">-->

<HBox name="chat_overview" max_size="700,508" min_size="700,508">
	<VBox name="game_messages" comment="Left page" max_size="345,508" min_size="345,508">
		<Label name="headline_game_messages" text="Game messages"
			wrap_text="0" max_size="323, 25" min_size="323, 25" />
		<Icon image="content/gui/images/background/hr.png" />
		<HBox name="header_button_row_gamemsg" padding="5">
			<Button name="weird_button_1" text="Whole world" is_focusable="0"
				comment="Displays all notifications and game messages" />
			<Button name="wb2" text="Own settlements" is_focusable="0"
				comment="Only filter messages important for your own settlements (disasters, new increment, ...)" />
			<Button name="wb3" text="Whatever_fits" comment="noi18n" is_focusable="0" />
		</HBox>

		<ScrollArea name="game_messages_scroll_area"  min_size="325,360"  max_size="325,360">
			<ListBox name="game_messagebox"  min_size="325,360" max_size="325,360" />
		</ScrollArea>
	</VBox>

	<VBox name="chat" comment="Right page">
		<Label name="headline_chat" text="Chat"
			wrap_text="0" max_size="323, 25" min_size="323, 25" />
		<Icon image="content/gui/images/background/hr.png" />
		<HBox name="header_button_row_chat" padding="5">
			<Button name="weird_button_4" text="Everybody" is_focusable="0"
				comment="Sends the chat message to all players (default)" />
			<Button name="wb5" text="Allies" is_focusable="0"
				comment="Sends the chat message to all allied players." />
			<Button name="wb6" text="Player: [select]" comment="noi18n" is_focusable="0" />
		</HBox>

		<ScrollArea name="chat_scroll_area"  min_size="325,360"  max_size="325,360">
			<ListBox name="chatbox"  min_size="325,360" max_size="325,360" />
		</ScrollArea>
		<TextField name="chatTextField"
			text="Enter your message here"  min_size="300,16" />
	</VBox>
</HBox> <!--closes: <VBox name="chat_overview">-->

<OkButton helptext="Return to game" position="795,510" />

<Container name="right_pickbelts" position="835,0" size="170,580" />

</Container><|MERGE_RESOLUTION|>--- conflicted
+++ resolved
@@ -17,14 +17,9 @@
 				inactive_image ="content/gui/images/buttons/parrow_left_bw.png"
 				up_image="content/gui/images/buttons/parrow_left.png"
 				hover_image="content/gui/images/buttons/parrow_left_h.png"
-<<<<<<< HEAD
-				down_image="content/gui/images/buttons/parrow_left_d.png" />
-			<ToggleImageButton name="forwardButton" helptext="Read next entries"
-=======
 				down_image="content/gui/images/buttons/parrow_left_d.png"
 				is_focusable="0" />
-			<ToggleImageButton name="forwardButton" tooltip="Read next entries"
->>>>>>> 4b2bdda2
+			<ToggleImageButton name="forwardButton" helptext="Read next entries"
 				comment="Entry of Captain's Log (logbook/diary used in scenarios)"
 				inactive_image ="content/gui/images/buttons/parrow_right_bw.png"
 				up_image="content/gui/images/buttons/parrow_right.png"
