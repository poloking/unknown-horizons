--- conflicted
+++ resolved
@@ -32,10 +32,7 @@
 		<!-- Current order, pause -->
 		<Label name="BB_current_order" position="0,0" text="Currently building:"
 			comment="Information about the ship currently under construction at the boat builder" />
-<<<<<<< HEAD
-=======
 		<HBox name="queue_container"></HBox>
->>>>>>> da32e3c8
 		<Label name="headline_BB_builtship_label" position="0,43" text=""/>
 		<TooltipIcon image="content/gfx/dummies/square_120.png" position="0,65"
 			name="BB_cur_ship_bg" />
